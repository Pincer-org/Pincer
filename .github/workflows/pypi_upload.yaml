name: "PyPI Upload"

on:
  workflow_dispatch:
  push:
    branches: [ "release" ]

jobs:
  uploader:
    runs-on: ubuntu-latest

    steps:
      - uses: actions/checkout@v2
      - uses: actions/setup-python@v2

        with:
          persist-credentials: false
          fetch-depth: 0
          python-version: '3.x'
          architecture: 'x64'

      - name: install requirements
        run: pip install -r requirements.txt

      - name: install requirements_dev
<<<<<<< HEAD
        run: pip install -r packages/dev
=======
        run: pip install -r packages/dev.txt
>>>>>>> cf36e897

      - name: install requirements_img
        run: pip install -r packages/img.txt

      - name: generate setup.cfg
<<<<<<< HEAD
        run: python ./.github/scripts/setup_generator.py
=======
        run: python -m setup_config.generator
>>>>>>> cf36e897

      - name: compile lib
        run: python setup.py sdist bdist_wheel

      - name: upload lib
        run: python -m twine upload dist/* --skip-existing -u ${{ secrets.u }} -p ${{ secrets.p }}<|MERGE_RESOLUTION|>--- conflicted
+++ resolved
@@ -23,21 +23,13 @@
         run: pip install -r requirements.txt
 
       - name: install requirements_dev
-<<<<<<< HEAD
-        run: pip install -r packages/dev
-=======
         run: pip install -r packages/dev.txt
->>>>>>> cf36e897
 
       - name: install requirements_img
         run: pip install -r packages/img.txt
 
       - name: generate setup.cfg
-<<<<<<< HEAD
-        run: python ./.github/scripts/setup_generator.py
-=======
         run: python -m setup_config.generator
->>>>>>> cf36e897
 
       - name: compile lib
         run: python setup.py sdist bdist_wheel
