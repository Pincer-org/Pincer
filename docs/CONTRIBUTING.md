--- conflicted
+++ resolved
@@ -17,19 +17,11 @@
 We'll use the issue to have a conversation about the problem you found.
 
 ### :sparkles: Add a new feature
-<<<<<<< HEAD
-Whether you are a first time contributor or a frequent contributor, this is greatly appreciated.
-- Looking for something to contribute? Find an open issue with the tag [_enhancement_](https://github.com/Pincer-org/Pincer/labels/enhancement) in which that feature is not assigned.
-For people who just want to get their feet wet, browse issues with the [_easy_](https://github.com/Pincer-org/Pincer/labels/easy) tag.
-We are also really looking for people to help with isse [#265 *Implement Every Single Endpoint*](https://github.com/Pincer-org/Pincer/issues/265)
-- Do you have a feature in mind that should be added and does not have an issue? Open one using the Feature Request issue form and fill out the relevant information.
-=======
 Whether you are a first time contributer or a frequent contributer, this is greatly appreciated.
 - Looking for something to contribute? Find an open issue with the tag [_enhancement_](https://github.com/Pincer-org/Pincer/labels/enhancement) in which that feature is not assigned.
 For people who just want to get their feet wet, browse issues with the [_easy_](https://github.com/Pincer-org/Pincer/labels/easy) tag.
 We are also really looking for people to help with isse [#265 *Implement Every Single Endpoint*](https://github.com/Pincer-org/Pincer/issues/265)
 - Do you have a feature in mind that should be added and does not have an issue? Open one using the Feature Request issue form and fill out the relavant information. 
->>>>>>> 18ab896f
 
 ## :arrow_up: Make your update
 Make your changes to the file(s) you'd like to update to solve an issue
