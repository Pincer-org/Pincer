--- conflicted
+++ resolved
@@ -21,11 +21,8 @@
 
 # Installation
 
-<<<<<<< HEAD
-Use the following command to install Embed-Templator into your python environment:
-=======
-Use The following command to install pyscord into your python environment:
->>>>>>> 91d4a1c6
+Use the following command to install pyscord into your python environment:
+
 ```bash
 pip install pyscord
 ```
