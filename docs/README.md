--- conflicted
+++ resolved
@@ -17,11 +17,8 @@
 [![Code style: black](https://img.shields.io/badge/code%20style-black-000000.svg)](https://github.com/psf/black)
 
 # <img src="../assets/svg/pincer.svg" height="24px" alt="Pincer Logo"> Pincer
-<<<<<<< HEAD
+
 The snappy asynchronous Discord API wrapper written with aiohttp.
-=======
-The snappy asynchronous discord api wrapper API wrapper written with aiohttp.
->>>>>>> 44da9c1e
 
 | :exclamation: | The package is currently within the Alpha phase |
 | ------------- | :---------------------------------------------- |
