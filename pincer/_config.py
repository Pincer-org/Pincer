--- conflicted
+++ resolved
@@ -6,8 +6,7 @@
 
 @dataclass
 class GatewayConfig:
-    """
-    This file is to make maintaining the library its gateway
+    """This file is to make maintaining the library its gateway
         configuration easier.
     """
     socket_base_url: str = "wss://gateway.discord.gg/"
@@ -25,26 +24,4 @@
             f"{GatewayConfig.socket_base_url}"
             f"?v={GatewayConfig.version}"
             f"&encoding={GatewayConfig.encoding}"
-<<<<<<< HEAD
-        )
-
-
-events = [
-    "channel_create", "channel_delete", "channel_pin_update", "channel_update",
-    "guild_ban_add", "guild_ban_remove", "guild_create", "guild_delete",
-    "guild_emoji_update", "guild_integrations_update", "guild_member_add",
-    "guild_member_remove", "guild_members_chunk", "guild_role_create",
-    "guild_role_delete", "guild_role_update", "guild_stickers_update",
-    "guild_update", "integration_create", "integration_delete",
-    "integration_update", "invite_create", "message_delete",
-    "message_delete_bulk", "message_reaction_add", "message_reaction_remove",
-    "message_reaction_remove_all", "message_reaction_remove_emoji",
-    "message_update", "messages_create", "presence_update", "ready",
-    "stage_instance_create", "stage_instance_delete", "stage_instance_update",
-    "thread_create", "thread_delete", "thread_member_update",
-    "thread_members_update", "thread_update", "typing_start",
-    "voice_server_update", "voice_state_update", "webhooks_update"
-]
-=======
-        )
->>>>>>> 4ed8a592
+        )