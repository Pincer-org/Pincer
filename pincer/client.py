--- conflicted
+++ resolved
@@ -1088,7 +1088,6 @@
         for pack in packs:
             yield StickerPack.from_dict(pack)
 
-<<<<<<< HEAD
     async def create_stage(
         self,
         channel_id: int,
@@ -1186,7 +1185,6 @@
             f"stage-instances/{_id}", headers={"reason": reason}
         )
 
-=======
     async def crosspost_message(self, channel_id: int, message_id: int) -> UserMessage:
         """|coro|
         Crosspost a message in a News Channel to following channels.
@@ -1210,6 +1208,5 @@
         """
 
         return await self._http.post(f"channels/{channel_id}/{message_id}/crosspost")
->>>>>>> bfe7e8b7
 
 Bot = Client