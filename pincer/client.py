--- conflicted
+++ resolved
@@ -13,7 +13,6 @@
 )
 from collections import defaultdict
 from functools import partial
-from importlib import import_module
 from inspect import isasyncgenfunction
 from types import ModuleType
 from typing import (
@@ -37,19 +36,7 @@
 from .commands import ChatCommandHandler
 from .core import HTTPClient
 from .core.gateway import GatewayInfo, Gateway
-<<<<<<< HEAD
-from .exceptions import InvalidEventName
-=======
-from .exceptions import (
-    InvalidEventName,
-    TooManySetupArguments,
-    NoValidSetupMethod,
-    NoCogManagerReturnFound,
-    CogAlreadyExists,
-    CogNotFound,
-    GatewayConnectionError
-)
->>>>>>> 5d5b369f
+from .exceptions import InvalidEventName, GatewayConnectionError
 from .middleware import middleware
 from .objects import (
     Role,
