--- conflicted
+++ resolved
@@ -167,29 +167,6 @@
             throttler: ThrottleInterface = DefaultThrottleHandler,
             reconnect: bool = True,
     ):
-<<<<<<< HEAD
-=======
-        """
-        The client is the main instance which is between the programmer
-            and the discord API.
-
-        This client represents your bot.
-
-        :param token:
-            The secret bot token which can be found in
-            `<https://discord.com/developers/applications/<bot_id>/bot>`_
-
-        :param received:
-            The default message which will be sent when no response is
-            given.
-
-        :param intents:
-            The discord intents for your client.
-
-        auto_reconnect :class:`bool`
-            Whether the client should automatically reconnect.
-        """
->>>>>>> 3154e70b
         super().__init__(
             token,
             handlers={
