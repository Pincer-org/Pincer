--- conflicted
+++ resolved
@@ -8,15 +8,10 @@
 from collections import defaultdict
 from importlib import import_module
 from inspect import isasyncgenfunction
-<<<<<<< HEAD
-from typing import Any, Dict, Iterable, List, Optional, Tuple, Union, overload
-=======
 from typing import (
-    Any, Dict, List, Optional, Tuple, Union, overload, AsyncIterator
+    Any, Dict, Iterable, List, Optional, Tuple, Union, overload, 
+    AsyncIterator, TYPE_CHECKING
 )
->>>>>>> 76028111
-from typing import TYPE_CHECKING
-
 from . import __package__
 from .commands import ChatCommandHandler
 from .core import HTTPClient
