<<<<<<< HEAD
# Copyright Pincer 2021-Present
# Full MIT License can be found in `LICENSE` at the project root.

from __future__ import annotations

import logging
from asyncio import iscoroutinefunction, run, ensure_future
from importlib import import_module
from inspect import isasyncgenfunction
from typing import Optional, Any, Union, Dict, Tuple, List, TYPE_CHECKING

from pincer.objects.guild.role import Role

from . import __package__
from ._config import events
from .commands import ChatCommandHandler
from .core.dispatch import GatewayDispatch
from .core.gateway import Dispatcher
from .core.http import HTTPClient
from .exceptions import (
    InvalidEventName, TooManySetupArguments, NoValidSetupMethod,
    NoCogManagerReturnFound, CogAlreadyExists, CogNotFound
)
from .middleware import middleware
from .objects import Channel, User, Intents, Guild, ThrottleInterface
from .objects.app.throttling import DefaultThrottleHandler
from .utils import get_index, should_pass_cls, Coro
from .utils.signature import get_params

if TYPE_CHECKING:
    from .objects.app import AppCommand

_log = logging.getLogger(__package__)

MiddlewareType = Optional[Union[Coro, Tuple[str, List[Any], Dict[str, Any]]]]

_events: Dict[str, Optional[Union[str, Coro]]] = {}

for event in events:
    event_final_executor = f"on_{event}"

    # Event middleware for the library.
    # Function argument is a payload (GatewayDispatch).

    # The function must return a string which
    # contains the main event key.

    # As second value a list with arguments,
    # and the third value value must be a dictionary.
    # The last two are passed on as *args and **kwargs.

    # NOTE: These return values must be passed as a tuple!
    _events[event] = event_final_executor

    # The registered event by the client. Do not manually overwrite.
    _events[event_final_executor] = None


def event_middleware(call: str, *, override: bool = False):
    """
    Middleware are methods which can be registered with this decorator.
    These methods are invoked before any ``on_`` event.
    As the ``on_`` event is the final call.

    A default call exists for all events, but some might already be in
    use by the library.

    If you know what you are doing, you can override these default
    middleware methods by passing the override parameter.

    The method to which this decorator is registered must be a coroutine,
    and it must return a tuple with the following format:

    .. code-block:: python

        tuple(
            key for next middleware or final event [str],
            args for next middleware/event which will be passed as *args
                [list(Any)],
            kwargs for next middleware/event which will be passed as
                **kwargs [dict(Any)]
        )

    Two parameters are passed to the middleware. The first parameter is
    the current socket connection with and the second one is the payload
    parameter which is of type :class:`~.core.dispatch.GatewayDispatch`.
    This contains the response from the discord API.

    :Implementation example:

    .. code-block:: pycon

        >>> @event_middleware("ready", override=True)
        >>> async def custom_ready(_, payload: GatewayDispatch):
        >>>     return "on_ready", [
        >>>         User.from_dict(payload.data.get("user"))
        >>>     ]

        >>> @Client.event
        >>> async def on_ready(bot: User):
        >>>     print(f"Signed in as {bot}")


    :param call:
        The call where the method should be registered.

    Keyword Arguments:

    :param override:
        Setting this to True will allow you to override existing
        middleware. Usage of this is discouraged, but can help you out
        of some situations.
    """

    def decorator(func: Coro):
        if override:
            _log.warning(
                "Middleware overriding has been enabled for `%s`."
                " This might cause unexpected behavior.", call
            )

        if not override and callable(_events.get(call)):
            raise RuntimeError(
                f"Middleware event with call `{call}` has "
                "already been registered"
            )

        async def wrapper(cls, payload: GatewayDispatch):
            _log.debug("`%s` middleware has been invoked", call)

            return await (
                func(cls, payload)
                if should_pass_cls(func)
                else func(payload)
            )

        _events[call] = wrapper
        return wrapper

    return decorator


for event, middleware in middleware.items():
    event_middleware(event)(middleware)


class Client(Dispatcher):
    def __init__(
            self,
            token: str, *,
            received: str = None,
            intents: Intents = None,
            throttler: ThrottleInterface = DefaultThrottleHandler
    ):
        """
        The client is the main instance which is between the programmer
            and the discord API.

        This client represents your bot.

        :param token:
            The secret bot token which can be found in
            `<https://discord.com/developers/applications/<bot_id>/bot>`_

        :param received:
            The default message which will be sent when no response is
            given.

        :param intents:
            The discord intents for your client.
        """
        super().__init__(
            token,
            handlers={
                # Gets triggered on all events
                -1: self.payload_event_handler,
                # Use this event handler for opcode 0.
                0: self.event_handler
            },
            intents=intents or Intents.NONE
        )

        self.bot: Optional[User] = None
        self.received_message = received or "Command arrived successfully!"
        self.http = HTTPClient(token)
        self.throttler = throttler
        ChatCommandHandler.managers["__main__"] = self

    @property
    def chat_commands(self):
        """
        Get a list of chat command calls which have been registered in
        the ChatCommandHandler.
        """
        return [cmd.app.name for cmd in ChatCommandHandler.register.values()]

    @staticmethod
    def event(coroutine: Coro):
        """
        Register a Discord gateway event listener. This event will get
        called when the client receives a new event update from Discord
        which matches the event name.

        The event name gets pulled from your method name, and this must
        start with ``on_``.
        This forces you to write clean and consistent code.

        This decorator can be used in and out of a class, and all
        event methods must be coroutines. *(async)*

        :Example usage:

        .. code-block:: pycon

            >>> # Function based
            >>> from pincer import Client
            >>>
            >>> client = Client("token")
            >>>
            >>> @client.event
            >>> async def on_ready():
            ...     print(f"Signed in as {client.bot}")
            >>>
            >>> if __name__ == "__main__":
            ...     client.run()

        .. code-block :: pycon

            >>> # Class based
            >>> from pincer import Client
            >>>
            >>> class BotClient(Client):
            ...     @Client.event
            ...     async def on_ready(self):
            ...         print(f"Signed in as {self.bot}")
            >>>
            >>> if __name__ == "__main__":
            ...     BotClient("token").run()


        :param coroutine:
            The event its coroutine, this is the method which will be
            invoked when the event is received. Also the name of this
            coroutine is the name of the event and must always start
            with ``on_``.

        :raises TypeError:
            If the method is not a coroutine.

        :raises InvalidEventName:
            If the event name does not start with ``on_``, has already
            been registered or is not a valid event name.
        """

        if not iscoroutinefunction(coroutine) \
                and not isasyncgenfunction(coroutine):
            raise TypeError(
                "Any event which is registered must be a coroutine function"
            )

        name: str = coroutine.__name__.lower()

        if not name.startswith("on_"):
            raise InvalidEventName(
                f"The event named `{name}` must start with `on_`"
            )

        if _events.get(name) is not None:
            raise InvalidEventName(
                f"The event `{name}` has already been registered or is not "
                f"a valid event name."
            )

        _events[name] = coroutine
        return coroutine

    @staticmethod
    def get_event_coro(name: str) -> Optional[Coro]:
        call = _events.get(name.strip().lower())
        if iscoroutinefunction(call) or isasyncgenfunction(call):
            return call

    def load_cog(self, path: str, package: Optional[str] = None):
        """
        Load a cog from a string path, setup method in COG may
        optionally have a first argument which will contain the client!

        :Example usage:

        run.py

        .. code-block:: pycon

            >>> from pincer import Client
            >>>
            >>> class BotClient(Client):
            ...     def __init__(self, *args, **kwargs):
            ...         self.load_cog("cogs.say")
            ...         super().__init__(*args, **kwargs)

        cogs/say.py

        .. code-block:: pycon

            >>> from pincer import command
            >>>
            >>> class SayCommand:
            ...     @command()
            ...     async def say(self, message: str) -> str:
            ...         return message
            >>>
            >>> setup = SayCommand


        :param path:
            The import path for the cog.

        :param package:
            The package name for relative based imports.
        """

        if ChatCommandHandler.managers.get(path):
            raise CogAlreadyExists(
                f"Cog `{path}` is trying to be loaded but already exists."
            )

        try:
            module = import_module(path, package=package)
        except ModuleNotFoundError:
            raise CogNotFound(f"Cog `{path}` could not be found!")

        setup = getattr(module, "setup", None)

        if not callable(setup):
            raise NoValidSetupMethod(
                f"`setup` method was expected in `{path}` but none was found!"
            )

        args, params = [], get_params(setup)

        if len(params) == 1:
            args.append(self)
        elif (length := len(params)) > 1:
            raise TooManySetupArguments(
                f"Setup method in `{path}` requested {length} arguments "
                f"but the maximum is 1!"
            )

        cog_manager = setup(*args)

        if not cog_manager:
            raise NoCogManagerReturnFound(
                f"Setup method in `{path}` didn't return a cog manager! "
                "(Did you forget to return the cog?)"
            )

        ChatCommandHandler.managers[path] = cog_manager

    @staticmethod
    def get_cogs():
        """
        Get a dictionary of all loaded cogs.

        The key/value pair is import path/cog class.
        """
        return ChatCommandHandler.managers

    async def unload_cog(self, path: str):
        """
        Unload an already loaded cog! This removes all of its commands!

        :param path:
            The path to the cog.
        """
        if not ChatCommandHandler.managers.get(path):
            raise CogNotFound(f"Cog `{path}` could not be found!")

        to_remove: List[AppCommand] = []

        for command in ChatCommandHandler.register.values():
            if not command:
                continue

            if command.call.__module__ == path:
                to_remove.append(command.app)

        await ChatCommandHandler(self).remove_commands(to_remove)

    @staticmethod
    def execute_event(call: Coro, *args, **kwargs):
        """
        Invokes an event.

        :param call:
            The call (method) to which the event is registered.

        :param \\*args:
            The arguments for the event.

        :param \\*kwargs:
            The named arguments for the event.
        """

        if should_pass_cls(call):
            args = (ChatCommandHandler.managers[call.__module__], *args)

        ensure_future(call(*args, **kwargs))

    def run(self):
        """Start the event listener"""
        self.start_loop()
        run(self.http.close())

    async def handle_middleware(
            self,
            payload: GatewayDispatch,
            key: str,
            *args,
            **kwargs
    ) -> Tuple[Optional[Coro], List[Any], Dict[str, Any]]:
        """
        Handles all middleware recursively. Stops when it has found an
        event name which starts with ``on_``.

        :param payload:
            The original payload for the event.

        :param key:
            The index of the middleware in ``_events``.

        :param \\*args:
            The arguments which will be passed to the middleware.

        :param \\*\\*kwargs:
            The named arguments which will be passed to the middleware.

        :return:
            A tuple where the first element is the final executor
            (so the event) its index in ``_events``.

            The second and third element are the ``*args``
            and ``**kwargs`` for the event.
        """
        ware: MiddlewareType = _events.get(key)
        next_call, arguments, params = ware, [], {}

        if iscoroutinefunction(ware):
            extractable = await ware(self, payload, *args, **kwargs)

            if not isinstance(extractable, tuple):
                raise RuntimeError(
                    f"Return type from `{key}` middleware must be tuple. "
                )

            next_call = get_index(extractable, 0, "")
            arguments = get_index(extractable, 1, [])
            params = get_index(extractable, 2, {})

        if next_call is None:
            raise RuntimeError(f"Middleware `{key}` has not been registered.")

        return (
            (next_call, arguments, params)
            if next_call.startswith("on_")
            else await self.handle_middleware(
                payload, next_call, *arguments, **params
            )
        )

    async def execute_error(
            self,
            error: Exception,
            name: str = "on_error",
            *args,
            **kwargs
    ):
        """
        Raises an error if no appropriate error event has been found.

        :param error:
            The error which should be raised or passed to the event.

        :param name:
            The name of the event, and how it is registered by the client.

        :param \\*args:
            The arguments for the event.

        :param \\*kwargs:
            The named arguments for the event.
        """
        if call := self.get_event_coro(name):
            self.execute_event(call, error, *args, **kwargs)
        else:
            raise error

    async def process_event(self, name: str, payload: GatewayDispatch):
        """
        Processes and invokes an event and its middleware.

        :param name:
            The name of the event, this is also the filename in the
            middleware directory.

        :param payload:
            The payload sent from the Discord gateway, this contains the
            required data for the client to know what event it is and
            what specifically happened.
        """
        try:
            key, args, kwargs = await self.handle_middleware(payload, name)

            if call := self.get_event_coro(key):
                self.execute_event(call, *args, **kwargs)

        except Exception as e:
            await self.execute_error(e)

    async def event_handler(self, _, payload: GatewayDispatch):
        """
        Handles all payload events with opcode 0.

        :param _:
            Socket param, but this isn't required for this handler. So
            its just a filler parameter, doesn't matter what is passed.

        :param payload:
            The payload sent from the Discord gateway, this contains the
            required data for the client to know what event it is and
            what specifically happened.
        """
        await self.process_event(payload.event_name.lower(), payload)

    async def payload_event_handler(self, _, payload: GatewayDispatch):
        """
        Special event which activates on_payload event!

        :param _:
            Socket param, but this isn't required for this handler. So
            its just a filler parameter, doesn't matter what is passed.

        :param payload:
            The payload sent from the Discord gateway, this contains the
            required data for the client to know what event it is and
            what specifically happened.
        """
        await self.process_event("payload", payload)

    async def get_channel(self, channel_id: int) -> Channel:
        """
        Fetch a channel object by the channel identifier.

        :param channel_id:
            The id of the channel which should be fetched from the Discord
            gateway.

        :returns:
            A channel object.
        """
        return await Channel.from_id(self, channel_id)

    async def get_guild(self, guild_id: int) -> Guild:
        """
        Fetch a guild object by the guild identifier.

        :param guild_id:
            The id of the guild which should be fetched from the Discord
            gateway.

        :returns:
            A Guild object.
        """
        return await Guild.from_id(self, guild_id)

    async def get_role(self, guild_id, role_id: int) -> Role:
        """
        Fetch a role object by the role identifier.

        :param role_id:
            The id of the guild which should be fetched from the Discord
            gateway.

        :returns:
            A Guild object.
        """
        return await Role.from_id(self, guild_id, role_id)

    async def get_user(self, _id: int) -> User:
        """
        Fetch a User from its identifier

        :param _id:
            The id of the user which should be fetched from the Discord
            gateway.

        :returns:
            A User object.
        """
        return await User.from_id(self, _id)


Bot = Client
=======
# Copyright Pincer 2021-Present
# Full MIT License can be found in `LICENSE` at the project root.

from __future__ import annotations

import logging
from asyncio import iscoroutinefunction, run, ensure_future
from importlib import import_module
from inspect import isasyncgenfunction
from typing import Optional, Any, Union, Dict, Tuple, List, TYPE_CHECKING

from . import __package__
from ._config import events
from .commands import ChatCommandHandler
from .core.dispatch import GatewayDispatch
from .core.gateway import Dispatcher
from .core.http import HTTPClient
from .exceptions import (
    InvalidEventName, TooManySetupArguments, NoValidSetupMethod,
    NoCogManagerReturnFound, CogAlreadyExists, CogNotFound
)
from .middleware import middleware
from .objects import User, Intents, Guild, ThrottleInterface, Channel
from .objects.app.throttling import DefaultThrottleHandler
from .utils import get_index, should_pass_cls, Coro
from .utils.signature import get_params

if TYPE_CHECKING:
    from .objects.app import AppCommand

_log = logging.getLogger(__package__)

MiddlewareType = Optional[Union[Coro, Tuple[str, List[Any], Dict[str, Any]]]]

_events: Dict[str, Optional[Union[str, Coro]]] = {}

for event in events:
    event_final_executor = f"on_{event}"

    # Event middleware for the library.
    # Function argument is a payload (GatewayDispatch).

    # The function must return a string which
    # contains the main event key.

    # As second value a list with arguments,
    # and the third value value must be a dictionary.
    # The last two are passed on as *args and **kwargs.

    # NOTE: These return values must be passed as a tuple!
    _events[event] = event_final_executor

    # The registered event by the client. Do not manually overwrite.
    _events[event_final_executor] = None


def event_middleware(call: str, *, override: bool = False):
    """
    Middleware are methods which can be registered with this decorator.
    These methods are invoked before any ``on_`` event.
    As the ``on_`` event is the final call.

    A default call exists for all events, but some might already be in
    use by the library.

    If you know what you are doing, you can override these default
    middleware methods by passing the override parameter.

    The method to which this decorator is registered must be a coroutine,
    and it must return a tuple with the following format:

    .. code-block:: python

        tuple(
            key for next middleware or final event [str],
            args for next middleware/event which will be passed as *args
                [list(Any)],
            kwargs for next middleware/event which will be passed as
                **kwargs [dict(Any)]
        )

    Two parameters are passed to the middleware. The first parameter is
    the current socket connection with and the second one is the payload
    parameter which is of type :class:`~.core.dispatch.GatewayDispatch`.
    This contains the response from the discord API.

    :Implementation example:

    .. code-block:: pycon

        >>> @event_middleware("ready", override=True)
        >>> async def custom_ready(_, payload: GatewayDispatch):
        >>>     return "on_ready", [
        >>>         User.from_dict(payload.data.get("user"))
        >>>     ]

        >>> @Client.event
        >>> async def on_ready(bot: User):
        >>>     print(f"Signed in as {bot}")


    :param call:
        The call where the method should be registered.

    Keyword Arguments:

    :param override:
        Setting this to True will allow you to override existing
        middleware. Usage of this is discouraged, but can help you out
        of some situations.
    """

    def decorator(func: Coro):
        if override:
            _log.warning(
                "Middleware overriding has been enabled for `%s`."
                " This might cause unexpected behavior.", call
            )

        if not override and callable(_events.get(call)):
            raise RuntimeError(
                f"Middleware event with call `{call}` has "
                "already been registered"
            )

        async def wrapper(cls, payload: GatewayDispatch):
            _log.debug("`%s` middleware has been invoked", call)

            return await (
                func(cls, payload)
                if should_pass_cls(func)
                else func(payload)
            )

        _events[call] = wrapper
        return wrapper

    return decorator


for event, middleware in middleware.items():
    event_middleware(event)(middleware)


class Client(Dispatcher):
    def __init__(
            self,
            token: str, *,
            received: str = None,
            intents: Intents = None,
            throttler: ThrottleInterface = DefaultThrottleHandler
    ):
        """
        The client is the main instance which is between the programmer
            and the discord API.

        This client represents your bot.

        :param token:
            The secret bot token which can be found in
            `<https://discord.com/developers/applications/<bot_id>/bot>`_

        :param received:
            The default message which will be sent when no response is
            given.

        :param intents:
            The discord intents for your client.
        """
        super().__init__(
            token,
            handlers={
                # Gets triggered on all events
                -1: self.payload_event_handler,
                # Use this event handler for opcode 0.
                0: self.event_handler
            },
            intents=intents or Intents.NONE
        )

        self.bot: Optional[User] = None
        self.received_message = received or "Command arrived successfully!"
        self.http = HTTPClient(token)
        self.throttler = throttler
        ChatCommandHandler.managers["__main__"] = self

    @property
    def chat_commands(self):
        """
        Get a list of chat command calls which have been registered in
        the ChatCommandHandler.
        """
        return [cmd.app.name for cmd in ChatCommandHandler.register.values()]

    @staticmethod
    def event(coroutine: Coro):
        """
        Register a Discord gateway event listener. This event will get
        called when the client receives a new event update from Discord
        which matches the event name.

        The event name gets pulled from your method name, and this must
        start with ``on_``.
        This forces you to write clean and consistent code.

        This decorator can be used in and out of a class, and all
        event methods must be coroutines. *(async)*

        :Example usage:

        .. code-block:: pycon

            >>> # Function based
            >>> from pincer import Client
            >>>
            >>> client = Client("token")
            >>>
            >>> @client.event
            >>> async def on_ready():
            ...     print(f"Signed in as {client.bot}")
            >>>
            >>> if __name__ == "__main__":
            ...     client.run()

        .. code-block :: pycon

            >>> # Class based
            >>> from pincer import Client
            >>>
            >>> class BotClient(Client):
            ...     @Client.event
            ...     async def on_ready(self):
            ...         print(f"Signed in as {self.bot}")
            >>>
            >>> if __name__ == "__main__":
            ...     BotClient("token").run()


        :param coroutine:
            The event its coroutine, this is the method which will be
            invoked when the event is received. Also the name of this
            coroutine is the name of the event and must always start
            with ``on_``.

        :raises TypeError:
            If the method is not a coroutine.

        :raises InvalidEventName:
            If the event name does not start with ``on_``, has already
            been registered or is not a valid event name.
        """

        if not iscoroutinefunction(coroutine) \
                and not isasyncgenfunction(coroutine):
            raise TypeError(
                "Any event which is registered must be a coroutine function"
            )

        name: str = coroutine.__name__.lower()

        if not name.startswith("on_"):
            raise InvalidEventName(
                f"The event named `{name}` must start with `on_`"
            )

        if _events.get(name) is not None:
            raise InvalidEventName(
                f"The event `{name}` has already been registered or is not "
                f"a valid event name."
            )

        _events[name] = coroutine
        return coroutine

    @staticmethod
    def get_event_coro(name: str) -> Optional[Coro]:
        call = _events.get(name.strip().lower())
        if iscoroutinefunction(call) or isasyncgenfunction(call):
            return call

    def load_cog(self, path: str, package: Optional[str] = None):
        """
        Load a cog from a string path, setup method in COG may
        optionally have a first argument which will contain the client!

        :Example usage:

        run.py

        .. code-block:: pycon

            >>> from pincer import Client
            >>>
            >>> class BotClient(Client):
            ...     def __init__(self, *args, **kwargs):
            ...         self.load_cog("cogs.say")
            ...         super().__init__(*args, **kwargs)

        cogs/say.py

        .. code-block:: pycon

            >>> from pincer import command
            >>>
            >>> class SayCommand:
            ...     @command()
            ...     async def say(self, message: str) -> str:
            ...         return message
            >>>
            >>> setup = SayCommand


        :param path:
            The import path for the cog.

        :param package:
            The package name for relative based imports.
        """

        if ChatCommandHandler.managers.get(path):
            raise CogAlreadyExists(
                f"Cog `{path}` is trying to be loaded but already exists."
            )

        try:
            module = import_module(path, package=package)
        except ModuleNotFoundError:
            raise CogNotFound(f"Cog `{path}` could not be found!")

        setup = getattr(module, "setup", None)

        if not callable(setup):
            raise NoValidSetupMethod(
                f"`setup` method was expected in `{path}` but none was found!"
            )

        args, params = [], get_params(setup)

        if len(params) == 1:
            args.append(self)
        elif (length := len(params)) > 1:
            raise TooManySetupArguments(
                f"Setup method in `{path}` requested {length} arguments "
                f"but the maximum is 1!"
            )

        cog_manager = setup(*args)

        if not cog_manager:
            raise NoCogManagerReturnFound(
                f"Setup method in `{path}` didn't return a cog manager! "
                "(Did you forget to return the cog?)"
            )

        ChatCommandHandler.managers[path] = cog_manager

    @staticmethod
    def get_cogs():
        """
        Get a dictionary of all loaded cogs.

        The key/value pair is import path/cog class.
        """
        return ChatCommandHandler.managers

    async def unload_cog(self, path: str):
        """
        Unload an already loaded cog! This removes all of its commands!

        :param path:
            The path to the cog.
        """
        if not ChatCommandHandler.managers.get(path):
            raise CogNotFound(f"Cog `{path}` could not be found!")

        to_remove: List[AppCommand] = []

        for command in ChatCommandHandler.register.values():
            if not command:
                continue

            if command.call.__module__ == path:
                to_remove.append(command.app)

        await ChatCommandHandler(self).remove_commands(to_remove)

    @staticmethod
    def execute_event(call: Coro, *args, **kwargs):
        """
        Invokes an event.

        :param call:
            The call (method) to which the event is registered.

        :param \\*args:
            The arguments for the event.

        :param \\*kwargs:
            The named arguments for the event.
        """

        if should_pass_cls(call):
            args = (ChatCommandHandler.managers[call.__module__], *args)

        ensure_future(call(*args, **kwargs))

    def run(self):
        """Start the event listener"""
        self.start_loop()
        run(self.http.close())

    async def handle_middleware(
            self,
            payload: GatewayDispatch,
            key: str,
            *args,
            **kwargs
    ) -> Tuple[Optional[Coro], List[Any], Dict[str, Any]]:
        """
        Handles all middleware recursively. Stops when it has found an
        event name which starts with ``on_``.

        :param payload:
            The original payload for the event.

        :param key:
            The index of the middleware in ``_events``.

        :param \\*args:
            The arguments which will be passed to the middleware.

        :param \\*\\*kwargs:
            The named arguments which will be passed to the middleware.

        :return:
            A tuple where the first element is the final executor
            (so the event) its index in ``_events``.

            The second and third element are the ``*args``
            and ``**kwargs`` for the event.
        """
        ware: MiddlewareType = _events.get(key)
        next_call, arguments, params = ware, [], {}

        if iscoroutinefunction(ware):
            extractable = await ware(self, payload, *args, **kwargs)

            if not isinstance(extractable, tuple):
                raise RuntimeError(
                    f"Return type from `{key}` middleware must be tuple. "
                )

            next_call = get_index(extractable, 0, "")
            arguments = get_index(extractable, 1, [])
            params = get_index(extractable, 2, {})

        if next_call is None:
            raise RuntimeError(f"Middleware `{key}` has not been registered.")

        return (
            (next_call, arguments, params)
            if next_call.startswith("on_")
            else await self.handle_middleware(
                payload, next_call, *arguments, **params
            )
        )

    async def execute_error(
            self,
            error: Exception,
            name: str = "on_error",
            *args,
            **kwargs
    ):
        """
        Raises an error if no appropriate error event has been found.

        :param error:
            The error which should be raised or passed to the event.

        :param name:
            The name of the event, and how it is registered by the client.

        :param \\*args:
            The arguments for the event.

        :param \\*kwargs:
            The named arguments for the event.
        """
        if call := self.get_event_coro(name):
            self.execute_event(call, error, *args, **kwargs)
        else:
            raise error

    async def process_event(self, name: str, payload: GatewayDispatch):
        """
        Processes and invokes an event and its middleware.

        :param name:
            The name of the event, this is also the filename in the
            middleware directory.

        :param payload:
            The payload sent from the Discord gateway, this contains the
            required data for the client to know what event it is and
            what specifically happened.
        """
        try:
            key, args, kwargs = await self.handle_middleware(payload, name)

            if call := self.get_event_coro(key):
                self.execute_event(call, *args, **kwargs)

        except Exception as e:
            await self.execute_error(e)

    async def event_handler(self, _, payload: GatewayDispatch):
        """
        Handles all payload events with opcode 0.

        :param _:
            Socket param, but this isn't required for this handler. So
            its just a filler parameter, doesn't matter what is passed.

        :param payload:
            The payload sent from the Discord gateway, this contains the
            required data for the client to know what event it is and
            what specifically happened.
        """
        await self.process_event(payload.event_name.lower(), payload)

    async def payload_event_handler(self, _, payload: GatewayDispatch):
        """
        Special event which activates on_payload event!

        :param _:
            Socket param, but this isn't required for this handler. So
            its just a filler parameter, doesn't matter what is passed.

        :param payload:
            The payload sent from the Discord gateway, this contains the
            required data for the client to know what event it is and
            what specifically happened.
        """
        await self.process_event("payload", payload)

    async def get_guild(self, guild_id: int) -> Guild:
        """
        Fetch a guild object by the guild identifier.

        :param guild_id:
            The id of the guild which should be fetched from the Discord
            gateway.

        :returns:
            A Guild object.
        """
        return await Guild.from_id(self, guild_id)

    async def get_user(self, _id: int) -> User:
        """
        Fetch a User from its identifier

        :param _id:
            The id of the user which should be fetched from the Discord
            gateway.

        :returns:
            A User object.
        """
        return await User.from_id(self, _id)

    async def get_chanel(self, _id: int) -> Channel:
        """
        Fetch a Channel from its identifier.

        :param _id:
            The id of the user which should be fetched from the Discord
            gateway.

        :returns:
            A Channel object.
        """
        return await Channel.from_id(self, _id)


Bot = Client
>>>>>>> 310e8a1a
<|MERGE_RESOLUTION|>--- conflicted
+++ resolved
@@ -1,1192 +1,600 @@
-<<<<<<< HEAD
-# Copyright Pincer 2021-Present
-# Full MIT License can be found in `LICENSE` at the project root.
-
-from __future__ import annotations
-
-import logging
-from asyncio import iscoroutinefunction, run, ensure_future
-from importlib import import_module
-from inspect import isasyncgenfunction
-from typing import Optional, Any, Union, Dict, Tuple, List, TYPE_CHECKING
-
-from pincer.objects.guild.role import Role
-
-from . import __package__
-from ._config import events
-from .commands import ChatCommandHandler
-from .core.dispatch import GatewayDispatch
-from .core.gateway import Dispatcher
-from .core.http import HTTPClient
-from .exceptions import (
-    InvalidEventName, TooManySetupArguments, NoValidSetupMethod,
-    NoCogManagerReturnFound, CogAlreadyExists, CogNotFound
-)
-from .middleware import middleware
-from .objects import Channel, User, Intents, Guild, ThrottleInterface
-from .objects.app.throttling import DefaultThrottleHandler
-from .utils import get_index, should_pass_cls, Coro
-from .utils.signature import get_params
-
-if TYPE_CHECKING:
-    from .objects.app import AppCommand
-
-_log = logging.getLogger(__package__)
-
-MiddlewareType = Optional[Union[Coro, Tuple[str, List[Any], Dict[str, Any]]]]
-
-_events: Dict[str, Optional[Union[str, Coro]]] = {}
-
-for event in events:
-    event_final_executor = f"on_{event}"
-
-    # Event middleware for the library.
-    # Function argument is a payload (GatewayDispatch).
-
-    # The function must return a string which
-    # contains the main event key.
-
-    # As second value a list with arguments,
-    # and the third value value must be a dictionary.
-    # The last two are passed on as *args and **kwargs.
-
-    # NOTE: These return values must be passed as a tuple!
-    _events[event] = event_final_executor
-
-    # The registered event by the client. Do not manually overwrite.
-    _events[event_final_executor] = None
-
-
-def event_middleware(call: str, *, override: bool = False):
-    """
-    Middleware are methods which can be registered with this decorator.
-    These methods are invoked before any ``on_`` event.
-    As the ``on_`` event is the final call.
-
-    A default call exists for all events, but some might already be in
-    use by the library.
-
-    If you know what you are doing, you can override these default
-    middleware methods by passing the override parameter.
-
-    The method to which this decorator is registered must be a coroutine,
-    and it must return a tuple with the following format:
-
-    .. code-block:: python
-
-        tuple(
-            key for next middleware or final event [str],
-            args for next middleware/event which will be passed as *args
-                [list(Any)],
-            kwargs for next middleware/event which will be passed as
-                **kwargs [dict(Any)]
-        )
-
-    Two parameters are passed to the middleware. The first parameter is
-    the current socket connection with and the second one is the payload
-    parameter which is of type :class:`~.core.dispatch.GatewayDispatch`.
-    This contains the response from the discord API.
-
-    :Implementation example:
-
-    .. code-block:: pycon
-
-        >>> @event_middleware("ready", override=True)
-        >>> async def custom_ready(_, payload: GatewayDispatch):
-        >>>     return "on_ready", [
-        >>>         User.from_dict(payload.data.get("user"))
-        >>>     ]
-
-        >>> @Client.event
-        >>> async def on_ready(bot: User):
-        >>>     print(f"Signed in as {bot}")
-
-
-    :param call:
-        The call where the method should be registered.
-
-    Keyword Arguments:
-
-    :param override:
-        Setting this to True will allow you to override existing
-        middleware. Usage of this is discouraged, but can help you out
-        of some situations.
-    """
-
-    def decorator(func: Coro):
-        if override:
-            _log.warning(
-                "Middleware overriding has been enabled for `%s`."
-                " This might cause unexpected behavior.", call
-            )
-
-        if not override and callable(_events.get(call)):
-            raise RuntimeError(
-                f"Middleware event with call `{call}` has "
-                "already been registered"
-            )
-
-        async def wrapper(cls, payload: GatewayDispatch):
-            _log.debug("`%s` middleware has been invoked", call)
-
-            return await (
-                func(cls, payload)
-                if should_pass_cls(func)
-                else func(payload)
-            )
-
-        _events[call] = wrapper
-        return wrapper
-
-    return decorator
-
-
-for event, middleware in middleware.items():
-    event_middleware(event)(middleware)
-
-
-class Client(Dispatcher):
-    def __init__(
-            self,
-            token: str, *,
-            received: str = None,
-            intents: Intents = None,
-            throttler: ThrottleInterface = DefaultThrottleHandler
-    ):
-        """
-        The client is the main instance which is between the programmer
-            and the discord API.
-
-        This client represents your bot.
-
-        :param token:
-            The secret bot token which can be found in
-            `<https://discord.com/developers/applications/<bot_id>/bot>`_
-
-        :param received:
-            The default message which will be sent when no response is
-            given.
-
-        :param intents:
-            The discord intents for your client.
-        """
-        super().__init__(
-            token,
-            handlers={
-                # Gets triggered on all events
-                -1: self.payload_event_handler,
-                # Use this event handler for opcode 0.
-                0: self.event_handler
-            },
-            intents=intents or Intents.NONE
-        )
-
-        self.bot: Optional[User] = None
-        self.received_message = received or "Command arrived successfully!"
-        self.http = HTTPClient(token)
-        self.throttler = throttler
-        ChatCommandHandler.managers["__main__"] = self
-
-    @property
-    def chat_commands(self):
-        """
-        Get a list of chat command calls which have been registered in
-        the ChatCommandHandler.
-        """
-        return [cmd.app.name for cmd in ChatCommandHandler.register.values()]
-
-    @staticmethod
-    def event(coroutine: Coro):
-        """
-        Register a Discord gateway event listener. This event will get
-        called when the client receives a new event update from Discord
-        which matches the event name.
-
-        The event name gets pulled from your method name, and this must
-        start with ``on_``.
-        This forces you to write clean and consistent code.
-
-        This decorator can be used in and out of a class, and all
-        event methods must be coroutines. *(async)*
-
-        :Example usage:
-
-        .. code-block:: pycon
-
-            >>> # Function based
-            >>> from pincer import Client
-            >>>
-            >>> client = Client("token")
-            >>>
-            >>> @client.event
-            >>> async def on_ready():
-            ...     print(f"Signed in as {client.bot}")
-            >>>
-            >>> if __name__ == "__main__":
-            ...     client.run()
-
-        .. code-block :: pycon
-
-            >>> # Class based
-            >>> from pincer import Client
-            >>>
-            >>> class BotClient(Client):
-            ...     @Client.event
-            ...     async def on_ready(self):
-            ...         print(f"Signed in as {self.bot}")
-            >>>
-            >>> if __name__ == "__main__":
-            ...     BotClient("token").run()
-
-
-        :param coroutine:
-            The event its coroutine, this is the method which will be
-            invoked when the event is received. Also the name of this
-            coroutine is the name of the event and must always start
-            with ``on_``.
-
-        :raises TypeError:
-            If the method is not a coroutine.
-
-        :raises InvalidEventName:
-            If the event name does not start with ``on_``, has already
-            been registered or is not a valid event name.
-        """
-
-        if not iscoroutinefunction(coroutine) \
-                and not isasyncgenfunction(coroutine):
-            raise TypeError(
-                "Any event which is registered must be a coroutine function"
-            )
-
-        name: str = coroutine.__name__.lower()
-
-        if not name.startswith("on_"):
-            raise InvalidEventName(
-                f"The event named `{name}` must start with `on_`"
-            )
-
-        if _events.get(name) is not None:
-            raise InvalidEventName(
-                f"The event `{name}` has already been registered or is not "
-                f"a valid event name."
-            )
-
-        _events[name] = coroutine
-        return coroutine
-
-    @staticmethod
-    def get_event_coro(name: str) -> Optional[Coro]:
-        call = _events.get(name.strip().lower())
-        if iscoroutinefunction(call) or isasyncgenfunction(call):
-            return call
-
-    def load_cog(self, path: str, package: Optional[str] = None):
-        """
-        Load a cog from a string path, setup method in COG may
-        optionally have a first argument which will contain the client!
-
-        :Example usage:
-
-        run.py
-
-        .. code-block:: pycon
-
-            >>> from pincer import Client
-            >>>
-            >>> class BotClient(Client):
-            ...     def __init__(self, *args, **kwargs):
-            ...         self.load_cog("cogs.say")
-            ...         super().__init__(*args, **kwargs)
-
-        cogs/say.py
-
-        .. code-block:: pycon
-
-            >>> from pincer import command
-            >>>
-            >>> class SayCommand:
-            ...     @command()
-            ...     async def say(self, message: str) -> str:
-            ...         return message
-            >>>
-            >>> setup = SayCommand
-
-
-        :param path:
-            The import path for the cog.
-
-        :param package:
-            The package name for relative based imports.
-        """
-
-        if ChatCommandHandler.managers.get(path):
-            raise CogAlreadyExists(
-                f"Cog `{path}` is trying to be loaded but already exists."
-            )
-
-        try:
-            module = import_module(path, package=package)
-        except ModuleNotFoundError:
-            raise CogNotFound(f"Cog `{path}` could not be found!")
-
-        setup = getattr(module, "setup", None)
-
-        if not callable(setup):
-            raise NoValidSetupMethod(
-                f"`setup` method was expected in `{path}` but none was found!"
-            )
-
-        args, params = [], get_params(setup)
-
-        if len(params) == 1:
-            args.append(self)
-        elif (length := len(params)) > 1:
-            raise TooManySetupArguments(
-                f"Setup method in `{path}` requested {length} arguments "
-                f"but the maximum is 1!"
-            )
-
-        cog_manager = setup(*args)
-
-        if not cog_manager:
-            raise NoCogManagerReturnFound(
-                f"Setup method in `{path}` didn't return a cog manager! "
-                "(Did you forget to return the cog?)"
-            )
-
-        ChatCommandHandler.managers[path] = cog_manager
-
-    @staticmethod
-    def get_cogs():
-        """
-        Get a dictionary of all loaded cogs.
-
-        The key/value pair is import path/cog class.
-        """
-        return ChatCommandHandler.managers
-
-    async def unload_cog(self, path: str):
-        """
-        Unload an already loaded cog! This removes all of its commands!
-
-        :param path:
-            The path to the cog.
-        """
-        if not ChatCommandHandler.managers.get(path):
-            raise CogNotFound(f"Cog `{path}` could not be found!")
-
-        to_remove: List[AppCommand] = []
-
-        for command in ChatCommandHandler.register.values():
-            if not command:
-                continue
-
-            if command.call.__module__ == path:
-                to_remove.append(command.app)
-
-        await ChatCommandHandler(self).remove_commands(to_remove)
-
-    @staticmethod
-    def execute_event(call: Coro, *args, **kwargs):
-        """
-        Invokes an event.
-
-        :param call:
-            The call (method) to which the event is registered.
-
-        :param \\*args:
-            The arguments for the event.
-
-        :param \\*kwargs:
-            The named arguments for the event.
-        """
-
-        if should_pass_cls(call):
-            args = (ChatCommandHandler.managers[call.__module__], *args)
-
-        ensure_future(call(*args, **kwargs))
-
-    def run(self):
-        """Start the event listener"""
-        self.start_loop()
-        run(self.http.close())
-
-    async def handle_middleware(
-            self,
-            payload: GatewayDispatch,
-            key: str,
-            *args,
-            **kwargs
-    ) -> Tuple[Optional[Coro], List[Any], Dict[str, Any]]:
-        """
-        Handles all middleware recursively. Stops when it has found an
-        event name which starts with ``on_``.
-
-        :param payload:
-            The original payload for the event.
-
-        :param key:
-            The index of the middleware in ``_events``.
-
-        :param \\*args:
-            The arguments which will be passed to the middleware.
-
-        :param \\*\\*kwargs:
-            The named arguments which will be passed to the middleware.
-
-        :return:
-            A tuple where the first element is the final executor
-            (so the event) its index in ``_events``.
-
-            The second and third element are the ``*args``
-            and ``**kwargs`` for the event.
-        """
-        ware: MiddlewareType = _events.get(key)
-        next_call, arguments, params = ware, [], {}
-
-        if iscoroutinefunction(ware):
-            extractable = await ware(self, payload, *args, **kwargs)
-
-            if not isinstance(extractable, tuple):
-                raise RuntimeError(
-                    f"Return type from `{key}` middleware must be tuple. "
-                )
-
-            next_call = get_index(extractable, 0, "")
-            arguments = get_index(extractable, 1, [])
-            params = get_index(extractable, 2, {})
-
-        if next_call is None:
-            raise RuntimeError(f"Middleware `{key}` has not been registered.")
-
-        return (
-            (next_call, arguments, params)
-            if next_call.startswith("on_")
-            else await self.handle_middleware(
-                payload, next_call, *arguments, **params
-            )
-        )
-
-    async def execute_error(
-            self,
-            error: Exception,
-            name: str = "on_error",
-            *args,
-            **kwargs
-    ):
-        """
-        Raises an error if no appropriate error event has been found.
-
-        :param error:
-            The error which should be raised or passed to the event.
-
-        :param name:
-            The name of the event, and how it is registered by the client.
-
-        :param \\*args:
-            The arguments for the event.
-
-        :param \\*kwargs:
-            The named arguments for the event.
-        """
-        if call := self.get_event_coro(name):
-            self.execute_event(call, error, *args, **kwargs)
-        else:
-            raise error
-
-    async def process_event(self, name: str, payload: GatewayDispatch):
-        """
-        Processes and invokes an event and its middleware.
-
-        :param name:
-            The name of the event, this is also the filename in the
-            middleware directory.
-
-        :param payload:
-            The payload sent from the Discord gateway, this contains the
-            required data for the client to know what event it is and
-            what specifically happened.
-        """
-        try:
-            key, args, kwargs = await self.handle_middleware(payload, name)
-
-            if call := self.get_event_coro(key):
-                self.execute_event(call, *args, **kwargs)
-
-        except Exception as e:
-            await self.execute_error(e)
-
-    async def event_handler(self, _, payload: GatewayDispatch):
-        """
-        Handles all payload events with opcode 0.
-
-        :param _:
-            Socket param, but this isn't required for this handler. So
-            its just a filler parameter, doesn't matter what is passed.
-
-        :param payload:
-            The payload sent from the Discord gateway, this contains the
-            required data for the client to know what event it is and
-            what specifically happened.
-        """
-        await self.process_event(payload.event_name.lower(), payload)
-
-    async def payload_event_handler(self, _, payload: GatewayDispatch):
-        """
-        Special event which activates on_payload event!
-
-        :param _:
-            Socket param, but this isn't required for this handler. So
-            its just a filler parameter, doesn't matter what is passed.
-
-        :param payload:
-            The payload sent from the Discord gateway, this contains the
-            required data for the client to know what event it is and
-            what specifically happened.
-        """
-        await self.process_event("payload", payload)
-
-    async def get_channel(self, channel_id: int) -> Channel:
-        """
-        Fetch a channel object by the channel identifier.
-
-        :param channel_id:
-            The id of the channel which should be fetched from the Discord
-            gateway.
-
-        :returns:
-            A channel object.
-        """
-        return await Channel.from_id(self, channel_id)
-
-    async def get_guild(self, guild_id: int) -> Guild:
-        """
-        Fetch a guild object by the guild identifier.
-
-        :param guild_id:
-            The id of the guild which should be fetched from the Discord
-            gateway.
-
-        :returns:
-            A Guild object.
-        """
-        return await Guild.from_id(self, guild_id)
-
-    async def get_role(self, guild_id, role_id: int) -> Role:
-        """
-        Fetch a role object by the role identifier.
-
-        :param role_id:
-            The id of the guild which should be fetched from the Discord
-            gateway.
-
-        :returns:
-            A Guild object.
-        """
-        return await Role.from_id(self, guild_id, role_id)
-
-    async def get_user(self, _id: int) -> User:
-        """
-        Fetch a User from its identifier
-
-        :param _id:
-            The id of the user which should be fetched from the Discord
-            gateway.
-
-        :returns:
-            A User object.
-        """
-        return await User.from_id(self, _id)
-
-
-Bot = Client
-=======
-# Copyright Pincer 2021-Present
-# Full MIT License can be found in `LICENSE` at the project root.
-
-from __future__ import annotations
-
-import logging
-from asyncio import iscoroutinefunction, run, ensure_future
-from importlib import import_module
-from inspect import isasyncgenfunction
-from typing import Optional, Any, Union, Dict, Tuple, List, TYPE_CHECKING
-
-from . import __package__
-from ._config import events
-from .commands import ChatCommandHandler
-from .core.dispatch import GatewayDispatch
-from .core.gateway import Dispatcher
-from .core.http import HTTPClient
-from .exceptions import (
-    InvalidEventName, TooManySetupArguments, NoValidSetupMethod,
-    NoCogManagerReturnFound, CogAlreadyExists, CogNotFound
-)
-from .middleware import middleware
-from .objects import User, Intents, Guild, ThrottleInterface, Channel
-from .objects.app.throttling import DefaultThrottleHandler
-from .utils import get_index, should_pass_cls, Coro
-from .utils.signature import get_params
-
-if TYPE_CHECKING:
-    from .objects.app import AppCommand
-
-_log = logging.getLogger(__package__)
-
-MiddlewareType = Optional[Union[Coro, Tuple[str, List[Any], Dict[str, Any]]]]
-
-_events: Dict[str, Optional[Union[str, Coro]]] = {}
-
-for event in events:
-    event_final_executor = f"on_{event}"
-
-    # Event middleware for the library.
-    # Function argument is a payload (GatewayDispatch).
-
-    # The function must return a string which
-    # contains the main event key.
-
-    # As second value a list with arguments,
-    # and the third value value must be a dictionary.
-    # The last two are passed on as *args and **kwargs.
-
-    # NOTE: These return values must be passed as a tuple!
-    _events[event] = event_final_executor
-
-    # The registered event by the client. Do not manually overwrite.
-    _events[event_final_executor] = None
-
-
-def event_middleware(call: str, *, override: bool = False):
-    """
-    Middleware are methods which can be registered with this decorator.
-    These methods are invoked before any ``on_`` event.
-    As the ``on_`` event is the final call.
-
-    A default call exists for all events, but some might already be in
-    use by the library.
-
-    If you know what you are doing, you can override these default
-    middleware methods by passing the override parameter.
-
-    The method to which this decorator is registered must be a coroutine,
-    and it must return a tuple with the following format:
-
-    .. code-block:: python
-
-        tuple(
-            key for next middleware or final event [str],
-            args for next middleware/event which will be passed as *args
-                [list(Any)],
-            kwargs for next middleware/event which will be passed as
-                **kwargs [dict(Any)]
-        )
-
-    Two parameters are passed to the middleware. The first parameter is
-    the current socket connection with and the second one is the payload
-    parameter which is of type :class:`~.core.dispatch.GatewayDispatch`.
-    This contains the response from the discord API.
-
-    :Implementation example:
-
-    .. code-block:: pycon
-
-        >>> @event_middleware("ready", override=True)
-        >>> async def custom_ready(_, payload: GatewayDispatch):
-        >>>     return "on_ready", [
-        >>>         User.from_dict(payload.data.get("user"))
-        >>>     ]
-
-        >>> @Client.event
-        >>> async def on_ready(bot: User):
-        >>>     print(f"Signed in as {bot}")
-
-
-    :param call:
-        The call where the method should be registered.
-
-    Keyword Arguments:
-
-    :param override:
-        Setting this to True will allow you to override existing
-        middleware. Usage of this is discouraged, but can help you out
-        of some situations.
-    """
-
-    def decorator(func: Coro):
-        if override:
-            _log.warning(
-                "Middleware overriding has been enabled for `%s`."
-                " This might cause unexpected behavior.", call
-            )
-
-        if not override and callable(_events.get(call)):
-            raise RuntimeError(
-                f"Middleware event with call `{call}` has "
-                "already been registered"
-            )
-
-        async def wrapper(cls, payload: GatewayDispatch):
-            _log.debug("`%s` middleware has been invoked", call)
-
-            return await (
-                func(cls, payload)
-                if should_pass_cls(func)
-                else func(payload)
-            )
-
-        _events[call] = wrapper
-        return wrapper
-
-    return decorator
-
-
-for event, middleware in middleware.items():
-    event_middleware(event)(middleware)
-
-
-class Client(Dispatcher):
-    def __init__(
-            self,
-            token: str, *,
-            received: str = None,
-            intents: Intents = None,
-            throttler: ThrottleInterface = DefaultThrottleHandler
-    ):
-        """
-        The client is the main instance which is between the programmer
-            and the discord API.
-
-        This client represents your bot.
-
-        :param token:
-            The secret bot token which can be found in
-            `<https://discord.com/developers/applications/<bot_id>/bot>`_
-
-        :param received:
-            The default message which will be sent when no response is
-            given.
-
-        :param intents:
-            The discord intents for your client.
-        """
-        super().__init__(
-            token,
-            handlers={
-                # Gets triggered on all events
-                -1: self.payload_event_handler,
-                # Use this event handler for opcode 0.
-                0: self.event_handler
-            },
-            intents=intents or Intents.NONE
-        )
-
-        self.bot: Optional[User] = None
-        self.received_message = received or "Command arrived successfully!"
-        self.http = HTTPClient(token)
-        self.throttler = throttler
-        ChatCommandHandler.managers["__main__"] = self
-
-    @property
-    def chat_commands(self):
-        """
-        Get a list of chat command calls which have been registered in
-        the ChatCommandHandler.
-        """
-        return [cmd.app.name for cmd in ChatCommandHandler.register.values()]
-
-    @staticmethod
-    def event(coroutine: Coro):
-        """
-        Register a Discord gateway event listener. This event will get
-        called when the client receives a new event update from Discord
-        which matches the event name.
-
-        The event name gets pulled from your method name, and this must
-        start with ``on_``.
-        This forces you to write clean and consistent code.
-
-        This decorator can be used in and out of a class, and all
-        event methods must be coroutines. *(async)*
-
-        :Example usage:
-
-        .. code-block:: pycon
-
-            >>> # Function based
-            >>> from pincer import Client
-            >>>
-            >>> client = Client("token")
-            >>>
-            >>> @client.event
-            >>> async def on_ready():
-            ...     print(f"Signed in as {client.bot}")
-            >>>
-            >>> if __name__ == "__main__":
-            ...     client.run()
-
-        .. code-block :: pycon
-
-            >>> # Class based
-            >>> from pincer import Client
-            >>>
-            >>> class BotClient(Client):
-            ...     @Client.event
-            ...     async def on_ready(self):
-            ...         print(f"Signed in as {self.bot}")
-            >>>
-            >>> if __name__ == "__main__":
-            ...     BotClient("token").run()
-
-
-        :param coroutine:
-            The event its coroutine, this is the method which will be
-            invoked when the event is received. Also the name of this
-            coroutine is the name of the event and must always start
-            with ``on_``.
-
-        :raises TypeError:
-            If the method is not a coroutine.
-
-        :raises InvalidEventName:
-            If the event name does not start with ``on_``, has already
-            been registered or is not a valid event name.
-        """
-
-        if not iscoroutinefunction(coroutine) \
-                and not isasyncgenfunction(coroutine):
-            raise TypeError(
-                "Any event which is registered must be a coroutine function"
-            )
-
-        name: str = coroutine.__name__.lower()
-
-        if not name.startswith("on_"):
-            raise InvalidEventName(
-                f"The event named `{name}` must start with `on_`"
-            )
-
-        if _events.get(name) is not None:
-            raise InvalidEventName(
-                f"The event `{name}` has already been registered or is not "
-                f"a valid event name."
-            )
-
-        _events[name] = coroutine
-        return coroutine
-
-    @staticmethod
-    def get_event_coro(name: str) -> Optional[Coro]:
-        call = _events.get(name.strip().lower())
-        if iscoroutinefunction(call) or isasyncgenfunction(call):
-            return call
-
-    def load_cog(self, path: str, package: Optional[str] = None):
-        """
-        Load a cog from a string path, setup method in COG may
-        optionally have a first argument which will contain the client!
-
-        :Example usage:
-
-        run.py
-
-        .. code-block:: pycon
-
-            >>> from pincer import Client
-            >>>
-            >>> class BotClient(Client):
-            ...     def __init__(self, *args, **kwargs):
-            ...         self.load_cog("cogs.say")
-            ...         super().__init__(*args, **kwargs)
-
-        cogs/say.py
-
-        .. code-block:: pycon
-
-            >>> from pincer import command
-            >>>
-            >>> class SayCommand:
-            ...     @command()
-            ...     async def say(self, message: str) -> str:
-            ...         return message
-            >>>
-            >>> setup = SayCommand
-
-
-        :param path:
-            The import path for the cog.
-
-        :param package:
-            The package name for relative based imports.
-        """
-
-        if ChatCommandHandler.managers.get(path):
-            raise CogAlreadyExists(
-                f"Cog `{path}` is trying to be loaded but already exists."
-            )
-
-        try:
-            module = import_module(path, package=package)
-        except ModuleNotFoundError:
-            raise CogNotFound(f"Cog `{path}` could not be found!")
-
-        setup = getattr(module, "setup", None)
-
-        if not callable(setup):
-            raise NoValidSetupMethod(
-                f"`setup` method was expected in `{path}` but none was found!"
-            )
-
-        args, params = [], get_params(setup)
-
-        if len(params) == 1:
-            args.append(self)
-        elif (length := len(params)) > 1:
-            raise TooManySetupArguments(
-                f"Setup method in `{path}` requested {length} arguments "
-                f"but the maximum is 1!"
-            )
-
-        cog_manager = setup(*args)
-
-        if not cog_manager:
-            raise NoCogManagerReturnFound(
-                f"Setup method in `{path}` didn't return a cog manager! "
-                "(Did you forget to return the cog?)"
-            )
-
-        ChatCommandHandler.managers[path] = cog_manager
-
-    @staticmethod
-    def get_cogs():
-        """
-        Get a dictionary of all loaded cogs.
-
-        The key/value pair is import path/cog class.
-        """
-        return ChatCommandHandler.managers
-
-    async def unload_cog(self, path: str):
-        """
-        Unload an already loaded cog! This removes all of its commands!
-
-        :param path:
-            The path to the cog.
-        """
-        if not ChatCommandHandler.managers.get(path):
-            raise CogNotFound(f"Cog `{path}` could not be found!")
-
-        to_remove: List[AppCommand] = []
-
-        for command in ChatCommandHandler.register.values():
-            if not command:
-                continue
-
-            if command.call.__module__ == path:
-                to_remove.append(command.app)
-
-        await ChatCommandHandler(self).remove_commands(to_remove)
-
-    @staticmethod
-    def execute_event(call: Coro, *args, **kwargs):
-        """
-        Invokes an event.
-
-        :param call:
-            The call (method) to which the event is registered.
-
-        :param \\*args:
-            The arguments for the event.
-
-        :param \\*kwargs:
-            The named arguments for the event.
-        """
-
-        if should_pass_cls(call):
-            args = (ChatCommandHandler.managers[call.__module__], *args)
-
-        ensure_future(call(*args, **kwargs))
-
-    def run(self):
-        """Start the event listener"""
-        self.start_loop()
-        run(self.http.close())
-
-    async def handle_middleware(
-            self,
-            payload: GatewayDispatch,
-            key: str,
-            *args,
-            **kwargs
-    ) -> Tuple[Optional[Coro], List[Any], Dict[str, Any]]:
-        """
-        Handles all middleware recursively. Stops when it has found an
-        event name which starts with ``on_``.
-
-        :param payload:
-            The original payload for the event.
-
-        :param key:
-            The index of the middleware in ``_events``.
-
-        :param \\*args:
-            The arguments which will be passed to the middleware.
-
-        :param \\*\\*kwargs:
-            The named arguments which will be passed to the middleware.
-
-        :return:
-            A tuple where the first element is the final executor
-            (so the event) its index in ``_events``.
-
-            The second and third element are the ``*args``
-            and ``**kwargs`` for the event.
-        """
-        ware: MiddlewareType = _events.get(key)
-        next_call, arguments, params = ware, [], {}
-
-        if iscoroutinefunction(ware):
-            extractable = await ware(self, payload, *args, **kwargs)
-
-            if not isinstance(extractable, tuple):
-                raise RuntimeError(
-                    f"Return type from `{key}` middleware must be tuple. "
-                )
-
-            next_call = get_index(extractable, 0, "")
-            arguments = get_index(extractable, 1, [])
-            params = get_index(extractable, 2, {})
-
-        if next_call is None:
-            raise RuntimeError(f"Middleware `{key}` has not been registered.")
-
-        return (
-            (next_call, arguments, params)
-            if next_call.startswith("on_")
-            else await self.handle_middleware(
-                payload, next_call, *arguments, **params
-            )
-        )
-
-    async def execute_error(
-            self,
-            error: Exception,
-            name: str = "on_error",
-            *args,
-            **kwargs
-    ):
-        """
-        Raises an error if no appropriate error event has been found.
-
-        :param error:
-            The error which should be raised or passed to the event.
-
-        :param name:
-            The name of the event, and how it is registered by the client.
-
-        :param \\*args:
-            The arguments for the event.
-
-        :param \\*kwargs:
-            The named arguments for the event.
-        """
-        if call := self.get_event_coro(name):
-            self.execute_event(call, error, *args, **kwargs)
-        else:
-            raise error
-
-    async def process_event(self, name: str, payload: GatewayDispatch):
-        """
-        Processes and invokes an event and its middleware.
-
-        :param name:
-            The name of the event, this is also the filename in the
-            middleware directory.
-
-        :param payload:
-            The payload sent from the Discord gateway, this contains the
-            required data for the client to know what event it is and
-            what specifically happened.
-        """
-        try:
-            key, args, kwargs = await self.handle_middleware(payload, name)
-
-            if call := self.get_event_coro(key):
-                self.execute_event(call, *args, **kwargs)
-
-        except Exception as e:
-            await self.execute_error(e)
-
-    async def event_handler(self, _, payload: GatewayDispatch):
-        """
-        Handles all payload events with opcode 0.
-
-        :param _:
-            Socket param, but this isn't required for this handler. So
-            its just a filler parameter, doesn't matter what is passed.
-
-        :param payload:
-            The payload sent from the Discord gateway, this contains the
-            required data for the client to know what event it is and
-            what specifically happened.
-        """
-        await self.process_event(payload.event_name.lower(), payload)
-
-    async def payload_event_handler(self, _, payload: GatewayDispatch):
-        """
-        Special event which activates on_payload event!
-
-        :param _:
-            Socket param, but this isn't required for this handler. So
-            its just a filler parameter, doesn't matter what is passed.
-
-        :param payload:
-            The payload sent from the Discord gateway, this contains the
-            required data for the client to know what event it is and
-            what specifically happened.
-        """
-        await self.process_event("payload", payload)
-
-    async def get_guild(self, guild_id: int) -> Guild:
-        """
-        Fetch a guild object by the guild identifier.
-
-        :param guild_id:
-            The id of the guild which should be fetched from the Discord
-            gateway.
-
-        :returns:
-            A Guild object.
-        """
-        return await Guild.from_id(self, guild_id)
-
-    async def get_user(self, _id: int) -> User:
-        """
-        Fetch a User from its identifier
-
-        :param _id:
-            The id of the user which should be fetched from the Discord
-            gateway.
-
-        :returns:
-            A User object.
-        """
-        return await User.from_id(self, _id)
-
-    async def get_chanel(self, _id: int) -> Channel:
-        """
-        Fetch a Channel from its identifier.
-
-        :param _id:
-            The id of the user which should be fetched from the Discord
-            gateway.
-
-        :returns:
-            A Channel object.
-        """
-        return await Channel.from_id(self, _id)
-
-
-Bot = Client
->>>>>>> 310e8a1a
+# Copyright Pincer 2021-Present
+# Full MIT License can be found in `LICENSE` at the project root.
+
+from __future__ import annotations
+
+import logging
+from asyncio import iscoroutinefunction, run, ensure_future
+from importlib import import_module
+from inspect import isasyncgenfunction
+from typing import Optional, Any, Union, Dict, Tuple, List, TYPE_CHECKING
+
+from . import __package__
+from ._config import events
+from .commands import ChatCommandHandler
+from .core.dispatch import GatewayDispatch
+from .core.gateway import Dispatcher
+from .core.http import HTTPClient
+from .exceptions import (
+    InvalidEventName, TooManySetupArguments, NoValidSetupMethod,
+    NoCogManagerReturnFound, CogAlreadyExists, CogNotFound
+)
+from .middleware import middleware
+from .objects import Role, User, Intents, Guild, ThrottleInterface, Channel
+from .objects.app.throttling import DefaultThrottleHandler
+from .utils import get_index, should_pass_cls, Coro
+from .utils.signature import get_params
+
+if TYPE_CHECKING:
+    from .objects.app import AppCommand
+
+_log = logging.getLogger(__package__)
+
+MiddlewareType = Optional[Union[Coro, Tuple[str, List[Any], Dict[str, Any]]]]
+
+_events: Dict[str, Optional[Union[str, Coro]]] = {}
+
+for event in events:
+    event_final_executor = f"on_{event}"
+
+    # Event middleware for the library.
+    # Function argument is a payload (GatewayDispatch).
+
+    # The function must return a string which
+    # contains the main event key.
+
+    # As second value a list with arguments,
+    # and the third value value must be a dictionary.
+    # The last two are passed on as *args and **kwargs.
+
+    # NOTE: These return values must be passed as a tuple!
+    _events[event] = event_final_executor
+
+    # The registered event by the client. Do not manually overwrite.
+    _events[event_final_executor] = None
+
+
+def event_middleware(call: str, *, override: bool = False):
+    """
+    Middleware are methods which can be registered with this decorator.
+    These methods are invoked before any ``on_`` event.
+    As the ``on_`` event is the final call.
+
+    A default call exists for all events, but some might already be in
+    use by the library.
+
+    If you know what you are doing, you can override these default
+    middleware methods by passing the override parameter.
+
+    The method to which this decorator is registered must be a coroutine,
+    and it must return a tuple with the following format:
+
+    .. code-block:: python
+
+        tuple(
+            key for next middleware or final event [str],
+            args for next middleware/event which will be passed as *args
+                [list(Any)],
+            kwargs for next middleware/event which will be passed as
+                **kwargs [dict(Any)]
+        )
+
+    Two parameters are passed to the middleware. The first parameter is
+    the current socket connection with and the second one is the payload
+    parameter which is of type :class:`~.core.dispatch.GatewayDispatch`.
+    This contains the response from the discord API.
+
+    :Implementation example:
+
+    .. code-block:: pycon
+
+        >>> @event_middleware("ready", override=True)
+        >>> async def custom_ready(_, payload: GatewayDispatch):
+        >>>     return "on_ready", [
+        >>>         User.from_dict(payload.data.get("user"))
+        >>>     ]
+
+        >>> @Client.event
+        >>> async def on_ready(bot: User):
+        >>>     print(f"Signed in as {bot}")
+
+
+    :param call:
+        The call where the method should be registered.
+
+    Keyword Arguments:
+
+    :param override:
+        Setting this to True will allow you to override existing
+        middleware. Usage of this is discouraged, but can help you out
+        of some situations.
+    """
+
+    def decorator(func: Coro):
+        if override:
+            _log.warning(
+                "Middleware overriding has been enabled for `%s`."
+                " This might cause unexpected behavior.", call
+            )
+
+        if not override and callable(_events.get(call)):
+            raise RuntimeError(
+                f"Middleware event with call `{call}` has "
+                "already been registered"
+            )
+
+        async def wrapper(cls, payload: GatewayDispatch):
+            _log.debug("`%s` middleware has been invoked", call)
+
+            return await (
+                func(cls, payload)
+                if should_pass_cls(func)
+                else func(payload)
+            )
+
+        _events[call] = wrapper
+        return wrapper
+
+    return decorator
+
+
+for event, middleware in middleware.items():
+    event_middleware(event)(middleware)
+
+
+class Client(Dispatcher):
+    def __init__(
+            self,
+            token: str, *,
+            received: str = None,
+            intents: Intents = None,
+            throttler: ThrottleInterface = DefaultThrottleHandler
+    ):
+        """
+        The client is the main instance which is between the programmer
+            and the discord API.
+
+        This client represents your bot.
+
+        :param token:
+            The secret bot token which can be found in
+            `<https://discord.com/developers/applications/<bot_id>/bot>`_
+
+        :param received:
+            The default message which will be sent when no response is
+            given.
+
+        :param intents:
+            The discord intents for your client.
+        """
+        super().__init__(
+            token,
+            handlers={
+                # Gets triggered on all events
+                -1: self.payload_event_handler,
+                # Use this event handler for opcode 0.
+                0: self.event_handler
+            },
+            intents=intents or Intents.NONE
+        )
+
+        self.bot: Optional[User] = None
+        self.received_message = received or "Command arrived successfully!"
+        self.http = HTTPClient(token)
+        self.throttler = throttler
+        ChatCommandHandler.managers["__main__"] = self
+
+    @property
+    def chat_commands(self):
+        """
+        Get a list of chat command calls which have been registered in
+        the ChatCommandHandler.
+        """
+        return [cmd.app.name for cmd in ChatCommandHandler.register.values()]
+
+    @staticmethod
+    def event(coroutine: Coro):
+        """
+        Register a Discord gateway event listener. This event will get
+        called when the client receives a new event update from Discord
+        which matches the event name.
+
+        The event name gets pulled from your method name, and this must
+        start with ``on_``.
+        This forces you to write clean and consistent code.
+
+        This decorator can be used in and out of a class, and all
+        event methods must be coroutines. *(async)*
+
+        :Example usage:
+
+        .. code-block:: pycon
+
+            >>> # Function based
+            >>> from pincer import Client
+            >>>
+            >>> client = Client("token")
+            >>>
+            >>> @client.event
+            >>> async def on_ready():
+            ...     print(f"Signed in as {client.bot}")
+            >>>
+            >>> if __name__ == "__main__":
+            ...     client.run()
+
+        .. code-block :: pycon
+
+            >>> # Class based
+            >>> from pincer import Client
+            >>>
+            >>> class BotClient(Client):
+            ...     @Client.event
+            ...     async def on_ready(self):
+            ...         print(f"Signed in as {self.bot}")
+            >>>
+            >>> if __name__ == "__main__":
+            ...     BotClient("token").run()
+
+
+        :param coroutine:
+            The event its coroutine, this is the method which will be
+            invoked when the event is received. Also the name of this
+            coroutine is the name of the event and must always start
+            with ``on_``.
+
+        :raises TypeError:
+            If the method is not a coroutine.
+
+        :raises InvalidEventName:
+            If the event name does not start with ``on_``, has already
+            been registered or is not a valid event name.
+        """
+
+        if not iscoroutinefunction(coroutine) \
+                and not isasyncgenfunction(coroutine):
+            raise TypeError(
+                "Any event which is registered must be a coroutine function"
+            )
+
+        name: str = coroutine.__name__.lower()
+
+        if not name.startswith("on_"):
+            raise InvalidEventName(
+                f"The event named `{name}` must start with `on_`"
+            )
+
+        if _events.get(name) is not None:
+            raise InvalidEventName(
+                f"The event `{name}` has already been registered or is not "
+                f"a valid event name."
+            )
+
+        _events[name] = coroutine
+        return coroutine
+
+    @staticmethod
+    def get_event_coro(name: str) -> Optional[Coro]:
+        call = _events.get(name.strip().lower())
+        if iscoroutinefunction(call) or isasyncgenfunction(call):
+            return call
+
+    def load_cog(self, path: str, package: Optional[str] = None):
+        """
+        Load a cog from a string path, setup method in COG may
+        optionally have a first argument which will contain the client!
+
+        :Example usage:
+
+        run.py
+
+        .. code-block:: pycon
+
+            >>> from pincer import Client
+            >>>
+            >>> class BotClient(Client):
+            ...     def __init__(self, *args, **kwargs):
+            ...         self.load_cog("cogs.say")
+            ...         super().__init__(*args, **kwargs)
+
+        cogs/say.py
+
+        .. code-block:: pycon
+
+            >>> from pincer import command
+            >>>
+            >>> class SayCommand:
+            ...     @command()
+            ...     async def say(self, message: str) -> str:
+            ...         return message
+            >>>
+            >>> setup = SayCommand
+
+
+        :param path:
+            The import path for the cog.
+
+        :param package:
+            The package name for relative based imports.
+        """
+
+        if ChatCommandHandler.managers.get(path):
+            raise CogAlreadyExists(
+                f"Cog `{path}` is trying to be loaded but already exists."
+            )
+
+        try:
+            module = import_module(path, package=package)
+        except ModuleNotFoundError:
+            raise CogNotFound(f"Cog `{path}` could not be found!")
+
+        setup = getattr(module, "setup", None)
+
+        if not callable(setup):
+            raise NoValidSetupMethod(
+                f"`setup` method was expected in `{path}` but none was found!"
+            )
+
+        args, params = [], get_params(setup)
+
+        if len(params) == 1:
+            args.append(self)
+        elif (length := len(params)) > 1:
+            raise TooManySetupArguments(
+                f"Setup method in `{path}` requested {length} arguments "
+                f"but the maximum is 1!"
+            )
+
+        cog_manager = setup(*args)
+
+        if not cog_manager:
+            raise NoCogManagerReturnFound(
+                f"Setup method in `{path}` didn't return a cog manager! "
+                "(Did you forget to return the cog?)"
+            )
+
+        ChatCommandHandler.managers[path] = cog_manager
+
+    @staticmethod
+    def get_cogs():
+        """
+        Get a dictionary of all loaded cogs.
+
+        The key/value pair is import path/cog class.
+        """
+        return ChatCommandHandler.managers
+
+    async def unload_cog(self, path: str):
+        """
+        Unload an already loaded cog! This removes all of its commands!
+
+        :param path:
+            The path to the cog.
+        """
+        if not ChatCommandHandler.managers.get(path):
+            raise CogNotFound(f"Cog `{path}` could not be found!")
+
+        to_remove: List[AppCommand] = []
+
+        for command in ChatCommandHandler.register.values():
+            if not command:
+                continue
+
+            if command.call.__module__ == path:
+                to_remove.append(command.app)
+
+        await ChatCommandHandler(self).remove_commands(to_remove)
+
+    @staticmethod
+    def execute_event(call: Coro, *args, **kwargs):
+        """
+        Invokes an event.
+
+        :param call:
+            The call (method) to which the event is registered.
+
+        :param \\*args:
+            The arguments for the event.
+
+        :param \\*kwargs:
+            The named arguments for the event.
+        """
+
+        if should_pass_cls(call):
+            args = (ChatCommandHandler.managers[call.__module__], *args)
+
+        ensure_future(call(*args, **kwargs))
+
+    def run(self):
+        """Start the event listener"""
+        self.start_loop()
+        run(self.http.close())
+
+    async def handle_middleware(
+            self,
+            payload: GatewayDispatch,
+            key: str,
+            *args,
+            **kwargs
+    ) -> Tuple[Optional[Coro], List[Any], Dict[str, Any]]:
+        """
+        Handles all middleware recursively. Stops when it has found an
+        event name which starts with ``on_``.
+
+        :param payload:
+            The original payload for the event.
+
+        :param key:
+            The index of the middleware in ``_events``.
+
+        :param \\*args:
+            The arguments which will be passed to the middleware.
+
+        :param \\*\\*kwargs:
+            The named arguments which will be passed to the middleware.
+
+        :return:
+            A tuple where the first element is the final executor
+            (so the event) its index in ``_events``.
+
+            The second and third element are the ``*args``
+            and ``**kwargs`` for the event.
+        """
+        ware: MiddlewareType = _events.get(key)
+        next_call, arguments, params = ware, [], {}
+
+        if iscoroutinefunction(ware):
+            extractable = await ware(self, payload, *args, **kwargs)
+
+            if not isinstance(extractable, tuple):
+                raise RuntimeError(
+                    f"Return type from `{key}` middleware must be tuple. "
+                )
+
+            next_call = get_index(extractable, 0, "")
+            arguments = get_index(extractable, 1, [])
+            params = get_index(extractable, 2, {})
+
+        if next_call is None:
+            raise RuntimeError(f"Middleware `{key}` has not been registered.")
+
+        return (
+            (next_call, arguments, params)
+            if next_call.startswith("on_")
+            else await self.handle_middleware(
+                payload, next_call, *arguments, **params
+            )
+        )
+
+    async def execute_error(
+            self,
+            error: Exception,
+            name: str = "on_error",
+            *args,
+            **kwargs
+    ):
+        """
+        Raises an error if no appropriate error event has been found.
+
+        :param error:
+            The error which should be raised or passed to the event.
+
+        :param name:
+            The name of the event, and how it is registered by the client.
+
+        :param \\*args:
+            The arguments for the event.
+
+        :param \\*kwargs:
+            The named arguments for the event.
+        """
+        if call := self.get_event_coro(name):
+            self.execute_event(call, error, *args, **kwargs)
+        else:
+            raise error
+
+    async def process_event(self, name: str, payload: GatewayDispatch):
+        """
+        Processes and invokes an event and its middleware.
+
+        :param name:
+            The name of the event, this is also the filename in the
+            middleware directory.
+
+        :param payload:
+            The payload sent from the Discord gateway, this contains the
+            required data for the client to know what event it is and
+            what specifically happened.
+        """
+        try:
+            key, args, kwargs = await self.handle_middleware(payload, name)
+
+            if call := self.get_event_coro(key):
+                self.execute_event(call, *args, **kwargs)
+
+        except Exception as e:
+            await self.execute_error(e)
+
+    async def event_handler(self, _, payload: GatewayDispatch):
+        """
+        Handles all payload events with opcode 0.
+
+        :param _:
+            Socket param, but this isn't required for this handler. So
+            its just a filler parameter, doesn't matter what is passed.
+
+        :param payload:
+            The payload sent from the Discord gateway, this contains the
+            required data for the client to know what event it is and
+            what specifically happened.
+        """
+        await self.process_event(payload.event_name.lower(), payload)
+
+    async def payload_event_handler(self, _, payload: GatewayDispatch):
+        """
+        Special event which activates on_payload event!
+
+        :param _:
+            Socket param, but this isn't required for this handler. So
+            its just a filler parameter, doesn't matter what is passed.
+
+        :param payload:
+            The payload sent from the Discord gateway, this contains the
+            required data for the client to know what event it is and
+            what specifically happened.
+        """
+        await self.process_event("payload", payload)
+
+    async def get_guild(self, guild_id: int) -> Guild:
+        """
+        Fetch a guild object by the guild identifier.
+
+        :param guild_id:
+            The id of the guild which should be fetched from the Discord
+            gateway.
+
+        :returns:
+            A Guild object.
+        """
+        return await Guild.from_id(self, guild_id)
+
+    async def get_user(self, _id: int) -> User:
+        """
+        Fetch a User from its identifier
+
+        :param _id:
+            The id of the user which should be fetched from the Discord
+            gateway.
+
+        :returns:
+            A User object.
+        """
+        return await User.from_id(self, _id)
+
+    async def get_role(self, guild_id, role_id: int) -> Role:
+        """
+        Fetch a role object by the role identifier.
+
+        :param role_id:
+            The id of the guild which should be fetched from the Discord
+            gateway.
+
+        :returns:
+            A Guild object.
+        """
+        return await Role.from_id(self, guild_id, role_id)
+
+    async def get_channel(self, _id: int) -> Channel:
+        """
+        Fetch a Channel from its identifier.
+
+        :param _id:
+            The id of the user which should be fetched from the Discord
+            gateway.
+
+        :returns:
+            A Channel object.
+        """
+        return await Channel.from_id(self, _id)
+
+
+Bot = Client