--- conflicted
+++ resolved
@@ -40,16 +40,12 @@
     Guild,
     Intents,
     GuildTemplate,
-<<<<<<< HEAD
     StickerPack,
-    UserMessage
-)
-=======
+    UserMessage,
     Connection,
-    StickerPack, File
+    File
 )
 from .objects.guild.channel import GroupDMChannel
->>>>>>> b8b14481
 from .utils.conversion import construct_client_dict, remove_none
 from .utils.event_mgr import EventMgr
 from .utils.extraction import get_index
@@ -236,15 +232,10 @@
         Get a list of chat command calls which have been registered in
         the :class:`~pincer.commands.ChatCommandHandler`\\.
         """
-<<<<<<< HEAD
         return [
             cmd.app.name for cmd in ChatCommandHandler.register.values()
         ]
-=======
-        return list(
-            map(lambda cmd: cmd.app.name, ChatCommandHandler.register.values())
-        )
->>>>>>> b8b14481
+
 
     @property
     def guild_ids(self) -> List[Snowflake]:
@@ -342,25 +333,14 @@
         calls = _events.get(name.strip().lower())
 
         return (
-<<<<<<< HEAD
             [] if not calls
             else [
                 call for call in calls
                 if iscoroutinefunction(call)
                 or isasyncgenfunction(call)
             ]
-=======
-            []
-            if not calls
-            else list(
-                filter(
-                    lambda call: iscoroutinefunction(call)
-                    or isasyncgenfunction(call),
-                    calls,
-                )
-            )
->>>>>>> b8b14481
         )
+
 
     def load_cog(self, path: str, package: Optional[str] = None):
         """Load a cog from a string path, setup method in COG may
@@ -501,11 +481,7 @@
             if should_pass_cls(call):
                 call_args = (
                     ChatCommandHandler.managers[call.__module__],
-<<<<<<< HEAD
                     *remove_none(args),
-=======
-                    *(arg for arg in args if arg is not None),
->>>>>>> b8b14481
                 )
 
             ensure_future(call(*call_args, **kwargs))
