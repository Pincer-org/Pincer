# Copyright Pincer 2021-Present
# Full MIT License can be found in `LICENSE` at the project root.

from __future__ import annotations

import logging
from asyncio import iscoroutinefunction, ensure_future, create_task, get_event_loop
from collections import defaultdict
from functools import partial
from importlib import import_module
from inspect import isasyncgenfunction
from typing import (
    Any,
    Dict,
    List,
    Optional,
    Iterable,
    Tuple,
    Union,
    overload,
    TYPE_CHECKING
)
from . import __package__
from .commands import ChatCommandHandler
from .core import HTTPClient
from .core.gateway import GatewayInfo, Gateway
from .exceptions import (
    InvalidEventName,
    TooManySetupArguments,
    NoValidSetupMethod,
    NoCogManagerReturnFound,
    CogAlreadyExists,
    CogNotFound,
)
from .middleware import middleware
from .objects import (
    Role,
    Channel,
    DefaultThrottleHandler,
    User,
    Guild,
    Intents,
    GuildTemplate,
    StickerPack,
    UserMessage,
    Connection,
    File
)
from .objects.guild.channel import GroupDMChannel
from .utils.conversion import construct_client_dict, remove_none
from .utils.event_mgr import EventMgr
from .utils.extraction import get_index
from .utils.insertion import should_pass_cls, should_pass_gateway
from .utils.signature import get_params
from .utils.types import CheckFunction, JsonDict
from .utils.types import Coro

if TYPE_CHECKING:
    from .objects.app import AppCommand
    from .utils.snowflake import Snowflake
    from .core.dispatch import GatewayDispatch
    from .objects.app.throttling import ThrottleInterface
    from .objects.guild import Webhook

    from collections.abc import AsyncIterator

_log = logging.getLogger(__package__)

MiddlewareType = Optional[Union[Coro, Tuple[str, List[Any], Dict[str, Any]]]]

_event = Union[str, Coro]
_events: Dict[str, Optional[Union[List[_event], _event]]] = defaultdict(list)


def event_middleware(call: str, *, override: bool = False):
    """Middleware are methods which can be registered with this decorator.
    These methods are invoked before any ``on_`` event.
    As the ``on_`` event is the final call.

    A default call exists for all events, but some might already be in
    use by the library.

    If you know what you are doing, you can override these default
    middleware methods by passing the override parameter.

    The method to which this decorator is registered must be a coroutine,
    and it must return a tuple with the following format:

    .. code-block:: python

        tuple(
            key for next middleware or final event [str],
            args for next middleware/event which will be passed as *args
                [list(Any)],
            kwargs for next middleware/event which will be passed as
                **kwargs [dict(Any)]
        )

    Two parameters are passed to the middleware. The first parameter is
    the current socket connection with and the second one is the payload
    parameter which is of type :class:`~.core.dispatch.GatewayDispatch`.
    This contains the response from the discord API.

    :Implementation example:

    .. code-block:: python3

         @event_middleware("ready", override=True)
         async def custom_ready(_, payload: GatewayDispatch):
             return "on_ready", [
                 User.from_dict(payload.data.get("user"))
             ]

         @Client.event
         async def on_ready(bot: User):
             print(f"Signed in as {bot}")

    Parameters
    ----------
    call : :class:`str`
        The call that the function should tie to
    override : :class:`bool`
        If it should override default middleware,
        usually shouldn't be used |default| :data:`False`
    """

    def decorator(func: Coro):
        if override:
            _log.warning(
                "Middleware overriding has been enabled for `%s`."
                " This might cause unexpected behavior.",
                call,
            )

        if not override and callable(_events.get(call)):
            raise RuntimeError(
                f"Middleware event with call `{call}` has "
                "already been registered"
            )

        async def wrapper(cls, gateway: Gateway, payload: GatewayDispatch):
            _log.debug("`%s` middleware has been invoked", call)

            return await func(cls, gateway, payload)

        _events[call] = wrapper
        return wrapper

    return decorator


for event, middleware_ in middleware.items():
    event_middleware(event)(middleware_)


class Client:
    """The client is the main instance which is between the programmer
    and the discord API.

    This client represents your bot.

    Attributes
    ----------
    bot: :class:`~objects.user.user.User`
        The user object of the client
    received_message: :class:`str`
        The default message which will be sent when no response is given.
    http: :class:`~core.http.HTTPClient`
        The http client used to communicate with the discord API

    Parameters
    ----------
    token : :class:`str`
        The token to login with your bot from the developer portal
    received : Optional[:class:`str`]
        The default message which will be sent when no response is given.
        |default| :data:`None`
    intents : Optional[Union[Iterable[:class:`~objects.app.intents.Intents`], :class:`~objects.app.intents.Intents`]]
        The discord intents to use |default| :data:`Intents.all()`
    throttler : Optional[:class:`~objects.app.throttling.ThrottleInterface`]
        The cooldown handler for your client,
        defaults to :class:`~.objects.app.throttling.DefaultThrottleHandler`
        *(which uses the WindowSliding technique)*.
        Custom throttlers must derive from
        :class:`~pincer.objects.app.throttling.ThrottleInterface`.
        |default| :class:`~pincer.objects.app.throttling.DefaultThrottleHandler`
    """  # noqa: E501

    def __init__(
        self,
        token: str,
        *,
        received: str = None,
        intents: Intents = None,
        throttler: ThrottleInterface = DefaultThrottleHandler,
        reconnect: bool = True,
    ):

        if isinstance(intents, Iterable):
            intents = sum(intents)

        if intents is None:
            intents = Intents.all()

        self.intents = intents
        self.reconnect = reconnect
        self.token = token

        self.bot: Optional[User] = None
        self.received_message = received or "Command arrived successfully!"
        self.http = HTTPClient(token)
        self.throttler = throttler
        self.event_mgr = EventMgr()

        async def get_gateway():
            return GatewayInfo.from_dict(
                await self.http.get("gateway/bot")
            )

        loop = get_event_loop()
        self.gateway: GatewayInfo = loop.run_until_complete(get_gateway())

        # The guild and channel value is only registered if the Client has the GUILDS
        # intent.
        self.guilds: Dict[Snowflake, Optional[Guild]] = {}
        self.channels: Dict[Snowflake, Optional[Channel]] = {}

        ChatCommandHandler.managers[self.__module__] = self

    @property
    def chat_commands(self) -> List[str]:
        """List[:class:`str`]: List of chat commands

        Get a list of chat command calls which have been registered in
        the :class:`~pincer.commands.ChatCommandHandler`\\.
        """
        return [
            cmd.app.name for cmd in ChatCommandHandler.register.values()
        ]

    @property
    def guild_ids(self) -> List[Snowflake]:
        """
        Returns a list of Guilds that the client is a part of

        Returns
        -------
        List[:class:`pincer.utils.snowflake.Snowflake`]
        """
        return self.guilds.keys()

    @staticmethod
    def event(coroutine: Coro):
        """A decorator to register a Discord gateway event listener.
        This event will get called when the client receives a new event
        update from Discord which matches the event name.

        The event name gets pulled from your method name, and this must
        start with ``on_``.
        This forces you to write clean and consistent code.

        This decorator can be used in and out of a class, and all
        event methods must be coroutines. *(async)*

        :Example usage:

        .. code-block:: python3

             # Function based
             from pincer import Client

             client = Client("token")

             @client.event
             async def on_ready():
                 print(f"Signed in as {client.bot}")

             if __name__ == "__main__":
                 client.run()

        .. code-block :: python3

             # Class based
             from pincer import Client

             class MyClient(Client):
                 @Client.event
                 async def on_ready(self):
                     print(f"Signed in as {self.bot}")

             if __name__ == "__main__":
                 MyClient("token").run()

        Raises
        ------
        TypeError
            If the function is not a coro
        InvalidEventName
            If the function name is not a valid event (on_x)
        """
        if (
            not iscoroutinefunction(coroutine)
            and not isasyncgenfunction(coroutine)
        ):
            raise TypeError(
                "Any event which is registered must be a coroutine function"
            )

        name: str = coroutine.__name__.lower()

        if not name.startswith("on_"):
            raise InvalidEventName(
                f"The event named `{name}` must start with `on_`"
            )

        if name == "on_command_error" and _events.get(name):
            raise InvalidEventName(
                f"The `{name}` event can only exist once. This is because "
                "it gets treated as a command and can have a response."
            )

        _events[name].append(coroutine)
        return coroutine

    @staticmethod
    def get_event_coro(name: str) -> List[Optional[Coro]]:
        """get the coroutine for an event

        Parameters
        ----------
        name : :class:`str`
            name of the event
        """
        calls = _events.get(name.strip().lower())

        return (
            [] if not calls
            else [
                call for call in calls
                if iscoroutinefunction(call)
                or isasyncgenfunction(call)
            ]
        )

    def load_cog(self, path: str, package: Optional[str] = None):
        """Load a cog from a string path, setup method in COG may
        optionally have a first argument which will contain the client!

        :Example usage:

        run.py

        .. code-block:: python3

             from pincer import Client

             class MyClient(Client):
                 def __init__(self, *args, **kwargs):
                     self.load_cog("cogs.say")
                     super().__init__(*args, **kwargs)

        cogs/say.py

        .. code-block:: python3

             from pincer import command

             class SayCommand:
                 @command()
                 async def say(self, message: str) -> str:
                     return message

             setup = SayCommand

        Parameters
        ----------
        path : :class:`str`
            The import path for the cog.
        package : :class:`str`
            The package name for relative based imports.
            |default| :data:`None`
        """

        if ChatCommandHandler.managers.get(path):
            raise CogAlreadyExists(
                f"Cog `{path}` is trying to be loaded but already exists."
            )

        try:
            module = import_module(path, package=package)
        except ModuleNotFoundError:
            raise CogNotFound(f"Cog `{path}` could not be found!")

        setup = getattr(module, "setup", None)

        if not callable(setup):
            raise NoValidSetupMethod(
                f"`setup` method was expected in `{path}` but none was found!"
            )

        args, params = [], get_params(setup)

        if len(params) == 1:
            args.append(self)
        elif (length := len(params)) > 1:
            raise TooManySetupArguments(
                f"Setup method in `{path}` requested {length} arguments "
                f"but the maximum is 1!"
            )

        cog_manager = setup(*args)

        if not cog_manager:
            raise NoCogManagerReturnFound(
                f"Setup method in `{path}` didn't return a cog manager! "
                "(Did you forget to return the cog?)"
            )

        ChatCommandHandler.managers[path] = cog_manager

    @staticmethod
    def get_cogs() -> Dict[str, Any]:
        """Get a dictionary of all loaded cogs.

        The key/value pair is import path/cog class.

        Returns
        -------
        Dict[:class:`str`, Any]
            The dictionary of cogs
        """
        return ChatCommandHandler.managers

    async def unload_cog(self, path: str):
        """|coro|

        Unloads a currently loaded Cog

        Parameters
        ----------
        path : :class:`str`
            The path to the cog

        Raises
        ------
        CogNotFound
            When the cog is not in that path
        """
        if not ChatCommandHandler.managers.get(path):
            raise CogNotFound(f"Cog `{path}` could not be found!")

        to_remove: List[AppCommand] = []

        for command in ChatCommandHandler.register.values():
            if not command:
                continue

            if command.call.__module__ == path:
                to_remove.append(command.app)

        await ChatCommandHandler(self).remove_commands(to_remove)

    @staticmethod
    def execute_event(calls: List[Coro], gateway: Gateway, *args, **kwargs):
        """Invokes an event.

        Parameters
        ----------
        calls: :class:`~pincer.utils.types.Coro`
            The call (method) to which the event is registered.

        \\*args:
            The arguments for the event.

        \\*\\*kwargs:
            The named arguments for the event.
        """

        for call in calls:
            call_args = args
            if should_pass_cls(call):
                call_args = (
                    ChatCommandHandler.managers[call.__module__],
                    *remove_none(args),
                )

            if should_pass_gateway(call):
                call_args = (call_args[0], gateway, *call_args[1:])

            ensure_future(call(*call_args, **kwargs))

    def run(self):
        """Start the bot."""
        loop = get_event_loop()
        ensure_future(self.start_shard(0, 1), loop=loop)
        loop.run_forever()

    def run_autosharded(self):
        """
        Runs the bot with the amount of shards specified by the Discord gateway.
        """
        num_shards = self.gateway.shards
        return self.run_shards(range(num_shards), num_shards)

    def run_shards(self, shards: Iterable, num_shards: int):
        """
        Runs shards that you specify.

        shards: Iterable
            The shards to run.
        num_shards: int
            The total amount of shards.
        """
        loop = get_event_loop()

        for shard in shards:
            ensure_future(self.start_shard(shard, num_shards), loop=loop)

        loop.run_forever()

    async def start_shard(
        self,
        shard: int,
        num_shards: int
    ):
        """|coro|
        Starts a shard
        This should not be run most of the time. ``run_shards`` and ``run_autosharded``
        will likely do what you want.

        shard : int
            The number of the shard to start.
        num_shards : int
            The total number of shards.
        """

        gateway = Gateway(
            self.token,
            intents=self.intents,
            url=self.gateway.url,
            shard=shard,
            num_shards=num_shards
        )
        await gateway.init_session()

        gateway.append_handlers({
            # Gets triggered on all events
            -1: partial(self.payload_event_handler, gateway),
            # Use this event handler for opcode 0.
            0: partial(self.event_handler, gateway)
        })

        create_task(gateway.start_loop())

    def __del__(self):
        """Ensure close of the http client."""
        if hasattr(self, "http"):
            create_task(self.http.close())

    async def handle_middleware(
        self,
        payload: GatewayDispatch,
        key: str,
        gateway: Gateway,
        *args,
        **kwargs
    ) -> Tuple[Optional[Coro], List[Any], Dict[str, Any]]:
        """|coro|

        Handles all middleware recursively. Stops when it has found an
        event name which starts with ``on_``.

        Returns a tuple where the first element is the final executor
        (so the event) its index in ``_events``.

        The second and third element are the ``*args``
        and ``**kwargs`` for the event.

        Parameters
        ----------
        payload : :class:`~pincer.core.dispatch.GatewayDispatch`
            The original payload for the event
        key : :class:`str`
            The index of the middleware in ``_events``

        Raises
        ------
        RuntimeError
            The return type must be a tuple
        RuntimeError
            Middleware has not been registered
        """
        ware: MiddlewareType = _events.get(key)

        next_call = ware
        arguments: List[Any] = []
        params: Dict[str, Any] = {}

        if iscoroutinefunction(ware):
            extractable = await ware(self, gateway, payload, *args, **kwargs)

            if not isinstance(extractable, tuple):
                raise RuntimeError(
                    f"Return type from `{key}` middleware must be tuple. "
                )

            next_call = get_index(extractable, 0, "")
            ret_object = get_index(extractable, 1)

        if next_call is None:
            raise RuntimeError(f"Middleware `{key}` has not been registered.")

        if next_call.startswith("on_"):
            return (next_call, ret_object)

        return await self.handle_middleware(
            payload, next_call, gateway, *arguments, **params
        )

    async def execute_error(
        self,
        error: Exception,
        gateway: Gateway,
        name: str = "on_error",
        *args,
        **kwargs
    ):
        """|coro|

        Raises an error if no appropriate error event has been found.

        Parameters
        ----------
        error : :class:`Exception`
            The error that should be passed to the event
        name : :class:`str`
            the name of the event |default| ``on_error``

        Raises
        ------
        error
            if ``call := self.get_event_coro(name)`` is :data:`False`
        """
        if calls := self.get_event_coro(name):
            self.execute_event(calls, gateway, error, *args, **kwargs)
        else:
            raise error

    async def process_event(
        self,
        name: str,
        payload: GatewayDispatch,
        gateway: Gateway
    ):
        """|coro|

        Processes and invokes an event and its middleware

        Parameters
        ----------
        name : :class:`str`
            The name of the event, this is also the filename in the
            middleware directory.
        payload : :class:`~pincer.core.dispatch.GatewayDispatch`
            The payload sent from the Discord gateway, this contains the
            required data for the client to know what event it is and
            what specifically happened.
        """
        try:
            key, args = await self.handle_middleware(payload, name, gateway)
            self.event_mgr.process_events(key, args)

            if calls := self.get_event_coro(key):
                self.execute_event(calls, gateway, args)

        except Exception as e:
            await self.execute_error(e, gateway)

    async def event_handler(
        self,
        gateway: Gateway,
        payload: GatewayDispatch
    ):
        """|coro|

        Handles all payload events with opcode 0.

        Parameters
        ----------
        _ :
            Socket param, but this isn't required for this handler. So
            it's just a filler parameter, doesn't matter what is passed.
        payload : :class:`~pincer.core.dispatch.GatewayDispatch`
            The payload sent from the Discord gateway, this contains the
            required data for the client to know what event it is and
            what specifically happened.
        """
<<<<<<< HEAD
        if payload.event_name is None:
            return

        await self.process_event(payload.event_name.lower(), payload)
=======
        await self.process_event(payload.event_name.lower(), payload, gateway)
>>>>>>> efb55621

    async def payload_event_handler(
        self,
        gateway: Gateway,
        payload: GatewayDispatch
    ):
        """|coro|

        Special event which activates the on_payload event.

        Parameters
        ----------
        _ :
            Socket param, but this isn't required for this handler. So
            it's just a filler parameter, doesn't matter what is passed.
        payload : :class:`~pincer.core.dispatch.GatewayDispatch`
            The payload sent from the Discord gateway, this contains the
            required data for the client to know what event it is and
            what specifically happened.
        """
        await self.process_event("payload", payload, gateway)

    @overload
    async def create_guild(
        self,
        *,
        name: str,
        region: Optional[str] = None,
        icon: Optional[str] = None,
        verification_level: Optional[int] = None,
        default_message_notifications: Optional[int] = None,
        explicit_content_filter: Optional[int] = None,
        roles: Optional[List[Role]] = None,
        channels: Optional[List[Channel]] = None,
        afk_channel_id: Optional[Snowflake] = None,
        afk_timeout: Optional[int] = None,
        system_channel_id: Optional[Snowflake] = None,
        system_channel_flags: Optional[int] = None,
    ) -> Guild:
        """Creates a guild.

        Parameters
        ----------
        name : :class:`str`
            Name of the guild (2-100 characters)
        region : Optional[:class:`str`]
            Voice region id (deprecated) |default| :data:`None`
        icon : Optional[:class:`str`]
            base64 128x128 image for the guild icon |default| :data:`None`
        verification_level : Optional[:class:`int`]
            Verification level |default| :data:`None`
        default_message_notifications : Optional[:class:`int`]
            Default message notification level |default| :data:`None`
        explicit_content_filter : Optional[:class:`int`]
            Explicit content filter level |default| :data:`None`
        roles : Optional[List[:class:`~pincer.objects.guild.role.Role`]]
            New guild roles |default| :data:`None`
        channels : Optional[List[:class:`~pincer.objects.guild.channel.Channel`]]
            New guild's channels |default| :data:`None`
        afk_channel_id : Optional[:class:`~pincer.utils.snowflake.Snowflake`]
            ID for AFK channel |default| :data:`None`
        afk_timeout : Optional[:class:`int`]
            AFK timeout in seconds |default| :data:`None`
        system_channel_id : Optional[:class:`~pincer.utils.snowflake.Snowflake`]
            The ID of the channel where guild notices such as welcome
            messages and boost events are posted |default| :data:`None`
        system_channel_flags : Optional[:class:`int`]
            System channel flags |default| :data:`None`

        Returns
        -------
        :class:`~pincer.objects.guild.guild.Guild`
            The created guild
        """
        ...

    async def create_guild(self, name: str, **kwargs) -> Guild:
        g = await self.http.post("guilds", data={"name": name, **kwargs})
        return await self.get_guild(g["id"])

    async def get_guild_template(self, code: str) -> GuildTemplate:
        """|coro|
        Retrieves a guild template by its code.

        Parameters
        ----------
        code : :class:`str`
            The code of the guild template

        Returns
        -------
        :class:`~pincer.objects.guild.template.GuildTemplate`
            The guild template
        """
        return GuildTemplate.from_dict(
            construct_client_dict(
                self, await self.http.get(f"guilds/templates/{code}")
            )
        )

    async def create_guild_from_template(
        self, template: GuildTemplate, name: str, icon: Optional[str] = None
    ) -> Guild:
        """|coro|
        Creates a guild from a template.

        Parameters
        ----------
        template : :class:`~pincer.objects.guild.template.GuildTemplate`
            The guild template
        name : :class:`str`
            Name of the guild (2-100 characters)
        icon : Optional[:class:`str`]
            base64 128x128 image for the guild icon |default| :data:`None`

        Returns
        -------
        :class:`~pincer.objects.guild.guild.Guild`
            The created guild
        """
        return Guild.from_dict(
            construct_client_dict(
                self,
                await self.http.post(
                    f"guilds/templates/{template.code}",
                    data={"name": name, "icon": icon},
                ),
            )
        )

    async def wait_for(
        self,
        event_name: str,
        check: CheckFunction = None,
        timeout: Optional[float] = None,
    ):
        """
        Parameters
        ----------
        event_name : str
            The type of event. It should start with `on_`. This is the same
            name that is used for @Client.event.
        check : CheckFunction
            This function only returns a value if this return true.
        timeout: Optional[float]
            Amount of seconds before timeout.

        Returns
        ------
        Any
            What the Discord API returns for this event.
        """
        return await self.event_mgr.wait_for(event_name, check, timeout)

    def loop_for(
<<<<<<< HEAD
            self,
            event_name: str,
            check: Optional[CheckFunction] = None,
            iteration_timeout: Optional[float] = None,
            loop_timeout: Optional[float] = None
=======
        self,
        event_name: str,
        check: CheckFunction = None,
        iteration_timeout: Optional[float] = None,
        loop_timeout: Optional[float] = None,
>>>>>>> efb55621
    ):
        """
        Parameters
        ----------
        event_name : str
            The type of event. It should start with `on_`. This is the same
            name that is used for @Client.event.
        check : Callable[[Any], bool], default=None
            This function only returns a value if this return true.
        iteration_timeout: Union[float, None]
            Amount of seconds before timeout. Timeouts are for each loop.
        loop_timeout: Union[float, None]
            Amount of seconds before the entire loop times out. The generator
            will only raise a timeout error while it is waiting for an event.

        Yields
        ------
        Any
            What the Discord API returns for this event.
        """
        return self.event_mgr.loop_for(
            event_name, check, iteration_timeout, loop_timeout
        )

    async def get_guild(self, guild_id: int) -> Guild:
        """|coro|

        Fetch a guild object by the guild identifier.

        Parameters
        ----------
        guild_id : :class:`int`
            The id of the guild which should be fetched from the Discord
            gateway.

        Returns
        -------
        :class:`~pincer.objects.guild.guild.Guild`
            The guild object.
        """
        return await Guild.from_id(self, guild_id)

    async def get_user(self, _id: int) -> User:
        """|coro|

        Fetch a User from its identifier

        Parameters
        ----------
        _id : :class:`int`
            The id of the user which should be fetched from the Discord
            gateway.

        Returns
        -------
        :class:`~pincer.objects.user.user.User`
            The user object.
        """
        return await User.from_id(self, _id)

    async def get_role(self, guild_id: int, role_id: int) -> Role:
        """|coro|

        Fetch a role object by the role identifier.

        guild_id: :class:`int`
            The guild in which the role resides.

        role_id: :class:`int`
            The id of the guild which should be fetched from the Discord
            gateway.

        Returns
        -------
        :class:`~pincer.objects.guild.role.Role`
            A Role object.
        """
        return await Role.from_id(self, guild_id, role_id)

    async def get_channel(self, _id: int) -> Channel:
        """|coro|
        Fetch a Channel from its identifier. The ``get_dm_channel`` method from
        :class:`~pincer.objects.user.user.User` should be used if you need to
        create a dm_channel; using the ``send()`` method from
        :class:`~pincer.objects.user.user.User` is preferred.

        Parameters
        ----------
        _id: :class:`int`
            The id of the user which should be fetched from the Discord
            gateway.

        Returns
        -------
        :class:`~pincer.objects.guild.channel.Channel`
            A Channel object.
        """
        return await Channel.from_id(self, _id)

    async def get_message(self, _id: Snowflake, channel_id: Snowflake) -> UserMessage:
        """|coro|
        Creates a UserMessage object

        Parameters
        ----------
        _id: :class:`~pincer.utils.snowflake.Snowflake`
            ID of the message that is wanted.
        channel_id : int
            ID of the channel the message is in.

        Returns
        -------
        :class:`~pincer.objects.message.user_message.UserMessage`
            The message object.
        """

        return await UserMessage.from_id(self, _id, channel_id)

    async def get_webhook(
        self, id: Snowflake, token: Optional[str] = None
    ) -> Webhook:
        """|coro|
        Fetch a Webhook from its identifier.

        Parameters
        ----------
        id: :class:`int`
            The id of the webhook which should be
            fetched from the Discord gateway.
        token: Optional[:class:`str`]
            The webhook token.

        Returns
        -------
        :class:`~pincer.objects.guild.webhook.Webhook`
            A Webhook object.
        """
        return await Webhook.from_id(self, id, token)

    async def get_current_user(self) -> User:
        """|coro|
        The user object of the requester's account.

        For OAuth2, this requires the ``identify`` scope,
        which will return the object *without* an email,
        and optionally the ``email`` scope,
        which returns the object *with* an email.

        Returns
        -------
        :class:`~pincer.objects.user.user.User`
        """
        return User.from_dict(
            construct_client_dict(
                self,
                await self.http.get("users/@me")
            )
        )

    async def modify_current_user(
        self, username: Optional[str] = None, avatar: Optional[File] = None
    ) -> User:
        """|coro|
        Modify the requester's user account settings

        Parameters
        ----------
        username : Optional[:class:`str`]
            user's username,
            if changed may cause the user's discriminator to be randomized.
            |default| :data:`None`
        avatar : Optional[:class:`File`]
            if passed, modifies the user's avatar
            a data URI scheme of JPG, GIF or PNG
            |default| :data:`None`

        Returns
        -------
        :class:`~pincer.objects.user.user.User`
            Current modified user
        """

        avatar = avatar.uri if avatar else avatar

        user = await self.http.patch(
            "users/@me", remove_none({"username": username, "avatar": avatar})
        )
        return User.from_dict(construct_client_dict(self, user))

    async def get_current_user_guilds(
        self,
        before: Optional[Snowflake] = None,
        after: Optional[Snowflake] = None,
        limit: Optional[int] = None,
    ) -> AsyncIterator[Guild]:
        """|coro|
        Returns a list of partial guild objects the current user is a member of.
        Requires the ``guilds`` OAuth2 scope.

        Parameters
        ----------
        before : Optional[:class:`~pincer.utils.snowflake.Snowflake`]
            get guilds before this guild ID
        after : Optional[:class:`~pincer.utils.snowflake.Snowflake`]
            get guilds after this guild ID
        limit : Optional[:class:`int`]
                max number of guilds to return (1-200) |default| :data:`200`

        Yields
        ------
        :class:`~pincer.objects.guild.guild.Guild`
            A Partial Guild that the user is in
        """
        guilds = await self.http.get(
            "users/@me/guilds?"
            + (f"{before=}&" if before else "")
            + (f"{after=}&" if after else "")
            + (f"{limit=}&" if limit else "")
        )

        for guild in guilds:
            yield Guild.from_dict(construct_client_dict(self, guild))

    async def leave_guild(self, _id: Snowflake):
        """|coro|
        Leave a guild.

        Parameters
        ----------
        _id : :class:`~pincer.utils.snowflake.Snowflake`
            the id of the guild that the bot will leave
        """
        await self.http.delete(f"users/@me/guilds/{_id}")
        self._client.guilds.pop(_id, None)

    async def create_group_dm(
        self, access_tokens: List[str], nicks: Dict[Snowflake, str]
    ) -> GroupDMChannel:
        """|coro|
        Create a new group DM channel with multiple users.
        DMs created with this endpoint will not be shown in the Discord client

        Parameters
        ----------
        access_tokens : List[:class:`str`]
            access tokens of users that have
            granted your app the ``gdm.join`` scope

        nicks : Dict[:class:`~pincer.utils.snowflake.Snowflake`, :class:`str`]
            a dictionary of user ids to their respective nicknames

        Returns
        -------
        :class:`~pincer.objects.guild.channel.GroupDMChannel`
            group DM channel created
        """
        channel = await self.http.post(
            "users/@me/channels",
            {"access_tokens": access_tokens, "nicks": nicks},
        )

        return GroupDMChannel.from_dict(construct_client_dict(self, channel))

    async def get_connections(self) -> AsyncIterator[Connection]:
        """|coro|
        Returns a list of connection objects.
        Requires the ``connections`` OAuth2 scope.

        Yields
        -------
        :class:`~pincer.objects.user.connection.Connections`
            the connection objects
        """
        connections = await self.http.get("users/@me/connections")
        for conn in connections:
            yield Connection.from_dict(conn)

    async def sticker_packs(self) -> AsyncIterator[StickerPack]:
        """|coro|
        Yields sticker packs available to Nitro subscribers.

        Yields
        ------
        :class:`~pincer.objects.message.sticker.StickerPack`
            a sticker pack
        """
        packs: List[JsonDict] = await self.http.get("sticker-packs")
        for pack in packs:
            yield StickerPack.from_dict(pack)


Bot = Client<|MERGE_RESOLUTION|>--- conflicted
+++ resolved
@@ -695,14 +695,11 @@
             required data for the client to know what event it is and
             what specifically happened.
         """
-<<<<<<< HEAD
+
         if payload.event_name is None:
             return
 
-        await self.process_event(payload.event_name.lower(), payload)
-=======
         await self.process_event(payload.event_name.lower(), payload, gateway)
->>>>>>> efb55621
 
     async def payload_event_handler(
         self,
@@ -858,19 +855,11 @@
         return await self.event_mgr.wait_for(event_name, check, timeout)
 
     def loop_for(
-<<<<<<< HEAD
             self,
             event_name: str,
             check: Optional[CheckFunction] = None,
             iteration_timeout: Optional[float] = None,
             loop_timeout: Optional[float] = None
-=======
-        self,
-        event_name: str,
-        check: CheckFunction = None,
-        iteration_timeout: Optional[float] = None,
-        loop_timeout: Optional[float] = None,
->>>>>>> efb55621
     ):
         """
         Parameters
