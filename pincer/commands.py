--- conflicted
+++ resolved
@@ -1,289 +1,286 @@
-# Copyright Pincer 2021-Present
-# Full MIT License can be found in `LICENSE` at the project root.
-<<<<<<< HEAD
-=======
-
->>>>>>> 8eecb935
-from __future__ import annotations
-
-import logging
-import re
-from asyncio import iscoroutinefunction
-from inspect import Signature, isasyncgenfunction
-from typing import Optional, Dict, List, Any, Tuple, get_origin, get_args, Union
-
-from . import __package__
-from .exceptions import (
-    CommandIsNotCoroutine, CommandAlreadyRegistered, TooManyArguments,
-    InvalidArgumentAnnotation, CommandDescriptionTooLong, InvalidCommandGuild,
-    InvalidCommandName
-)
-from .objects.app_command import (
-    AppCommand, AppCommandType, ClientCommandStructure,
-    AppCommandOption, AppCommandOptionType
-)
-from .utils import (
-    get_signature_and_params, get_index, should_pass_ctx, Coro, Snowflake,
-    MISSING
-)
-
-COMMAND_NAME_REGEX = re.compile(r"^[\w-]{1,32}$")
-
-_log = logging.getLogger(__package__)
-
-_options_type_link = {
-    # TODO: Implement other types:
-    Signature.empty: AppCommandOptionType.STRING,
-    str: AppCommandOptionType.STRING,
-    int: AppCommandOptionType.INTEGER,
-    bool: AppCommandOptionType.BOOLEAN,
-    float: AppCommandOptionType.NUMBER
-}
-
-
-def command(
-        name: Optional[str] = None,
-        description: Optional[str] = "Description not set",
-        enable_default: Optional[bool] = True,
-        guild: Union[Snowflake, int, str] = None,
-        cooldown: Optional[float] = 0
-):
-    # TODO: Fix docs
-    def decorator(func: Coro):
-        if not iscoroutinefunction(func) and not isasyncgenfunction(func):
-            raise CommandIsNotCoroutine(
-                f"Command with call `{func.__name__}` is not a coroutine, "
-                "which is required for commands."
-            )
-
-        cmd = name or func.__name__
-
-        if not re.match(COMMAND_NAME_REGEX, cmd):
-            raise InvalidCommandName(
-                f"Command `{cmd}` doesn't follow the name requirements."
-                "Ensure to match the following regex:"
-                f" {COMMAND_NAME_REGEX.pattern}"
-            )
-
-        try:
-            guild_id = int(guild) if guild else MISSING
-        except ValueError:
-            raise InvalidCommandGuild(
-                f"Command with call `{func.__name__}` its `guilds` parameter "
-                "contains a non valid guild id."
-            )
-
-        if len(description) > 100:
-            raise CommandDescriptionTooLong(
-                f"Command `{cmd}` (`{func.__name__}`) its description exceeds "
-                "the 100 character limit."
-            )
-
-        if reg := ChatCommandHandler.register.get(cmd):
-            raise CommandAlreadyRegistered(
-                f"Command `{cmd}` (`{func.__name__}`) has already been "
-                f"registered by `{reg.call.__name__}`."
-            )
-
-        sig, params = get_signature_and_params(func)
-        pass_context = should_pass_ctx(sig, params)
-
-        if len(params) > (25 + pass_context):
-            raise TooManyArguments(
-                f"Command `{cmd}` (`{func.__name__}`) can only have 25 "
-                f"arguments (excluding the context and self) yet {len(params)} "
-                "were provided!"
-            )
-
-        options: List[AppCommandOption] = []
-
-        for param in params:
-            annotation, required = sig[param].annotation, True
-
-            if get_origin(annotation) is Union:
-                args = get_args(annotation)
-                if type(None) in args:
-                    required = False
-
-                # Do NOT use isinstance as this is a comparison between
-                # two values of the type type and isinstance does NOT
-                # work here.
-                union_args = [t for t in args if t is not type(None)]
-
-                annotation = (
-                    get_index(union_args, 0)
-                    if len(union_args) == 1
-                    else Union[Tuple[List]]
-                )
-
-            param_type = _options_type_link.get(annotation)
-            if not param_type:
-                raise InvalidArgumentAnnotation(
-                    f"Annotation `{annotation}` on parameter "
-                    f"`{param}` in command `{cmd}` (`{func.__name__}`) is not "
-                    f"a valid type."
-                )
-
-            options.append(
-                AppCommandOption(
-                    type=param_type,
-                    name=param,
-                    description=description,
-                    required=required
-                )
-            )
-
-        ChatCommandHandler.register[cmd] = ClientCommandStructure(
-            call=func,
-            cooldown=cooldown,
-            app=AppCommand(
-                name=cmd,
-                description=description,
-                type=AppCommandType.CHAT_INPUT,
-                default_permission=enable_default,
-                options=options,
-                guild_id=guild_id
-            )
-        )
-
-        _log.info(f"Registered command `{cmd}` to `{func.__name__}`.")
-
-    return decorator
-
-
-class ChatCommandHandler:
-    register: Dict[str, ClientCommandStructure] = {}
-
-    # TODO: Fix docs
-    def __init__(self, client):
-        # TODO: Fix docs
-        self.client = client
-        self._api_commands: List[AppCommand] = list()
-        logging.debug(
-            "%i commands registered.",
-            len(ChatCommandHandler.register.items())
-        )
-
-    async def __init_existing_commands(self):
-        # TODO: Fix docs
-        res = await self.client.http.get(
-            f"applications/{self.client.bot.id}/commands")
-        self._api_commands = list(map(AppCommand.from_dict, res))
-
-    async def __remove_unused_commands(self):
-        # TODO: Fix docs
-        to_remove: List[AppCommand] = list()
-
-        for api_cmd in self._api_commands:
-            doesnt_exist = all(
-                api_cmd.name != loc_cmd.app.name
-                for loc_cmd in ChatCommandHandler.register.values()
-            )
-
-            if doesnt_exist:
-                to_remove.append(api_cmd)
-
-        for cmd in to_remove:
-            await self.client.http.delete(
-                f"applications/{self.client.bot.id}/commands/{cmd.id}"
-            )
-
-        self._api_commands = [
-            cmd for cmd in self._api_commands if cmd not in to_remove
-        ]
-
-    async def __update_existing_commands(self):
-        # TODO: Fix docs
-        to_update: Dict[Snowflake, Dict[str, Any]] = {}
-
-        def get_changes(
-                api: AppCommand,
-                local: AppCommand
-        ) -> Dict[str, Any]:
-            update: Dict[str, Any] = {}
-
-            if api.description != local.description:
-                update["description"] = local.description
-
-            if api.default_permission != local.default_permission:
-                update["default_permission"] = local.default_permission
-
-            options: List[Dict[str, Any]] = []
-            if api.options is not MISSING:
-                if len(api.options) == len(local.options):
-                    for index, api_option in enumerate(api.options):
-                        opt: Optional[AppCommandOption] = \
-                            get_index(local.options, index)
-
-                        if opt:
-                            options.append(opt.to_dict())
-                else:
-                    options = local.options
-
-            if api.options is not MISSING and list(
-                    map(AppCommandOption.from_dict, options)) != api.options:
-                update["options"] = options
-
-            return update
-
-        for idx, api_cmd in enumerate(self._api_commands):
-            for loc_cmd in ChatCommandHandler.register.values():
-                if api_cmd.name != loc_cmd.app.name:
-                    continue
-
-                changes = get_changes(api_cmd, loc_cmd.app)
-
-                if not changes:
-                    continue
-
-                api_update = []
-                if changes.get("options"):
-                    for option in changes["options"]:
-                        api_update.append(
-                            option.to_dict()
-                            if isinstance(option, AppCommandOption)
-                            else option
-                        )
-
-                to_update[api_cmd.id] = {"options": api_update}
-
-                for key, change in changes.items():
-                    if key == "options":
-                        self._api_commands[idx].options = [
-                            AppCommandOption.from_dict(option)
-                            for option in change
-                        ]
-                    else:
-                        setattr(self._api_commands[idx], key, change)
-
-        for cmd_id, changes in to_update.items():
-            await self.client.http.patch(
-                f"applications/{self.client.bot.id}/commands/{cmd_id}",
-                changes
-            )
-
-    async def __add_commands(self):
-        # TODO: Fix docs
-        commands_to_add: List[ClientCommandStructure] = [
-            cmd for cmd in ChatCommandHandler.register.values()
-            if cmd.app not in self._api_commands
-        ]
-
-        if commands_to_add:
-            for cmd in commands_to_add:
-                endpoint = f"applications/{self.client.bot.id}"
-
-                if cmd.app.guild_id is not MISSING:
-                    endpoint += f"/guilds/{cmd.app.guild_id}"
-
-                await self.client.http.post(
-                    endpoint + "/commands",
-                    cmd.app.to_dict()
-                )
-
-    async def initialize(self):
-        # TODO: Fix docs
-        await self.__init_existing_commands()
-        await self.__remove_unused_commands()
-        await self.__update_existing_commands()
-        await self.__add_commands()
+# Copyright Pincer 2021-Present
+# Full MIT License can be found in `LICENSE` at the project root.
+
+from __future__ import annotations
+
+import logging
+import re
+from asyncio import iscoroutinefunction
+from inspect import Signature, isasyncgenfunction
+from typing import Optional, Dict, List, Any, Tuple, get_origin, get_args, Union
+
+from . import __package__
+from .exceptions import (
+    CommandIsNotCoroutine, CommandAlreadyRegistered, TooManyArguments,
+    InvalidArgumentAnnotation, CommandDescriptionTooLong, InvalidCommandGuild,
+    InvalidCommandName
+)
+from .objects.app_command import (
+    AppCommand, AppCommandType, ClientCommandStructure,
+    AppCommandOption, AppCommandOptionType
+)
+from .utils import (
+    get_signature_and_params, get_index, should_pass_ctx, Coro, Snowflake,
+    MISSING
+)
+
+COMMAND_NAME_REGEX = re.compile(r"^[\w-]{1,32}$")
+
+_log = logging.getLogger(__package__)
+
+_options_type_link = {
+    # TODO: Implement other types:
+    Signature.empty: AppCommandOptionType.STRING,
+    str: AppCommandOptionType.STRING,
+    int: AppCommandOptionType.INTEGER,
+    bool: AppCommandOptionType.BOOLEAN,
+    float: AppCommandOptionType.NUMBER
+}
+
+
+def command(
+        name: Optional[str] = None,
+        description: Optional[str] = "Description not set",
+        enable_default: Optional[bool] = True,
+        guild: Union[Snowflake, int, str] = None,
+        cooldown: Optional[float] = 0
+):
+    # TODO: Fix docs
+    def decorator(func: Coro):
+        if not iscoroutinefunction(func) and not isasyncgenfunction(func):
+            raise CommandIsNotCoroutine(
+                f"Command with call `{func.__name__}` is not a coroutine, "
+                "which is required for commands."
+            )
+
+        cmd = name or func.__name__
+
+        if not re.match(COMMAND_NAME_REGEX, cmd):
+            raise InvalidCommandName(
+                f"Command `{cmd}` doesn't follow the name requirements."
+                "Ensure to match the following regex:"
+                f" {COMMAND_NAME_REGEX.pattern}"
+            )
+
+        try:
+            guild_id = int(guild) if guild else MISSING
+        except ValueError:
+            raise InvalidCommandGuild(
+                f"Command with call `{func.__name__}` its `guilds` parameter "
+                "contains a non valid guild id."
+            )
+
+        if len(description) > 100:
+            raise CommandDescriptionTooLong(
+                f"Command `{cmd}` (`{func.__name__}`) its description exceeds "
+                "the 100 character limit."
+            )
+
+        if reg := ChatCommandHandler.register.get(cmd):
+            raise CommandAlreadyRegistered(
+                f"Command `{cmd}` (`{func.__name__}`) has already been "
+                f"registered by `{reg.call.__name__}`."
+            )
+
+        sig, params = get_signature_and_params(func)
+        pass_context = should_pass_ctx(sig, params)
+
+        if len(params) > (25 + pass_context):
+            raise TooManyArguments(
+                f"Command `{cmd}` (`{func.__name__}`) can only have 25 "
+                f"arguments (excluding the context and self) yet {len(params)} "
+                "were provided!"
+            )
+
+        options: List[AppCommandOption] = []
+
+        for param in params:
+            annotation, required = sig[param].annotation, True
+
+            if get_origin(annotation) is Union:
+                args = get_args(annotation)
+                if type(None) in args:
+                    required = False
+
+                # Do NOT use isinstance as this is a comparison between
+                # two values of the type type and isinstance does NOT
+                # work here.
+                union_args = [t for t in args if t is not type(None)]
+
+                annotation = (
+                    get_index(union_args, 0)
+                    if len(union_args) == 1
+                    else Union[Tuple[List]]
+                )
+
+            param_type = _options_type_link.get(annotation)
+            if not param_type:
+                raise InvalidArgumentAnnotation(
+                    f"Annotation `{annotation}` on parameter "
+                    f"`{param}` in command `{cmd}` (`{func.__name__}`) is not "
+                    f"a valid type."
+                )
+
+            options.append(
+                AppCommandOption(
+                    type=param_type,
+                    name=param,
+                    description=description,
+                    required=required
+                )
+            )
+
+        ChatCommandHandler.register[cmd] = ClientCommandStructure(
+            call=func,
+            cooldown=cooldown,
+            app=AppCommand(
+                name=cmd,
+                description=description,
+                type=AppCommandType.CHAT_INPUT,
+                default_permission=enable_default,
+                options=options,
+                guild_id=guild_id
+            )
+        )
+
+        _log.info(f"Registered command `{cmd}` to `{func.__name__}`.")
+
+    return decorator
+
+
+class ChatCommandHandler:
+    register: Dict[str, ClientCommandStructure] = {}
+
+    # TODO: Fix docs
+    def __init__(self, client):
+        # TODO: Fix docs
+        self.client = client
+        self._api_commands: List[AppCommand] = list()
+        logging.debug(
+            "%i commands registered.",
+            len(ChatCommandHandler.register.items())
+        )
+
+    async def __init_existing_commands(self):
+        # TODO: Fix docs
+        res = await self.client.http.get(
+            f"applications/{self.client.bot.id}/commands")
+        self._api_commands = list(map(AppCommand.from_dict, res))
+
+    async def __remove_unused_commands(self):
+        # TODO: Fix docs
+        to_remove: List[AppCommand] = list()
+
+        for api_cmd in self._api_commands:
+            doesnt_exist = all(
+                api_cmd.name != loc_cmd.app.name
+                for loc_cmd in ChatCommandHandler.register.values()
+            )
+
+            if doesnt_exist:
+                to_remove.append(api_cmd)
+
+        for cmd in to_remove:
+            await self.client.http.delete(
+                f"applications/{self.client.bot.id}/commands/{cmd.id}"
+            )
+
+        self._api_commands = [
+            cmd for cmd in self._api_commands if cmd not in to_remove
+        ]
+
+    async def __update_existing_commands(self):
+        # TODO: Fix docs
+        to_update: Dict[Snowflake, Dict[str, Any]] = {}
+
+        def get_changes(
+                api: AppCommand,
+                local: AppCommand
+        ) -> Dict[str, Any]:
+            update: Dict[str, Any] = {}
+
+            if api.description != local.description:
+                update["description"] = local.description
+
+            if api.default_permission != local.default_permission:
+                update["default_permission"] = local.default_permission
+
+            options: List[Dict[str, Any]] = []
+            if api.options is not MISSING:
+                if len(api.options) == len(local.options):
+                    for index, api_option in enumerate(api.options):
+                        opt: Optional[AppCommandOption] = \
+                            get_index(local.options, index)
+
+                        if opt:
+                            options.append(opt.to_dict())
+                else:
+                    options = local.options
+
+            if api.options is not MISSING and list(
+                    map(AppCommandOption.from_dict, options)) != api.options:
+                update["options"] = options
+
+            return update
+
+        for idx, api_cmd in enumerate(self._api_commands):
+            for loc_cmd in ChatCommandHandler.register.values():
+                if api_cmd.name != loc_cmd.app.name:
+                    continue
+
+                changes = get_changes(api_cmd, loc_cmd.app)
+
+                if not changes:
+                    continue
+
+                api_update = []
+                if changes.get("options"):
+                    for option in changes["options"]:
+                        api_update.append(
+                            option.to_dict()
+                            if isinstance(option, AppCommandOption)
+                            else option
+                        )
+
+                to_update[api_cmd.id] = {"options": api_update}
+
+                for key, change in changes.items():
+                    if key == "options":
+                        self._api_commands[idx].options = [
+                            AppCommandOption.from_dict(option)
+                            for option in change
+                        ]
+                    else:
+                        setattr(self._api_commands[idx], key, change)
+
+        for cmd_id, changes in to_update.items():
+            await self.client.http.patch(
+                f"applications/{self.client.bot.id}/commands/{cmd_id}",
+                changes
+            )
+
+    async def __add_commands(self):
+        # TODO: Fix docs
+        commands_to_add: List[ClientCommandStructure] = [
+            cmd for cmd in ChatCommandHandler.register.values()
+            if cmd.app not in self._api_commands
+        ]
+
+        if commands_to_add:
+            for cmd in commands_to_add:
+                endpoint = f"applications/{self.client.bot.id}"
+
+                if cmd.app.guild_id is not MISSING:
+                    endpoint += f"/guilds/{cmd.app.guild_id}"
+
+                await self.client.http.post(
+                    endpoint + "/commands",
+                    cmd.app.to_dict()
+                )
+
+    async def initialize(self):
+        # TODO: Fix docs
+        await self.__init_existing_commands()
+        await self.__remove_unused_commands()
+        await self.__update_existing_commands()
+        await self.__add_commands()