<<<<<<< HEAD
# Copyright Pincer 2021-Present
# Full MIT License can be found in `LICENSE` at the project root.

from __future__ import annotations

import logging
import re
from asyncio import iscoroutinefunction, gather
from inspect import Signature, isasyncgenfunction
from typing import (
    Optional, Dict, List, Any, Tuple, get_origin, get_args, Union
)

from . import __package__
from .exceptions import (
    CommandIsNotCoroutine, CommandAlreadyRegistered, TooManyArguments,
    InvalidArgumentAnnotation, CommandDescriptionTooLong, InvalidCommandGuild,
    InvalidCommandName
)
from .objects import ThrottleScope, AppCommand
from .objects.app import (
    AppCommandOptionType, AppCommandOption, AppCommandOptionChoice,
    ClientCommandStructure, AppCommandType
)
from .utils import (
    get_signature_and_params, get_index, should_pass_ctx, Coro, Snowflake,
    MISSING, choice_value_types, Choices
)
from .utils.types import Singleton

COMMAND_NAME_REGEX = re.compile(r"^[\w-]{1,32}$")

_log = logging.getLogger(__package__)

_options_type_link = {
    # TODO: Implement other types:
    Signature.empty: AppCommandOptionType.STRING,
    str: AppCommandOptionType.STRING,
    int: AppCommandOptionType.INTEGER,
    bool: AppCommandOptionType.BOOLEAN,
    float: AppCommandOptionType.NUMBER
}


def command(
        name: Optional[str] = None,
        description: Optional[str] = "Description not set",
        enable_default: Optional[bool] = True,
        guild: Union[Snowflake, int, str] = None,
        cooldown: Optional[int] = 0,
        cooldown_scale: Optional[float] = 60,
        cooldown_scope: Optional[ThrottleScope] = ThrottleScope.USER
):
    # TODO: Fix docs
    # TODO: Fix docs w guild
    # TODO: Fix docs w cooldown
    # TODO: Fix docs w context
    # TODO: Fix docs w argument descriptions
    # TODO: Fix docs w argument choices

    def decorator(func: Coro):
        if not iscoroutinefunction(func) and not isasyncgenfunction(func):
            raise CommandIsNotCoroutine(
                f"Command with call `{func.__name__}` is not a coroutine, "
                "which is required for commands."
            )

        cmd = name or func.__name__

        if not re.match(COMMAND_NAME_REGEX, cmd):
            raise InvalidCommandName(
                f"Command `{cmd}` doesn't follow the name requirements."
                "Ensure to match the following regex:"
                f" {COMMAND_NAME_REGEX.pattern}"
            )

        try:
            guild_id = int(guild) if guild else MISSING
        except ValueError:
            raise InvalidCommandGuild(
                f"Command with call `{func.__name__}` its `guilds` parameter "
                "contains a non valid guild id."
            )

        if len(description) > 100:
            raise CommandDescriptionTooLong(
                f"Command `{cmd}` (`{func.__name__}`) its description exceeds "
                "the 100 character limit."
            )

        if reg := ChatCommandHandler.register.get(cmd):
            raise CommandAlreadyRegistered(
                f"Command `{cmd}` (`{func.__name__}`) has already been "
                f"registered by `{reg.call.__name__}`."
            )

        sig, params = get_signature_and_params(func)
        pass_context = should_pass_ctx(sig, params)

        if len(params) > (25 + pass_context):
            raise TooManyArguments(
                f"Command `{cmd}` (`{func.__name__}`) can only have 25 "
                f"arguments (excluding the context and self) yet {len(params)} "
                "were provided!"
            )

        options: List[AppCommandOption] = []

        for idx, param in enumerate(params):
            if idx == 0 and pass_context:
                continue

            annotation, required = sig[param].annotation, True
            argument_description: Optional[str] = None
            choices: List[AppCommandOptionChoice] = []

            if isinstance(annotation, tuple):
                if len(annotation) != 2:
                    raise InvalidArgumentAnnotation(
                        f"Tuple annotation `{annotation}` on parameter "
                        f"`{param}` in command `{cmd}` (`{func.__name__}`) "
                        "does not consist of two elements. Please follow the "
                        "correct format where the first element is the type"
                        " and the second element is the description."
                    )
                annotation, argument_description = annotation

                if len(argument_description) > 100:
                    raise CommandDescriptionTooLong(
                        f"Tuple annotation `{annotation}` on parameter "
                        f"`{param}` in command `{cmd}` (`{func.__name__}`), "
                        "argument description too long. (maximum length is 100 "
                        "characters)"
                    )

            if get_origin(annotation) is Union:
                args = get_args(annotation)
                if type(None) in args:
                    required = False

                # Do NOT use isinstance as this is a comparison between
                # two values of the type type and isinstance does NOT
                # work here.
                union_args = [t for t in args if t is not type(None)]

                annotation = (
                    get_index(union_args, 0)
                    if len(union_args) == 1
                    else Union[Tuple[List]]
                )

            if get_origin(annotation) is Choices:
                args = get_args(annotation)

                if len(args) > 25:
                    raise InvalidArgumentAnnotation(
                        f"Choices/Literal annotation `{annotation}` on "
                        f"parameter `{param}` in command `{cmd}` "
                        f"(`{func.__name__}`) amount exceeds limit of 25 items!"
                    )

                choice_type = type(args[0])

                for choice in args:
                    choice_name = choice

                    if isinstance(choice, tuple):
                        if len(choice) != 2:
                            raise InvalidArgumentAnnotation(
                                f"Choices/Literal annotation `{annotation}` on "
                                f"parameter `{param}` in command `{cmd}` "
                                f"(`{func.__name__}`), specific choice "
                                "declaration through tuple's must consist of "
                                "2 items. First value is the name and the "
                                "second value is the value."
                            )

                        choice_name, choice = str(choice[0]), choice[1]

                        if choice_type is tuple:
                            choice_type = type(choice)

                    if type(choice) not in choice_value_types:
                        # Properly get all the names of the types
                        valid_types = list(map(
                            lambda x: x.__name__,
                            choice_value_types
                        ))
                        raise InvalidArgumentAnnotation(
                            f"Choices/Literal annotation `{annotation}` on "
                            f"parameter `{param}` in command `{cmd}` "
                            f"(`{func.__name__}`), invalid type received. "
                            "Value must be a member of "
                            f"{', '.join(valid_types)} but "
                            f"{type(choice).__name__} was given!"
                        )
                    elif not isinstance(choice, choice_type):
                        raise InvalidArgumentAnnotation(
                            f"Choices/Literal annotation `{annotation}` on "
                            f"parameter `{param}` in command `{cmd}` "
                            f"(`{func.__name__}`), all values must be of the "
                            "same type!"
                        )

                    choices.append(AppCommandOptionChoice(
                        name=choice_name,
                        value=choice
                    ))

                annotation = choice_type

            param_type = _options_type_link.get(annotation)
            if not param_type:
                raise InvalidArgumentAnnotation(
                    f"Annotation `{annotation}` on parameter "
                    f"`{param}` in command `{cmd}` (`{func.__name__}`) is not "
                    "a valid type."
                )

            options.append(
                AppCommandOption(
                    type=param_type,
                    name=param,
                    description=argument_description or "Description not set",
                    required=required,
                    choices=choices or MISSING
                )
            )

        ChatCommandHandler.register[cmd] = ClientCommandStructure(
            call=func,
            cooldown=cooldown,
            cooldown_scale=cooldown_scale,
            cooldown_scope=cooldown_scope,
            app=AppCommand(
                name=cmd,
                description=description,
                type=AppCommandType.CHAT_INPUT,
                default_permission=enable_default,
                options=options,
                guild_id=guild_id
            )
        )

        _log.info(f"Registered command `{cmd}` to `{func.__name__}`.")

    return decorator


class ChatCommandHandler(metaclass=Singleton):
    """
    Class containing methods used to handle various commands
    """
    managers: Dict[str, Any] = {}
    register: Dict[str, ClientCommandStructure] = {}

    # Endpoints:
    __get = "/commands"
    __delete = "/commands/{command.id}"
    __update = "/commands/{command.id}"
    __add = "/commands"
    __add_guild = "/guilds/{command.guild_id}/commands"

    # TODO: Fix docs
    def __init__(self, client):
        # TODO: Fix docs
        self.client = client
        self._api_commands: List[AppCommand] = list()
        logging.debug(
            "%i commands registered.",
            len(ChatCommandHandler.register.items())
        )
        self.client.throttler.throttle = {
            cmd.call: {} for cmd in ChatCommandHandler.register.values()
        }

        self.__prefix = f"applications/{self.client.bot.id}"

    async def get_commands(self) -> List[AppCommand]:
        # TODO: Fix docs
        return list(map(
            AppCommand.from_dict,
            await self.client.http.get(self.__prefix + self.__get)
        ))

    async def remove_command(self, cmd: AppCommand):
        # TODO: Fix docs
        await self.client.http.delete(
            self.__prefix + self.__delete.format(command=cmd)
        )

        if ChatCommandHandler.register.get(cmd.name):
            del ChatCommandHandler.register[cmd.name]

    async def remove_commands(self, commands: List[AppCommand]):
        # TODO: Fix docs
        await gather(*list(map(
            lambda cmd: self.remove_command(cmd),
            commands
        )))

    async def update_command(self, cmd: AppCommand, changes: Dict[str, Any]):
        # TODO: Fix docs
        await self.client.http.patch(
            self.__prefix + self.__update.format(command=cmd),
            changes
        )

        for key, value in changes.items():
            setattr(ChatCommandHandler.register[cmd.name], key, value)

    async def update_commands(
            self,
            to_update: Dict[AppCommand, Dict[str, Any]]
    ):
        # TODO: Fix docs
        await gather(*list(map(
            lambda cmd: self.update_command(cmd[0], cmd[1]),
            to_update.items()
        )))

    async def add_command(self, cmd: AppCommand):
        # TODO: Fix docs
        add_endpoint = self.__add

        if cmd.guild_id is not MISSING:
            add_endpoint = self.__add_guild.format(command=cmd)

        res = await self.client.http.post(
            self.__prefix + add_endpoint,
            cmd.to_dict()
        )

        ChatCommandHandler.register[cmd.name].app.id = Snowflake(res['id'])

    async def add_commands(self, commands: List[AppCommand]):
        # TODO: Fix docs
        await gather(*list(map(
            lambda cmd: self.add_command(cmd),
            commands
        )))

    async def __init_existing_commands(self):
        # TODO: Fix docs
        self._api_commands = await self.get_commands()

        for api_cmd in self._api_commands:
            loc_cmd = ChatCommandHandler.register.get(api_cmd.name)

            if loc_cmd:
                loc_cmd.app.id = api_cmd.id

    async def __remove_unused_commands(self):
        """
        Remove commands that are registered by discord but not in use
        by the current client!
        """
        to_remove: List[AppCommand] = []

        for api_cmd in self._api_commands:
            doesnt_exist = all(map(
                lambda loc_cmd: api_cmd.name != loc_cmd.app.name,
                ChatCommandHandler.register.values()
            ))

            if doesnt_exist:
                to_remove.append(api_cmd)

        await self.remove_commands(to_remove)

        self._api_commands = [
            cmd for cmd in self._api_commands if cmd not in to_remove
        ]

    async def __update_existing_commands(self):
        """
        Update all commands where its structure doesn't match the
        structure that discord has registered.
        """
        to_update: Dict[AppCommand, Dict[str, Any]] = {}

        def get_changes(
                api: AppCommand,
                local: AppCommand
        ) -> Dict[str, Any]:
            update: Dict[str, Any] = {}

            if api.description != local.description:
                update["description"] = local.description

            if api.default_permission != local.default_permission:
                update["default_permission"] = local.default_permission

            options: List[Dict[str, Any]] = []
            if api.options is not MISSING:
                if len(api.options) == len(local.options):
                    for index, api_option in enumerate(api.options):
                        opt: Optional[AppCommandOption] = \
                            get_index(local.options, index)

                        if opt:
                            options.append(opt.to_dict())
                else:
                    options = local.options

            if api.options is not MISSING and list(
                    map(AppCommandOption.from_dict, options)) != api.options:
                update["options"] = options

            return update

        for idx, api_cmd in enumerate(self._api_commands):
            for loc_cmd in ChatCommandHandler.register.values():
                if api_cmd.name != loc_cmd.app.name:
                    continue

                changes = get_changes(api_cmd, loc_cmd.app)

                if not changes:
                    continue

                api_update = []
                if changes.get("options"):
                    for option in changes["options"]:
                        api_update.append(
                            option.to_dict()
                            if isinstance(option, AppCommandOption)
                            else option
                        )

                to_update[api_cmd] = {"options": api_update}

                for key, change in changes.items():
                    if key == "options":
                        self._api_commands[idx].options = [
                            AppCommandOption.from_dict(option)
                            for option in change
                        ]
                    else:
                        setattr(self._api_commands[idx], key, change)

        await self.update_commands(to_update)

    async def __add_commands(self):
        """
        Add all new commands which have been registered by the decorator
        to Discord!
        """
        to_add = ChatCommandHandler.register

        for reg_cmd in self._api_commands:
            try:
                del to_add[reg_cmd.name]
            except IndexError:
                pass

        await self.add_commands(list(map(
            lambda cmd: cmd.app,
            to_add.values()
        )))

    async def initialize(self):
        # TODO: Fix docs
        await self.__init_existing_commands()
        await self.__remove_unused_commands()
        await self.__update_existing_commands()
        await self.__add_commands()
=======
# Copyright Pincer 2021-Present
# Full MIT License can be found in `LICENSE` at the project root.

from __future__ import annotations

import logging
import re
from asyncio import iscoroutinefunction, gather
from inspect import Signature, isasyncgenfunction
from typing import (
    Optional, Dict, List, Any, Tuple, get_origin, get_args, Union
)

from . import __package__
from .exceptions import (
    CommandIsNotCoroutine, CommandAlreadyRegistered, TooManyArguments,
    InvalidArgumentAnnotation, CommandDescriptionTooLong, InvalidCommandGuild,
    InvalidCommandName
)
from .objects import ThrottleScope, AppCommand
from .objects.app import (
    AppCommandOptionType, AppCommandOption, AppCommandOptionChoice,
    ClientCommandStructure, AppCommandType
)
from .utils import (
    get_signature_and_params, get_index, should_pass_ctx, Coro, Snowflake,
    MISSING, choice_value_types, Choices
)
from .utils.types import Singleton

COMMAND_NAME_REGEX = re.compile(r"^[\w-]{1,32}$")

_log = logging.getLogger(__package__)

_options_type_link = {
    # TODO: Implement other types:
    Signature.empty: AppCommandOptionType.STRING,
    str: AppCommandOptionType.STRING,
    int: AppCommandOptionType.INTEGER,
    bool: AppCommandOptionType.BOOLEAN,
    float: AppCommandOptionType.NUMBER
}


def command(
        name: Optional[str] = None,
        description: Optional[str] = "Description not set",
        enable_default: Optional[bool] = True,
        guild: Union[Snowflake, int, str] = None,
        cooldown: Optional[int] = 0,
        cooldown_scale: Optional[float] = 60,
        cooldown_scope: Optional[ThrottleScope] = ThrottleScope.USER
):
    # TODO: Fix docs
    # TODO: Fix docs w guild
    # TODO: Fix docs w cooldown
    # TODO: Fix docs w context
    # TODO: Fix docs w argument descriptions
    # TODO: Fix docs w argument choices

    def decorator(func: Coro):
        if not iscoroutinefunction(func) and not isasyncgenfunction(func):
            raise CommandIsNotCoroutine(
                f"Command with call `{func.__name__}` is not a coroutine, "
                "which is required for commands."
            )

        cmd = name or func.__name__

        if not re.match(COMMAND_NAME_REGEX, cmd):
            raise InvalidCommandName(
                f"Command `{cmd}` doesn't follow the name requirements."
                "Ensure to match the following regex:"
                f" {COMMAND_NAME_REGEX.pattern}"
            )

        try:
            guild_id = int(guild) if guild else MISSING
        except ValueError:
            raise InvalidCommandGuild(
                f"Command with call `{func.__name__}` its `guilds` parameter "
                "contains a non valid guild id."
            )

        if len(description) > 100:
            raise CommandDescriptionTooLong(
                f"Command `{cmd}` (`{func.__name__}`) its description exceeds "
                "the 100 character limit."
            )

        if reg := ChatCommandHandler.register.get(cmd):
            raise CommandAlreadyRegistered(
                f"Command `{cmd}` (`{func.__name__}`) has already been "
                f"registered by `{reg.call.__name__}`."
            )

        sig, params = get_signature_and_params(func)
        pass_context = should_pass_ctx(sig, params)

        if len(params) > (25 + pass_context):
            raise TooManyArguments(
                f"Command `{cmd}` (`{func.__name__}`) can only have 25 "
                f"arguments (excluding the context and self) yet {len(params)} "
                "were provided!"
            )

        options: List[AppCommandOption] = []

        for idx, param in enumerate(params):
            if idx == 0 and pass_context:
                continue

            annotation, required = sig[param].annotation, True
            argument_description: Optional[str] = None
            choices: List[AppCommandOptionChoice] = []

            if isinstance(annotation, tuple):
                if len(annotation) != 2:
                    raise InvalidArgumentAnnotation(
                        f"Tuple annotation `{annotation}` on parameter "
                        f"`{param}` in command `{cmd}` (`{func.__name__}`) "
                        "does not consist of two elements. Please follow the "
                        "correct format where the first element is the type"
                        " and the second element is the description."
                    )
                annotation, argument_description = annotation

                if len(argument_description) > 100:
                    raise CommandDescriptionTooLong(
                        f"Tuple annotation `{annotation}` on parameter "
                        f"`{param}` in command `{cmd}` (`{func.__name__}`), "
                        "argument description too long. (maximum length is 100 "
                        "characters)"
                    )

            if get_origin(annotation) is Union:
                args = get_args(annotation)
                if type(None) in args:
                    required = False

                # Do NOT use isinstance as this is a comparison between
                # two values of the type type and isinstance does NOT
                # work here.
                union_args = [t for t in args if t is not type(None)]

                annotation = (
                    get_index(union_args, 0)
                    if len(union_args) == 1
                    else Union[Tuple[List]]
                )

            if get_origin(annotation) is Choices:
                args = get_args(annotation)

                if len(args) > 25:
                    raise InvalidArgumentAnnotation(
                        f"Choices/Literal annotation `{annotation}` on "
                        f"parameter `{param}` in command `{cmd}` "
                        f"(`{func.__name__}`) amount exceeds limit of 25 items!"
                    )

                choice_type = type(args[0])

                for choice in args:
                    choice_name = choice

                    if isinstance(choice, tuple):
                        if len(choice) != 2:
                            raise InvalidArgumentAnnotation(
                                f"Choices/Literal annotation `{annotation}` on "
                                f"parameter `{param}` in command `{cmd}` "
                                f"(`{func.__name__}`), specific choice "
                                "declaration through tuple's must consist of "
                                "2 items. First value is the name and the "
                                "second value is the value."
                            )

                        choice_name, choice = str(choice[0]), choice[1]

                        if choice_type is tuple:
                            choice_type = type(choice)

                    if type(choice) not in choice_value_types:
                        # Properly get all the names of the types
                        valid_types = list(map(
                            lambda x: x.__name__,
                            choice_value_types
                        ))
                        raise InvalidArgumentAnnotation(
                            f"Choices/Literal annotation `{annotation}` on "
                            f"parameter `{param}` in command `{cmd}` "
                            f"(`{func.__name__}`), invalid type received. "
                            "Value must be a member of "
                            f"{', '.join(valid_types)} but "
                            f"{type(choice).__name__} was given!"
                        )
                    elif not isinstance(choice, choice_type):
                        raise InvalidArgumentAnnotation(
                            f"Choices/Literal annotation `{annotation}` on "
                            f"parameter `{param}` in command `{cmd}` "
                            f"(`{func.__name__}`), all values must be of the "
                            "same type!"
                        )

                    choices.append(AppCommandOptionChoice(
                        name=choice_name,
                        value=choice
                    ))

                annotation = choice_type

            param_type = _options_type_link.get(annotation)
            if not param_type:
                raise InvalidArgumentAnnotation(
                    f"Annotation `{annotation}` on parameter "
                    f"`{param}` in command `{cmd}` (`{func.__name__}`) is not "
                    "a valid type."
                )

            options.append(
                AppCommandOption(
                    type=param_type,
                    name=param,
                    description=argument_description or "Description not set",
                    required=required,
                    choices=choices or MISSING
                )
            )

        ChatCommandHandler.register[cmd] = ClientCommandStructure(
            call=func,
            cooldown=cooldown,
            cooldown_scale=cooldown_scale,
            cooldown_scope=cooldown_scope,
            app=AppCommand(
                name=cmd,
                description=description,
                type=AppCommandType.CHAT_INPUT,
                default_permission=enable_default,
                options=options,
                guild_id=guild_id
            )
        )

        _log.info(f"Registered command `{cmd}` to `{func.__name__}`.")

    return decorator


class ChatCommandHandler(metaclass=Singleton):
    """
    Class containing methods used to handle various commands
    """
    managers: Dict[str, Any] = {}
    register: Dict[str, ClientCommandStructure] = {}

    # Endpoints:
    __get = "/commands"
    __delete = "/commands/{command.id}"
    __update = "/commands/{command.id}"
    __add = "/commands"
    __add_guild = "/guilds/{command.app.guild_id}/commands"

    # TODO: Fix docs
    def __init__(self, client):
        # TODO: Fix docs
        self.client = client
        self._api_commands: List[AppCommand] = list()
        logging.debug(
            "%i commands registered.",
            len(ChatCommandHandler.register.items())
        )
        self.client.throttler.throttle = {
            cmd.call: {} for cmd in ChatCommandHandler.register.values()
        }

        self.__prefix = f"applications/{self.client.bot.id}"

    async def get_commands(self) -> List[AppCommand]:
        # TODO: Fix docs
        return list(map(
            AppCommand.from_dict,
            await self.client.http.get(self.__prefix + self.__get)
        ))

    async def remove_command(self, cmd: AppCommand):
        # TODO: Fix docs
        await self.client.http.delete(
            self.__prefix + self.__delete.format(command=cmd)
        )

        if ChatCommandHandler.register.get(cmd.name):
            del ChatCommandHandler.register[cmd.name]

    async def remove_commands(self, commands: List[AppCommand]):
        # TODO: Fix docs
        await gather(*list(map(
            lambda cmd: self.remove_command(cmd),
            commands
        )))

    async def update_command(self, cmd: AppCommand, changes: Dict[str, Any]):
        # TODO: Fix docs
        await self.client.http.patch(
            self.__prefix + self.__update.format(command=cmd),
            changes
        )

        for key, value in changes.items():
            setattr(ChatCommandHandler.register[cmd.name], key, value)

    async def update_commands(
            self,
            to_update: Dict[AppCommand, Dict[str, Any]]
    ):
        # TODO: Fix docs
        await gather(*list(map(
            lambda cmd: self.update_command(cmd[0], cmd[1]),
            to_update.items()
        )))

    async def add_command(self, cmd: AppCommand):
        # TODO: Fix docs
        add_endpoint = self.__add

        if cmd.guild_id is not MISSING:
            add_endpoint = self.__add_guild.format(command=cmd)

        res = await self.client.http.post(
            self.__prefix + add_endpoint,
            cmd.to_dict()
        )

        ChatCommandHandler.register[cmd.name].app.id = Snowflake(res['id'])

    async def add_commands(self, commands: List[AppCommand]):
        # TODO: Fix docs
        await gather(*list(map(
            lambda cmd: self.add_command(cmd),
            commands
        )))

    async def __init_existing_commands(self):
        # TODO: Fix docs
        self._api_commands = await self.get_commands()

        for api_cmd in self._api_commands:
            loc_cmd = ChatCommandHandler.register.get(api_cmd.name)

            if loc_cmd:
                loc_cmd.app.id = api_cmd.id

    async def __remove_unused_commands(self):
        """
        Remove commands that are registered by discord but not in use
        by the current client!
        """
        to_remove: List[AppCommand] = []

        for api_cmd in self._api_commands:
            doesnt_exist = all(map(
                lambda loc_cmd: api_cmd.name != loc_cmd.app.name,
                ChatCommandHandler.register.values()
            ))

            if doesnt_exist:
                to_remove.append(api_cmd)

        await self.remove_commands(to_remove)

        self._api_commands = [
            cmd for cmd in self._api_commands if cmd not in to_remove
        ]

    async def __update_existing_commands(self):
        """
        Update all commands where its structure doesn't match the
        structure that discord has registered.
        """
        to_update: Dict[AppCommand, Dict[str, Any]] = {}

        def get_changes(
                api: AppCommand,
                local: AppCommand
        ) -> Dict[str, Any]:
            update: Dict[str, Any] = {}

            if api.description != local.description:
                update["description"] = local.description

            if api.default_permission != local.default_permission:
                update["default_permission"] = local.default_permission

            options: List[Dict[str, Any]] = []
            if api.options is not MISSING:
                if len(api.options) == len(local.options):
                    for index, api_option in enumerate(api.options):
                        opt: Optional[AppCommandOption] = \
                            get_index(local.options, index)

                        if opt:
                            options.append(opt.to_dict())
                else:
                    options = local.options

            if api.options is not MISSING and list(
                    map(AppCommandOption.from_dict, options)) != api.options:
                update["options"] = options

            return update

        for idx, api_cmd in enumerate(self._api_commands):
            for loc_cmd in ChatCommandHandler.register.values():
                if api_cmd.name != loc_cmd.app.name:
                    continue

                changes = get_changes(api_cmd, loc_cmd.app)

                if not changes:
                    continue

                api_update = []
                if changes.get("options"):
                    for option in changes["options"]:
                        api_update.append(
                            option.to_dict()
                            if isinstance(option, AppCommandOption)
                            else option
                        )

                to_update[api_cmd] = {"options": api_update}

                for key, change in changes.items():
                    if key == "options":
                        self._api_commands[idx].options = [
                            AppCommandOption.from_dict(option)
                            for option in change
                        ]
                    else:
                        setattr(self._api_commands[idx], key, change)

        await self.update_commands(to_update)

    async def __add_commands(self):
        """
        Add all new commands which have been registered by the decorator
        to Discord!
        """
        commands_to_add: List[AppCommand] = [
            cmd.app for cmd in ChatCommandHandler.register.values()
            if cmd.app not in self._api_commands
        ]

        await self.add_commands(commands_to_add)

    async def initialize(self):
        # TODO: Fix docs
        await self.__init_existing_commands()
        await self.__remove_unused_commands()
        await self.__update_existing_commands()
        await self.__add_commands()
>>>>>>> 5576fc09
<|MERGE_RESOLUTION|>--- conflicted
+++ resolved
@@ -1,4 +1,3 @@
-<<<<<<< HEAD
 # Copyright Pincer 2021-Present
 # Full MIT License can be found in `LICENSE` at the project root.
 
@@ -465,467 +464,4 @@
         await self.__init_existing_commands()
         await self.__remove_unused_commands()
         await self.__update_existing_commands()
-        await self.__add_commands()
-=======
-# Copyright Pincer 2021-Present
-# Full MIT License can be found in `LICENSE` at the project root.
-
-from __future__ import annotations
-
-import logging
-import re
-from asyncio import iscoroutinefunction, gather
-from inspect import Signature, isasyncgenfunction
-from typing import (
-    Optional, Dict, List, Any, Tuple, get_origin, get_args, Union
-)
-
-from . import __package__
-from .exceptions import (
-    CommandIsNotCoroutine, CommandAlreadyRegistered, TooManyArguments,
-    InvalidArgumentAnnotation, CommandDescriptionTooLong, InvalidCommandGuild,
-    InvalidCommandName
-)
-from .objects import ThrottleScope, AppCommand
-from .objects.app import (
-    AppCommandOptionType, AppCommandOption, AppCommandOptionChoice,
-    ClientCommandStructure, AppCommandType
-)
-from .utils import (
-    get_signature_and_params, get_index, should_pass_ctx, Coro, Snowflake,
-    MISSING, choice_value_types, Choices
-)
-from .utils.types import Singleton
-
-COMMAND_NAME_REGEX = re.compile(r"^[\w-]{1,32}$")
-
-_log = logging.getLogger(__package__)
-
-_options_type_link = {
-    # TODO: Implement other types:
-    Signature.empty: AppCommandOptionType.STRING,
-    str: AppCommandOptionType.STRING,
-    int: AppCommandOptionType.INTEGER,
-    bool: AppCommandOptionType.BOOLEAN,
-    float: AppCommandOptionType.NUMBER
-}
-
-
-def command(
-        name: Optional[str] = None,
-        description: Optional[str] = "Description not set",
-        enable_default: Optional[bool] = True,
-        guild: Union[Snowflake, int, str] = None,
-        cooldown: Optional[int] = 0,
-        cooldown_scale: Optional[float] = 60,
-        cooldown_scope: Optional[ThrottleScope] = ThrottleScope.USER
-):
-    # TODO: Fix docs
-    # TODO: Fix docs w guild
-    # TODO: Fix docs w cooldown
-    # TODO: Fix docs w context
-    # TODO: Fix docs w argument descriptions
-    # TODO: Fix docs w argument choices
-
-    def decorator(func: Coro):
-        if not iscoroutinefunction(func) and not isasyncgenfunction(func):
-            raise CommandIsNotCoroutine(
-                f"Command with call `{func.__name__}` is not a coroutine, "
-                "which is required for commands."
-            )
-
-        cmd = name or func.__name__
-
-        if not re.match(COMMAND_NAME_REGEX, cmd):
-            raise InvalidCommandName(
-                f"Command `{cmd}` doesn't follow the name requirements."
-                "Ensure to match the following regex:"
-                f" {COMMAND_NAME_REGEX.pattern}"
-            )
-
-        try:
-            guild_id = int(guild) if guild else MISSING
-        except ValueError:
-            raise InvalidCommandGuild(
-                f"Command with call `{func.__name__}` its `guilds` parameter "
-                "contains a non valid guild id."
-            )
-
-        if len(description) > 100:
-            raise CommandDescriptionTooLong(
-                f"Command `{cmd}` (`{func.__name__}`) its description exceeds "
-                "the 100 character limit."
-            )
-
-        if reg := ChatCommandHandler.register.get(cmd):
-            raise CommandAlreadyRegistered(
-                f"Command `{cmd}` (`{func.__name__}`) has already been "
-                f"registered by `{reg.call.__name__}`."
-            )
-
-        sig, params = get_signature_and_params(func)
-        pass_context = should_pass_ctx(sig, params)
-
-        if len(params) > (25 + pass_context):
-            raise TooManyArguments(
-                f"Command `{cmd}` (`{func.__name__}`) can only have 25 "
-                f"arguments (excluding the context and self) yet {len(params)} "
-                "were provided!"
-            )
-
-        options: List[AppCommandOption] = []
-
-        for idx, param in enumerate(params):
-            if idx == 0 and pass_context:
-                continue
-
-            annotation, required = sig[param].annotation, True
-            argument_description: Optional[str] = None
-            choices: List[AppCommandOptionChoice] = []
-
-            if isinstance(annotation, tuple):
-                if len(annotation) != 2:
-                    raise InvalidArgumentAnnotation(
-                        f"Tuple annotation `{annotation}` on parameter "
-                        f"`{param}` in command `{cmd}` (`{func.__name__}`) "
-                        "does not consist of two elements. Please follow the "
-                        "correct format where the first element is the type"
-                        " and the second element is the description."
-                    )
-                annotation, argument_description = annotation
-
-                if len(argument_description) > 100:
-                    raise CommandDescriptionTooLong(
-                        f"Tuple annotation `{annotation}` on parameter "
-                        f"`{param}` in command `{cmd}` (`{func.__name__}`), "
-                        "argument description too long. (maximum length is 100 "
-                        "characters)"
-                    )
-
-            if get_origin(annotation) is Union:
-                args = get_args(annotation)
-                if type(None) in args:
-                    required = False
-
-                # Do NOT use isinstance as this is a comparison between
-                # two values of the type type and isinstance does NOT
-                # work here.
-                union_args = [t for t in args if t is not type(None)]
-
-                annotation = (
-                    get_index(union_args, 0)
-                    if len(union_args) == 1
-                    else Union[Tuple[List]]
-                )
-
-            if get_origin(annotation) is Choices:
-                args = get_args(annotation)
-
-                if len(args) > 25:
-                    raise InvalidArgumentAnnotation(
-                        f"Choices/Literal annotation `{annotation}` on "
-                        f"parameter `{param}` in command `{cmd}` "
-                        f"(`{func.__name__}`) amount exceeds limit of 25 items!"
-                    )
-
-                choice_type = type(args[0])
-
-                for choice in args:
-                    choice_name = choice
-
-                    if isinstance(choice, tuple):
-                        if len(choice) != 2:
-                            raise InvalidArgumentAnnotation(
-                                f"Choices/Literal annotation `{annotation}` on "
-                                f"parameter `{param}` in command `{cmd}` "
-                                f"(`{func.__name__}`), specific choice "
-                                "declaration through tuple's must consist of "
-                                "2 items. First value is the name and the "
-                                "second value is the value."
-                            )
-
-                        choice_name, choice = str(choice[0]), choice[1]
-
-                        if choice_type is tuple:
-                            choice_type = type(choice)
-
-                    if type(choice) not in choice_value_types:
-                        # Properly get all the names of the types
-                        valid_types = list(map(
-                            lambda x: x.__name__,
-                            choice_value_types
-                        ))
-                        raise InvalidArgumentAnnotation(
-                            f"Choices/Literal annotation `{annotation}` on "
-                            f"parameter `{param}` in command `{cmd}` "
-                            f"(`{func.__name__}`), invalid type received. "
-                            "Value must be a member of "
-                            f"{', '.join(valid_types)} but "
-                            f"{type(choice).__name__} was given!"
-                        )
-                    elif not isinstance(choice, choice_type):
-                        raise InvalidArgumentAnnotation(
-                            f"Choices/Literal annotation `{annotation}` on "
-                            f"parameter `{param}` in command `{cmd}` "
-                            f"(`{func.__name__}`), all values must be of the "
-                            "same type!"
-                        )
-
-                    choices.append(AppCommandOptionChoice(
-                        name=choice_name,
-                        value=choice
-                    ))
-
-                annotation = choice_type
-
-            param_type = _options_type_link.get(annotation)
-            if not param_type:
-                raise InvalidArgumentAnnotation(
-                    f"Annotation `{annotation}` on parameter "
-                    f"`{param}` in command `{cmd}` (`{func.__name__}`) is not "
-                    "a valid type."
-                )
-
-            options.append(
-                AppCommandOption(
-                    type=param_type,
-                    name=param,
-                    description=argument_description or "Description not set",
-                    required=required,
-                    choices=choices or MISSING
-                )
-            )
-
-        ChatCommandHandler.register[cmd] = ClientCommandStructure(
-            call=func,
-            cooldown=cooldown,
-            cooldown_scale=cooldown_scale,
-            cooldown_scope=cooldown_scope,
-            app=AppCommand(
-                name=cmd,
-                description=description,
-                type=AppCommandType.CHAT_INPUT,
-                default_permission=enable_default,
-                options=options,
-                guild_id=guild_id
-            )
-        )
-
-        _log.info(f"Registered command `{cmd}` to `{func.__name__}`.")
-
-    return decorator
-
-
-class ChatCommandHandler(metaclass=Singleton):
-    """
-    Class containing methods used to handle various commands
-    """
-    managers: Dict[str, Any] = {}
-    register: Dict[str, ClientCommandStructure] = {}
-
-    # Endpoints:
-    __get = "/commands"
-    __delete = "/commands/{command.id}"
-    __update = "/commands/{command.id}"
-    __add = "/commands"
-    __add_guild = "/guilds/{command.app.guild_id}/commands"
-
-    # TODO: Fix docs
-    def __init__(self, client):
-        # TODO: Fix docs
-        self.client = client
-        self._api_commands: List[AppCommand] = list()
-        logging.debug(
-            "%i commands registered.",
-            len(ChatCommandHandler.register.items())
-        )
-        self.client.throttler.throttle = {
-            cmd.call: {} for cmd in ChatCommandHandler.register.values()
-        }
-
-        self.__prefix = f"applications/{self.client.bot.id}"
-
-    async def get_commands(self) -> List[AppCommand]:
-        # TODO: Fix docs
-        return list(map(
-            AppCommand.from_dict,
-            await self.client.http.get(self.__prefix + self.__get)
-        ))
-
-    async def remove_command(self, cmd: AppCommand):
-        # TODO: Fix docs
-        await self.client.http.delete(
-            self.__prefix + self.__delete.format(command=cmd)
-        )
-
-        if ChatCommandHandler.register.get(cmd.name):
-            del ChatCommandHandler.register[cmd.name]
-
-    async def remove_commands(self, commands: List[AppCommand]):
-        # TODO: Fix docs
-        await gather(*list(map(
-            lambda cmd: self.remove_command(cmd),
-            commands
-        )))
-
-    async def update_command(self, cmd: AppCommand, changes: Dict[str, Any]):
-        # TODO: Fix docs
-        await self.client.http.patch(
-            self.__prefix + self.__update.format(command=cmd),
-            changes
-        )
-
-        for key, value in changes.items():
-            setattr(ChatCommandHandler.register[cmd.name], key, value)
-
-    async def update_commands(
-            self,
-            to_update: Dict[AppCommand, Dict[str, Any]]
-    ):
-        # TODO: Fix docs
-        await gather(*list(map(
-            lambda cmd: self.update_command(cmd[0], cmd[1]),
-            to_update.items()
-        )))
-
-    async def add_command(self, cmd: AppCommand):
-        # TODO: Fix docs
-        add_endpoint = self.__add
-
-        if cmd.guild_id is not MISSING:
-            add_endpoint = self.__add_guild.format(command=cmd)
-
-        res = await self.client.http.post(
-            self.__prefix + add_endpoint,
-            cmd.to_dict()
-        )
-
-        ChatCommandHandler.register[cmd.name].app.id = Snowflake(res['id'])
-
-    async def add_commands(self, commands: List[AppCommand]):
-        # TODO: Fix docs
-        await gather(*list(map(
-            lambda cmd: self.add_command(cmd),
-            commands
-        )))
-
-    async def __init_existing_commands(self):
-        # TODO: Fix docs
-        self._api_commands = await self.get_commands()
-
-        for api_cmd in self._api_commands:
-            loc_cmd = ChatCommandHandler.register.get(api_cmd.name)
-
-            if loc_cmd:
-                loc_cmd.app.id = api_cmd.id
-
-    async def __remove_unused_commands(self):
-        """
-        Remove commands that are registered by discord but not in use
-        by the current client!
-        """
-        to_remove: List[AppCommand] = []
-
-        for api_cmd in self._api_commands:
-            doesnt_exist = all(map(
-                lambda loc_cmd: api_cmd.name != loc_cmd.app.name,
-                ChatCommandHandler.register.values()
-            ))
-
-            if doesnt_exist:
-                to_remove.append(api_cmd)
-
-        await self.remove_commands(to_remove)
-
-        self._api_commands = [
-            cmd for cmd in self._api_commands if cmd not in to_remove
-        ]
-
-    async def __update_existing_commands(self):
-        """
-        Update all commands where its structure doesn't match the
-        structure that discord has registered.
-        """
-        to_update: Dict[AppCommand, Dict[str, Any]] = {}
-
-        def get_changes(
-                api: AppCommand,
-                local: AppCommand
-        ) -> Dict[str, Any]:
-            update: Dict[str, Any] = {}
-
-            if api.description != local.description:
-                update["description"] = local.description
-
-            if api.default_permission != local.default_permission:
-                update["default_permission"] = local.default_permission
-
-            options: List[Dict[str, Any]] = []
-            if api.options is not MISSING:
-                if len(api.options) == len(local.options):
-                    for index, api_option in enumerate(api.options):
-                        opt: Optional[AppCommandOption] = \
-                            get_index(local.options, index)
-
-                        if opt:
-                            options.append(opt.to_dict())
-                else:
-                    options = local.options
-
-            if api.options is not MISSING and list(
-                    map(AppCommandOption.from_dict, options)) != api.options:
-                update["options"] = options
-
-            return update
-
-        for idx, api_cmd in enumerate(self._api_commands):
-            for loc_cmd in ChatCommandHandler.register.values():
-                if api_cmd.name != loc_cmd.app.name:
-                    continue
-
-                changes = get_changes(api_cmd, loc_cmd.app)
-
-                if not changes:
-                    continue
-
-                api_update = []
-                if changes.get("options"):
-                    for option in changes["options"]:
-                        api_update.append(
-                            option.to_dict()
-                            if isinstance(option, AppCommandOption)
-                            else option
-                        )
-
-                to_update[api_cmd] = {"options": api_update}
-
-                for key, change in changes.items():
-                    if key == "options":
-                        self._api_commands[idx].options = [
-                            AppCommandOption.from_dict(option)
-                            for option in change
-                        ]
-                    else:
-                        setattr(self._api_commands[idx], key, change)
-
-        await self.update_commands(to_update)
-
-    async def __add_commands(self):
-        """
-        Add all new commands which have been registered by the decorator
-        to Discord!
-        """
-        commands_to_add: List[AppCommand] = [
-            cmd.app for cmd in ChatCommandHandler.register.values()
-            if cmd.app not in self._api_commands
-        ]
-
-        await self.add_commands(commands_to_add)
-
-    async def initialize(self):
-        # TODO: Fix docs
-        await self.__init_existing_commands()
-        await self.__remove_unused_commands()
-        await self.__update_existing_commands()
-        await self.__add_commands()
->>>>>>> 5576fc09
+        await self.__add_commands()