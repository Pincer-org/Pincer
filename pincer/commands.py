# -*- coding: utf-8 -*-
# MIT License
#
# Copyright (c) 2021 Pincer
#
# Permission is hereby granted, free of charge, to any person obtaining
# a copy of this software and associated documentation files
# (the "Software"), to deal in the Software without restriction,
# including without limitation the rights to use, copy, modify, merge,
# publish, distribute, sublicense, and/or sell copies of the Software,
# and to permit persons to whom the Software is furnished to do so,
# subject to the following conditions:
#
# The above copyright notice and this permission notice shall be
# included in all copies or substantial portions of the Software.
#
# THE SOFTWARE IS PROVIDED "AS IS", WITHOUT WARRANTY OF ANY KIND,
# EXPRESS OR IMPLIED, INCLUDING BUT NOT LIMITED TO THE WARRANTIES OF
# MERCHANTABILITY, FITNESS FOR A PARTICULAR PURPOSE AND NONINFRINGEMENT.
# IN NO EVENT SHALL THE AUTHORS OR COPYRIGHT HOLDERS BE LIABLE FOR ANY
# CLAIM, DAMAGES OR OTHER LIABILITY, WHETHER IN AN ACTION OF CONTRACT,
# TORT OR OTHERWISE, ARISING FROM, OUT OF OR IN CONNECTION WITH THE
# SOFTWARE OR THE USE OR OTHER DEALINGS IN THE SOFTWARE.
from __future__ import annotations

import logging
from asyncio import iscoroutinefunction
from inspect import Signature
from typing import Optional, Dict, List, Any

from . import __package__, Client
from .exceptions import (
    CommandIsNotCoroutine, CommandAlreadyRegistered, TooManyArguments,
    InvalidArgumentAnnotation, CommandDescriptionTooLong
)
from .objects.application_command import (
    ApplicationCommand, ApplicationCommandType, ClientCommandStructure,
    ApplicationCommandOption, ApplicationCommandOptionType
)
from .utils import (
    get_signature_and_params, get_index, should_pass_ctx, Coro
)

_log = logging.getLogger(__package__)

_options_type_link = {
    # TODO: Implement other types:
    Signature.empty: ApplicationCommandOptionType.STRING,
    str: ApplicationCommandOptionType.STRING,
    int: ApplicationCommandOptionType.INTEGER,
    bool: ApplicationCommandOptionType.BOOLEAN,
    float: ApplicationCommandOptionType.NUMBER
}


def command(
        name: Optional[str] = None,
        description: Optional[str] = "Description not set",
        enable_default: Optional[bool] = True
):
    # TODO: Fix docs

    def decorator(func: Coro):
        if not iscoroutinefunction(func):
            raise CommandIsNotCoroutine(
                f"Command with call `{func.__name__}` is not a coroutine, "
                "which is required for commands."
            )

        cmd = name or func.__name__

        # TODO: Perform name check on cmd with r"^[\w-]{1,32}$"

        if len(description) > 100:
            raise CommandDescriptionTooLong(
                f"Command `{cmd}` (`{func.__name__}`) its description exceeds "
                "the 100 character limit."
            )

        if reg := ChatCommandHandler.register.get(cmd):
            raise CommandAlreadyRegistered(
                f"Command `{cmd}` (`{func.__name__}`) has already been "
                f"registered by `{reg.call.__name__}`."
            )

        sig, params = get_signature_and_params(func)
        pass_context = should_pass_ctx(sig, params)

        if len(params) > (25 + pass_context):
            raise TooManyArguments(
                f"Command `{cmd}` (`{func.__name__}`) can only have 25 "
                f"arguments (excluding the context and self) yet {len(params)} "
                "were provided!"
            )

        options: List[ApplicationCommandOption] = []

        for param in params:
            param_type = _options_type_link.get(sig[param].annotation)
            if not param_type:
                raise InvalidArgumentAnnotation(
                    f"Annotation `{sig[param].annotation}` on parameter "
                    f"`{param}` in command `{cmd}` (`{func.__name__}`) is not "
                    f"a valid type."
                )

<<<<<<< HEAD
            options.append(ApplicationCommandOption(
                type=param_type,
                name=param,
                description=description,
                # TODO: Check for Optional type
                required=True
            ))
=======
            options.append(
                ApplicationCommandOption(
                    type=param_type,
                    name=name,
                    description=description,
                    # TODO: Check for Optional type
                    required=True
                )
            )
>>>>>>> 0ee0625d

        ChatCommandHandler.register[cmd] = ClientCommandStructure(
            call=func,
            app=ApplicationCommand(
                name=cmd,
                description=description,
                type=ApplicationCommandType.CHAT_INPUT,
                default_permission=enable_default,
                options=options
            )
        )

        _log.info(f"Registered command `{cmd}` to `{func.__name__}`.")

    return decorator


class ChatCommandHandler:
    register: Dict[str, ClientCommandStructure] = dict()

    # TODO: Fix docs
    def __init__(self, client: Client):
        # TODO: Fix docs
        self.client = client
        self._api_commands: List[ApplicationCommand] = list()
<<<<<<< HEAD
=======

        logging.debug(
            f"%i commands registered.",
            len(ChatCommandHandler.register.items())
        )
>>>>>>> 0ee0625d

    async def __init_existing_commands(self):
        # TODO: Fix docs
        async with self.client.http as http:
            res = await http.get(f"applications/{self.client.bot.id}/commands")
            self._api_commands = list(map(ApplicationCommand.from_dict, res))

    async def __remove_unused_commands(self):
        # TODO: Fix docs
        to_remove: List[ApplicationCommand] = list()

        for api_cmd in self._api_commands:
            for loc_cmd in ChatCommandHandler.register.values():
                if api_cmd.name != loc_cmd.app.name:
                    to_remove.append(api_cmd)

        async with self.client.http as http:
            for cmd in to_remove:
                await http.delete(
                    f"applications/{self.client.bot.id}/commands/{cmd.id}"
                )

        self._api_commands = [
            cmd for cmd in self._api_commands if cmd not in to_remove
        ]

    async def __update_existing_commands(self):
        to_update: Dict[str, Dict[str, Any]] = dict()

        def get_changes(
                api: ApplicationCommand,
                local: ApplicationCommand
        ) -> Dict[str, Any]:
            update: Dict[str, Any] = dict()

            if api.description != local.description:
                update["description"] = local.description

            if api.default_permission != local.default_permission:
                update["default_permission"] = local.default_permission

            options: List[Dict[str, Any]] = []
            if len(api.options) == len(local.options):
                for idx, api_option in enumerate(api.options):
                    option: Optional[ApplicationCommandOption] = \
                        get_index(local.options, idx)

                    if option:
                        options.append(option.to_dict())
            else:
                options = local.options

            if options != api.options:
                update["options"] = options

            return update

        for api_cmd in self._api_commands:
            for loc_cmd in ChatCommandHandler.register.values():
                changes = get_changes(api_cmd, loc_cmd.app)

                if changes:
                    to_update[api_cmd.id] = changes

        async with self.client.http as http:
            for cmd_id, changes in to_update.items():
                await http.patch(
                    f"applications/{self.client.bot.id}/commands/{cmd_id}",
                    changes
                )

    async def __add_commands(self):
        # TODO: Fix docs
        commands_to_add: List[ClientCommandStructure] = [
            cmd for cmd in ChatCommandHandler.register.values()
            if cmd.app not in self._api_commands
        ]

        if commands_to_add:
            async with self.client.http as http:
                for cmd in commands_to_add:
                    await http.post(
                        f"applications/{self.client.bot.id}/commands",
                        cmd.app.to_dict()
                    )

    async def initialize(self):
        # TODO: Fix docs
        await self.__init_existing_commands()
        await self.__remove_unused_commands()
        await self.__update_existing_commands()
        await self.__add_commands()<|MERGE_RESOLUTION|>--- conflicted
+++ resolved
@@ -104,15 +104,6 @@
                     f"a valid type."
                 )
 
-<<<<<<< HEAD
-            options.append(ApplicationCommandOption(
-                type=param_type,
-                name=param,
-                description=description,
-                # TODO: Check for Optional type
-                required=True
-            ))
-=======
             options.append(
                 ApplicationCommandOption(
                     type=param_type,
@@ -122,7 +113,6 @@
                     required=True
                 )
             )
->>>>>>> 0ee0625d
 
         ChatCommandHandler.register[cmd] = ClientCommandStructure(
             call=func,
@@ -148,14 +138,10 @@
         # TODO: Fix docs
         self.client = client
         self._api_commands: List[ApplicationCommand] = list()
-<<<<<<< HEAD
-=======
-
         logging.debug(
             f"%i commands registered.",
             len(ChatCommandHandler.register.items())
         )
->>>>>>> 0ee0625d
 
     async def __init_existing_commands(self):
         # TODO: Fix docs
