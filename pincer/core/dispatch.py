# Copyright Pincer 2021-Present
# Full MIT License can be found in `LICENSE` at the project root.


from __future__ import annotations

from json import dumps, loads
from typing import TYPE_CHECKING, TypedDict

if TYPE_CHECKING:
    from pincer.utils.types import JsonDict
    from typing import Dict, Optional, Union


class Payload(TypedDict):
    op: int
    d: JsonDict
    s: Optional[int]
    t: Optional[str]


class GatewayDispatch:
    """Represents a websocket message.

    Attributes
    ----------
    op: :class:`int`
        The discord opcode which represents what the message means.
    data: Optional[Union[:class:`int`, Dict[:class:`str`, Any]]]
        The event data that has been sent/received.
    seq: Optional[:class:`int`]
        The sequence number of a message, which can be used
        for resuming sessions and heartbeats.
    event_name: Optional[:class:`str`]
        The event name for the payload.
    """

    def __init__(
            self,
            op: int,
<<<<<<< HEAD
            data: Optional[JsonDict],
=======
            data: Optional[Union[int, Dict[str, Any]]] = None,
>>>>>>> efb55621
            seq: Optional[int] = None,
            name: Optional[str] = None
    ):
        self.op: int = op
        self.data: JsonDict = data or {}
        self.seq: Optional[int] = seq
        self.event_name: Optional[str] = name

    def __str__(self) -> str:
        return dumps(
            dict(
                op=self.op,
                d=self.data,
                s=self.seq,
                t=self.event_name
            )
        )

    @classmethod
    def from_string(cls, payload: str) -> GatewayDispatch:
        """Parses a given payload from a string format
        and returns a GatewayDispatch.

        Parameters
        ----------
        payload : :class:`str`
            The payload to parse.

        Returns
        -------
        :class:`~pincer.core.dispatch.GatewayDispatch`
            The new class.
        """
        loaded_payload: Payload = loads(payload)
        return cls(
            loaded_payload["op"],
            loaded_payload.get("d"),
            loaded_payload.get("s"),
            loaded_payload.get("t")
        )<|MERGE_RESOLUTION|>--- conflicted
+++ resolved
@@ -38,11 +38,7 @@
     def __init__(
             self,
             op: int,
-<<<<<<< HEAD
-            data: Optional[JsonDict],
-=======
-            data: Optional[Union[int, Dict[str, Any]]] = None,
->>>>>>> efb55621
+            data: Optional[JsonDict] = None,
             seq: Optional[int] = None,
             name: Optional[str] = None
     ):
