# Copyright Pincer 2021-Present
# Full MIT License can be found in `LICENSE` at the project root.


from __future__ import annotations

from asyncio import create_task, Task, ensure_future, sleep
from dataclasses import dataclass
from datetime import datetime
from itertools import repeat, count, chain
import logging
<<<<<<< HEAD
import zlib
from asyncio import AbstractEventLoop, ensure_future, get_event_loop
=======
>>>>>>> efb55621
from platform import system
from random import random
from typing import TYPE_CHECKING, Any, Dict, Callable, Optional
from zlib import decompressobj

<<<<<<< HEAD
from websockets.exceptions import ConnectionClosedError, ConnectionClosedOK
from websockets.legacy.client import WebSocketClientProtocol, connect
=======
from aiohttp import (
    ClientSession, WSMsgType, ClientConnectorError, ClientWebSocketResponse
)
>>>>>>> efb55621

from . import __package__
from ..utils.api_object import APIObject
from .._config import GatewayConfig
from ..core.dispatch import GatewayDispatch
from ..exceptions import (
    InvalidTokenError, GatewayConnectionError, GatewayError, UnhandledException
)

if TYPE_CHECKING:
    from ..objects.app.intents import Intents
    Handler = Callable[[GatewayDispatch], None]

_log = logging.getLogger(__package__)

ZLIB_SUFFIX = b'\x00\x00\xff\xff'
inflator = decompressobj()


@dataclass
class SessionStartLimit(APIObject):
    """Session start limit info returned from the `gateway/bot` endpoint"""
    total: int
    remaining: int
    reset_after: int
    max_concurrency: int


@dataclass
class GatewayInfo(APIObject):
    """Gateway info returned from the `gateway/bot` endpoint"""
    url: str
    shards: int
    session_start_limit: SessionStartLimit


class Gateway:
    """The Gateway handles all interactions with the Discord Websocket API.
    This also contains the main event loop, and handles the heartbeat.

    Running the Gateway will create a connection with the
    Discord Websocket API on behalf of the provided token.

    This token must be a bot token.
    (Which can be found on
    `<https://discord.com/developers/applications/>`_)

    Parameters
    ----------
    token : str.
        The token for this bot
    intents : :class:`~pincer.objects.app.intents.Intents`
        The intents to use. More information can be found at
        `<https://discord.com/developers/docs/topics/gateway#gateway-intents>`_.
    url : str
        The gateway url.
    shard : int
        The ID of the shard to run.
    num_shards : int
        Number used to route traffic to the current. This should usually be the total
        number of shards that will be run. More information at
        `<https://discord.com/developers/docs/topics/gateway#sharding>`_.
    """

    def __init__(
        self,
        token: str, *,
        intents: Intents,
        url: str,
        shard: int,
        num_shards: int
    ) -> None:
        if len(token) != 59:
            raise InvalidTokenError(
                "Discord Token must have exactly 59 characters."
            )

        self.token = token
        self.intents = intents
        self.url = url
        self.shard = shard
        self.num_shards = num_shards
        self.shard_key = [shard, num_shards]

        self.__dispatch_handlers: Dict[int, Handler] = {
            1: self.handle_heartbeat_req,
            7: self.handle_reconnect,
            9: self.handle_invalid_session,
            10: self.identify_and_handle_hello,
            11: self.handle_heartbeat
        }

        # 4000 and 4009 are not included. The client will reconnect when receiving
        # either.
        self.__close_codes: Dict[int, GatewayError] = {
            4001: GatewayError("Invalid opcode was sent"),
            4002: GatewayError("Invalid payload was sent."),
            4003: GatewayError("Payload was sent prior to identifying"),
            4004: GatewayError("Token is not valid"),
            4005: GatewayError(
                "Authentication was sent after client already authenticated"
            ),
            4007: GatewayError("Invalid sequence sent when starting new session"),
            4008: GatewayError("Client was rate limited"),
            4010: GatewayError("Invalid shard"),
            4011: GatewayError("Sharding required"),
            4012: GatewayError("Invalid API version"),
            4013: GatewayError("Invalid intents"),
            4014: GatewayError("Disallowed intents")
        }

        # ClientSession to be used for this Dispatcher
        self.__session: Optional[ClientSession] = None

        # This type `_WSRequestContextManager` isn't exposed by aiohttp.
        # `ClientWebSocketResponse` is a parent class.
        self.__socket: Optional[ClientWebSocketResponse] = None

        # Buffer used to store information in transport conpression.
        self.__buffer = bytearray()

        # The gateway can be disconnected from Discord. This variable stores if the
        # gateway should send a hello or reconnect.
        self.__should_reconnect: bool = False

        # The sequence number for the last received payload. This is used reconnecting.
        self.__sequence_number: int = 0

        # The heartbeat task
        self.__heartbeat_task: Optional[Task] = None

        # Keeps the Client waiting until the next heartbeat
        self.__wait_for_heartbeat: Optional[Task] = None

        # How long the client should wait between each Heartbeat.
        self.__heartbeat_interval: Optional[int] = None

        # Tracks whether the gateway has received an ack (opcode 11) since the last
        # heartbeat.
        #   True: An ack has been received
        #   False: No ack has been received. Attempt to reconnect with gateway,
        self.__has_received_ack: bool = True

        # Session ID received from `on_ready` event. It is set in the `on_ready`
        # middleware. This is used reconnecting.
        self.__session_id: Optional[str] = None

    def __del__(self):
        """Delete method ensures all connections are closed"""
        if self.__socket:
            create_task(self.__socket.close())
        if self.__session:
            create_task(self.__session.close())

    async def init_session(self):
        """|coro|
        Crates the ClientSession. ALWAYS run this function right after initializing
        a Gateway.
        """
        self.__session = ClientSession()

    def append_handlers(self, handlers: Dict[int, Handler]):
        """The Client that uses the handler can append their own methods. The gateway
        will run those methods when the specified opcode is received.
        """
        self.__dispatch_handlers = {**self.__dispatch_handlers, **handlers}

    def set_session_id(self, _id: str):
        """Session id is private for consistency"""
        self.__session_id = _id

    def decompress_msg(self, msg: bytes) -> Optional[str]:
        if GatewayConfig.compression == "zlib-payload":
            return inflator.decompress(msg)

        if GatewayConfig.compression == "zlib-stream":
            self.__buffer.extend(msg)

            if len(self.__buffer) < 4 or self.__buffer[-4:] != ZLIB_SUFFIX:
                return None

            msg = inflator.decompress(msg)
            self.__buffer = bytearray()
            return msg

        return None

    async def start_loop(self):
        """|coro|
        Instantiate the dispatcher, this will create a connection to the
        Discord websocket API on behalf of the client whose token has
        been passed.
        """
        for _try in count():
            try:
                self.__socket = await self.__session.ws_connect(
                    GatewayConfig.make_uri(self.url)
                )
                break
            except ClientConnectorError as e:
                if _try > GatewayConfig.MAX_RETRIES:
                    raise GatewayConnectionError from e

                _log.warning(
                    "%s Could not open websocket with Discord."
                    " Retrying in 15 seconds...",
                    self.shard_key
                )
                await sleep(15)

        _log.debug("%s Starting envent loop...", self.shard_key)
        await self.event_loop()

    async def event_loop(self):
        """|coro|
        Handles receiving messages and decompressing them if needed
        """
        async for msg in self.__socket:
            if msg.type == WSMsgType.TEXT:
                await self.handle_data(msg.data)
            elif msg.type == WSMsgType.BINARY:
                # Message from transport compression that isn't complete returns None
                data = self.decompress_msg(msg.data)
                if data:
                    await self.handle_data(data)
            elif msg.type == WSMsgType.ERROR:
                raise GatewayError from self.__socket.exception()

        # The loop is broken when the gateway stops receiving messages.
        # The "error" op codes are in `self.__close_codes`. The rest of the
        # close codes are unknown issues (such as a unintended disconnect) so the
        # client should reconnect to the gateway.
        err = self.__close_codes.get(self.__socket.close_code)

        if err:
            raise err

        _log.debug(
            "%s Disconnected from Gateway due without any errors. Reconnecting.",
            self.shard_key
        )
        self.__should_reconnect = True
        self.start_loop()

    async def handle_data(self, data: Dict[Any]):
        """|coro|
        Method is run when a payload is received from the gateway.
        The message is expected to already have been decompressed.
        Handling the opcode is forked to the background so they aren't blocking.
        """
        payload = GatewayDispatch.from_string(data)

        # Op code -1 is activated on all payloads
        op_negative_one = self.__dispatch_handlers.get(-1)
        if op_negative_one:
            ensure_future(op_negative_one(payload))

        _log.debug(
            "%s %s GatewayDispatch with opcode %s received",
            self.shard_key,
            datetime.now(),
            payload.op
        )

        # Many events are sent with a `null` sequence. This sequence should not
        # be tracked.
        if payload.seq is not None:
            self.__sequence_number = payload.seq
            _log.debug("%s Set sequence number to %s", self.shard_key, payload.seq)

        handler = self.__dispatch_handlers.get(payload.op)

        if handler is None:
            raise UnhandledException(f"Opcode {payload.op} does not have a handler")

        ensure_future(handler(payload))

    async def handle_heartbeat_req(self, payload: GatewayDispatch):
        """|coro|
        Opcode 1 - Instantly send a heartbeat.
        """
        self.send_next_heartbeat()

    async def handle_reconnect(self, payload: GatewayDispatch):
        """|coro|
        Opcode 7 - Reconnect and resume immediately.
        """
        _log.debug(
            "%s Requested to reconnect to Discord. Closing session and attempting to"
            " resume...",
            self.shard_key
        )

<<<<<<< HEAD
        async with connect(GatewayConfig.uri()) as socket:
            self.__socket = socket
            # Removing the limit of the received socket.
            # Having the default limit can cause an issue
            # with first payload of bigger bots.
            socket.max_size = None
=======
        await self.__socket.close(code=1000)
        self.__should_reconnect = True
        await self.start_loop()

    async def handle_invalid_session(self, payload: GatewayDispatch):
        """|coro|
        Opcode 9 - Invalid connection
        Attempt to relog. This is probably because the session was already invalidated
        when we tried to reconnect.
        """
        _log.debug("%s Invalid session, attempting to relog...", self.shard_key)
        self.__should_reconnect = False
        await self.start_loop()

    async def identify_and_handle_hello(self, payload: GatewayDispatch):
        """|coro|
        Opcode 10 - Hello there general kenobi
        Runs when we connect to the gateway for the first time and every time after.
        If the client thinks it should reconnect, the opcode 6 resume payload is sent
        instead of the opcode 2 hello payload. A new session is only started after a
        reconnect if pcode 9 is received.

        Successful reconnects are handled in the `resumed` middleware.
        """
        if self.__should_reconnect:
            _log.debug("%s Resuming connection with Discord", self.shard_key)

            await self.send(str(GatewayDispatch(
                6, {
                    "token": self.token,
                    "session_id": self.__session_id,
                    "seq": self.__sequence_number
                }
            )))
            return

        await self.send(str(
            GatewayDispatch(
                2, {
                    "token": self.token,
                    "intents": self.intents,
                    "properties": {
                        "$os": system(),
                        "$browser": __package__,
                        "$device": __package__
                    },
                    "compress": GatewayConfig.compressed(),
                    "shard": self.shard_key
                }
            )
        ))
        self.__heartbeat_interval = payload.data["heartbeat_interval"]

        # This process should already be forked to the background so there is no need to
        # `ensure_future()` here.
        self.start_heartbeat()

    async def handle_heartbeat(self, payload: GatewayDispatch):
        """|coro|
        Opcode 11 - Heatbeat
        Track that the heartbeat has been received using shared state (Rustaceans would
        be very mad)
        """
        self.__has_received_ack = True

    async def send(self, payload: str):
        """|coro|
        Send a string object to the payload. Most of this method is just logging,
        the last line is the only one that matters for functionality.
        """
        safe_payload = payload.replace(self.token, "%s..." % self.token[:10])

        if self.__session_id:
            safe_payload = safe_payload.replace(
                self.__session_id, "%s..." % self.__session_id[:4]
            )

        _log.debug(
            "%s Sending payload: %s",
            self.shard_key,
            safe_payload
        )
>>>>>>> efb55621

        if self.__socket.closed:
            _log.debug(
                "%s Socket is closing. Payload not sent.",
                self.shard_key
            )
            return

        await self.__socket.send_str(payload)

    def start_heartbeat(self):
        """
        Starts the heartbeat if it is not already running.
        """
        if not self.__heartbeat_task or self.__heartbeat_task.cancelled():
            self.__heartbeat_task = ensure_future(self.__heartbeat_loop())

    def stop_heartbeat(self):
        self.__heartbeat_task.cancel()

    def send_next_heartbeat(self):
        """
        It is expected to always be waiting for a hearbeat. By canceling that task,
        a heartbeat can be sent.
        """
        self.__wait_for_heartbeat.cancel()

    async def __heartbeat_loop(self):
        """|coro|
        The heartbeat is responsible for keeping the connection to Discord alive.

        Jitter is only random for the first heartbeat. It should be 1 every other
        heartbeat.
        """
        _log.debug("%s Starting heartbeat loop...", self.shard_key)

        # When waiting for first heartbeat, there hasn't been an ack received yet.
        # Set to true so the ack received check doesn't incorrectly fail.
        self.__has_received_ack = True

        for jitter in chain((random(),), repeat(1)):
            duration = self.__heartbeat_interval * jitter

            _log.debug(
                "%s %s sending heartbeat in %sms",
                self.shard_key, datetime.now(),
                duration
            )

            # Task is needed so waiting can be cancelled by op code 1
            self.__wait_for_heartbeat = create_task(
                sleep(duration / 1000)
            )

            await self.__wait_for_heartbeat

            if not self.__has_received_ack:
                # Close code is specified to be anything that is not 1000 in the docs.
                _log.debug(
                    "%s %s ack not received. Attempting to reconnect."
                    " Closing socket with close code 1001. \U0001f480",
                    datetime.now(),
                    self.shard_key
                )
                await self.__socket.close(code=1001)
                self.__should_reconnect = True
                # A new loop is started in the background while this one is stopped.
                ensure_future(self.start_loop())
                self.stop_heartbeat()
                return

            self.__has_received_ack = False
            await self.send(str(GatewayDispatch(1, data=self.__sequence_number)))
            _log.debug("%s sent heartbeat", self.shard_key)<|MERGE_RESOLUTION|>--- conflicted
+++ resolved
@@ -9,24 +9,21 @@
 from datetime import datetime
 from itertools import repeat, count, chain
 import logging
-<<<<<<< HEAD
 import zlib
 from asyncio import AbstractEventLoop, ensure_future, get_event_loop
-=======
->>>>>>> efb55621
+
 from platform import system
 from random import random
 from typing import TYPE_CHECKING, Any, Dict, Callable, Optional
 from zlib import decompressobj
 
-<<<<<<< HEAD
+
 from websockets.exceptions import ConnectionClosedError, ConnectionClosedOK
 from websockets.legacy.client import WebSocketClientProtocol, connect
-=======
+
 from aiohttp import (
     ClientSession, WSMsgType, ClientConnectorError, ClientWebSocketResponse
 )
->>>>>>> efb55621
 
 from . import __package__
 from ..utils.api_object import APIObject
@@ -320,14 +317,6 @@
             self.shard_key
         )
 
-<<<<<<< HEAD
-        async with connect(GatewayConfig.uri()) as socket:
-            self.__socket = socket
-            # Removing the limit of the received socket.
-            # Having the default limit can cause an issue
-            # with first payload of bigger bots.
-            socket.max_size = None
-=======
         await self.__socket.close(code=1000)
         self.__should_reconnect = True
         await self.start_loop()
@@ -410,7 +399,6 @@
             self.shard_key,
             safe_payload
         )
->>>>>>> efb55621
 
         if self.__socket.closed:
             _log.debug(
