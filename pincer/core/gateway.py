--- conflicted
+++ resolved
@@ -154,13 +154,8 @@
         :meta public:
 
         :param socket:
-<<<<<<< HEAD
-            The current socket, which can be used to interact
-            with the Discord API.
-=======
             The current socket, which can be used to interact with
             the Discord API.
->>>>>>> d8334682
 
         :param payload:
             The received payload from Discord.
