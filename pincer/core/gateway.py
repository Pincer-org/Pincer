--- conflicted
+++ resolved
@@ -51,26 +51,6 @@
             intents: Intents,
             reconnect: bool
     ) -> None:
-<<<<<<< HEAD
-=======
-        """
-        :param token:
-            Bot token for discord's API.
-
-        :param intents:
-            Represents the discord bot intents.
-
-        :param handlers:
-            A hashmap of coroutines with as key the gateway opcode.
-
-        :raises InvalidTokenError:
-            Discord Token length is not 59 characters.
-
-        auto_reconnect :class:`bool`
-            Whether the dispatcher should automatically reconnect.
-        """
-
->>>>>>> 3154e70b
         if len(token) != 59:
             raise InvalidTokenError(
                 "Discord Token must have exactly 59 characters."
