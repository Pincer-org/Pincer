# Copyright Pincer 2021-Present
# Full MIT License can be found in `LICENSE` at the project root.

from __future__ import annotations

import logging
from typing import TYPE_CHECKING
from asyncio import sleep
<<<<<<< HEAD
=======
from typing import Optional

from websockets.exceptions import ConnectionClosedOK
from websockets.legacy.client import WebSocketClientProtocol
>>>>>>> 3154e70b

from . import __package__
from ..exceptions import HeartbeatError
from ..core.dispatch import GatewayDispatch

if TYPE_CHECKING:
    from typing import Optional

    from websockets.legacy.client import WebSocketClientProtocol


_log = logging.getLogger(__package__)


class Heartbeat:
    """The heartbeat of the websocket connection.

    This is what lets the server and client know that they are still
    both online and properly connected.
    """
    __heartbeat: float = 0
    __sequence: Optional[int] = None

    @classmethod
    async def __send(cls, socket: WebSocketClientProtocol):
        """
        Sends a heartbeat to the API gateway.

        :param socket:
            The socket to send the heartbeat to.
        """
        _log.debug("Sending heartbeat (seq: %s)", str(cls.__sequence))
        try:
            await socket.send(str(GatewayDispatch(1, cls.__sequence)))
        except ConnectionClosedOK:
            _log.debug(
                "Sending heartbeat failed. Ignoring failure... "
                "Client should automatically resolve this issue. "
                "If a crash occurs please create an issue on our github! "
                "(https://github.com/Pincer-org/Pincer)"
            )

    @classmethod
    def get(cls) -> float:
        """Get the current heartbeat.

        Returns
        -------
        :class:`float`
            The current heartbeat of the client.
            |default| ``0`` (client has not initialized the heartbeat yet.)
        """
        return cls.__heartbeat

    @classmethod
    async def handle_hello(
            cls,
            socket: WebSocketClientProtocol,
            payload: GatewayDispatch
    ):
        """|coro|

        Handshake between the discord API and the client.
        Retrieve the heartbeat for maintaining a connection.

        Parameters
        ----------
        socket : :class:`~ws:websockets.legacy.client.WebSocketClientProtocol`
            The socket to send the heartbeat to.
        payload : :class:`~pincer.core.dispatch.GatewayDispatch`
            The received hello message from the Discord gateway.

        Raises
        ------
        HeartbeatError
            No ``heartbeat_interval`` is present.
        """
        _log.debug("Handling initial discord hello websocket message.")
        cls.__heartbeat = payload.data.get("heartbeat_interval")

        if not cls.__heartbeat:
            _log.error(
                "No `heartbeat_interval` is present. Has the API changed? "
                "(payload: %s)", payload
            )

            raise HeartbeatError(
                "Discord hello is missing `heartbeat_interval` in payload."
                "Because of this the client can not maintain a connection. "
                "Check logging for more information."
            )

        cls.__heartbeat /= 1000

        _log.debug(
            "Maintaining a connection with heartbeat: %s", cls.__heartbeat
        )

        if Heartbeat.__sequence:
            await socket.send(
                str(GatewayDispatch(6, cls.__sequence, seq=cls.__sequence))
            )

        else:
            await cls.__send(socket)

    @classmethod
    async def handle_heartbeat(cls, socket: WebSocketClientProtocol, _):
        """|coro|

        Handles a heartbeat, which means that it rests
        and then sends a new heartbeat.

        Parameters
        ----------
        socket : :class:`~ws:websockets.legacy.client.WebSocketClientProtocol`
            The socket to send the heartbeat to.
        _ :
            Filling param for auto event handling.
        """
        _log.debug("Resting heart for %is", cls.__heartbeat)
        await sleep(cls.__heartbeat)
        await cls.__send(socket)

    @classmethod
<<<<<<< HEAD
    def update_sequence(cls, seq: int):
        """Update the heartbeat sequence.
=======
    def update_sequence(cls, seq: Optional[int]):
        """
        Update the heartbeat sequence.
>>>>>>> 3154e70b

        Parameters
        ----------
        seq : :class:`int`
            The new heartbeat sequence to be updated with.
        """
        _log.debug("Updating heartbeat sequence...")
        cls.__sequence = seq<|MERGE_RESOLUTION|>--- conflicted
+++ resolved
@@ -6,13 +6,8 @@
 import logging
 from typing import TYPE_CHECKING
 from asyncio import sleep
-<<<<<<< HEAD
-=======
-from typing import Optional
 
 from websockets.exceptions import ConnectionClosedOK
-from websockets.legacy.client import WebSocketClientProtocol
->>>>>>> 3154e70b
 
 from . import __package__
 from ..exceptions import HeartbeatError
@@ -138,14 +133,10 @@
         await cls.__send(socket)
 
     @classmethod
-<<<<<<< HEAD
-    def update_sequence(cls, seq: int):
-        """Update the heartbeat sequence.
-=======
     def update_sequence(cls, seq: Optional[int]):
         """
         Update the heartbeat sequence.
->>>>>>> 3154e70b
+
 
         Parameters
         ----------
