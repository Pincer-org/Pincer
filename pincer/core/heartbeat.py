# -*- coding: utf-8 -*-
# MIT License
#
# Copyright (c) 2021 Pincer
#
# Permission is hereby granted, free of charge, to any person obtaining
# a copy of this software and associated documentation files
# (the "Software"), to deal in the Software without restriction,
# including without limitation the rights to use, copy, modify, merge,
# publish, distribute, sublicense, and/or sell copies of the Software,
# and to permit persons to whom the Software is furnished to do so,
# subject to the following conditions:
#
# The above copyright notice and this permission notice shall be
# included in all copies or substantial portions of the Software.
#
# THE SOFTWARE IS PROVIDED "AS IS", WITHOUT WARRANTY OF ANY KIND,
# EXPRESS OR IMPLIED, INCLUDING BUT NOT LIMITED TO THE WARRANTIES OF
# MERCHANTABILITY, FITNESS FOR A PARTICULAR PURPOSE AND NONINFRINGEMENT.
# IN NO EVENT SHALL THE AUTHORS OR COPYRIGHT HOLDERS BE LIABLE FOR ANY
# CLAIM, DAMAGES OR OTHER LIABILITY, WHETHER IN AN ACTION OF CONTRACT,
# TORT OR OTHERWISE, ARISING FROM, OUT OF OR IN CONNECTION WITH THE
# SOFTWARE OR THE USE OR OTHER DEALINGS IN THE SOFTWARE.

from __future__ import annotations

import logging
from asyncio import sleep
from typing import Optional

from websockets.legacy.client import WebSocketClientProtocol

from pincer import __package__
from pincer.core.dispatch import GatewayDispatch
from pincer.exceptions import HeartbeatError

_log = logging.getLogger(__package__)


class Heartbeat:
    """
    The heartbeat of the websocket connection.

    This is what lets the server and client know that they are still
        both online and properly connected.
    """
    __heartbeat: float = 0
    __sequence: Optional[int] = None

    @classmethod
    async def __send(cls, socket: WebSocketClientProtocol):
        """
        Sends a heartbeat to the API gateway.
        :meta public:

        :param socket:
            The socket to send the heartbeat to.
        """
        _log.debug(f"Sending heartbeat (seq: %s)" % str(cls.__sequence))
        await socket.send(str(GatewayDispatch(1, cls.__sequence)))

    @classmethod
    def get(cls) -> float:
        """
        Get the current heartbeat.

        :return:
            The current heartbeat of the client.
            Default is 0 (client has not initialized the heartbeat yet.)
        """
        return cls.__heartbeat

    @classmethod
    async def handle_hello(
            cls,
            socket: WebSocketClientProtocol,
            payload: GatewayDispatch
    ):
        """
        Handshake between the discord API and the client.
        Retrieve the heartbeat for maintaining a connection.

        :param socket:
            The socket to send the heartbeat to.

        :param payload:
            The received hello message from the Discord gateway.
        """
        _log.debug("Handling initial discord hello websocket message.")
        cls.__heartbeat = payload.data.get("heartbeat_interval")

        if not cls.__heartbeat:
            _log.error(
                "No `heartbeat_interval` is present. Has the API changed? "
                f"(payload: %s)" % payload
            )

            raise HeartbeatError(
                "Discord hello is missing `heartbeat_interval` in payload."
                "Because of this the client can not maintain a connection. "
                "Check logging for more information."
            )

        cls.__heartbeat /= 1000

        _log.debug(
            "Maintaining a connection with heartbeat: %s" % cls.__heartbeat
        )

        if Heartbeat.__sequence:
            await socket.send(
                str(GatewayDispatch(6, cls.__sequence, seq=cls.__sequence))
            )

        else:
            await cls.__send(socket)

    @classmethod
    async def handle_heartbeat(cls, socket: WebSocketClientProtocol, _):
        """
        Handles a heartbeat, which means that it rests
<<<<<<< HEAD
        and then sends a new heartbeat.
=======
            and then sends a new heartbeat.

        :param socket:
            The socket to send the heartbeat to.

        :param _:
            Filling param for auto event handling.
>>>>>>> d8334682
        """

        _log.debug("Resting heart for %is" % cls.__heartbeat)
        await sleep(cls.__heartbeat)
        await cls.__send(socket)

    @classmethod
    def update_sequence(cls, seq: int):
        """
        Update the heartbeat sequence.

        :param seq:
            The new heartbeat sequence to be updated with.
        """
        _log.debug("Updating heartbeat sequence...")
        cls.__sequence = seq<|MERGE_RESOLUTION|>--- conflicted
+++ resolved
@@ -119,17 +119,13 @@
     async def handle_heartbeat(cls, socket: WebSocketClientProtocol, _):
         """
         Handles a heartbeat, which means that it rests
-<<<<<<< HEAD
         and then sends a new heartbeat.
-=======
-            and then sends a new heartbeat.
 
         :param socket:
             The socket to send the heartbeat to.
 
         :param _:
             Filling param for auto event handling.
->>>>>>> d8334682
         """
 
         _log.debug("Resting heart for %is" % cls.__heartbeat)
