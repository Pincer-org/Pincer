--- conflicted
+++ resolved
@@ -70,23 +70,6 @@
     """
 
     def __init__(self, token: str, *, version: int = None, ttl: int = 5):
-<<<<<<< HEAD
-        """
-        Instantiate a new HTTPAPI object.
-
-        token:
-            Discord API token
-
-        Keyword Arguments:
-
-        version:
-            The discord API version.
-            See `<https://discord.dev/reference#api-versioning>`_.
-        ttl:
-            Max amount of attempts after error code 5xx
-        """
-=======
->>>>>>> 16dc1bcb
         version = version or GatewayConfig.version
         self.url: str = f"https://discord.com/api/v{version}"
         self.max_ttl: int = ttl
