# -*- coding: utf-8 -*-
# MIT License
#
# Copyright (c) 2021 Pincer
#
# Permission is hereby granted, free of charge, to any person obtaining
# a copy of this software and associated documentation files
# (the "Software"), to deal in the Software without restriction,
# including without limitation the rights to use, copy, modify, merge,
# publish, distribute, sublicense, and/or sell copies of the Software,
# and to permit persons to whom the Software is furnished to do so,
# subject to the following conditions:
#
# The above copyright notice and this permission notice shall be
# included in all copies or substantial portions of the Software.
#
# THE SOFTWARE IS PROVIDED "AS IS", WITHOUT WARRANTY OF ANY KIND,
# EXPRESS OR IMPLIED, INCLUDING BUT NOT LIMITED TO THE WARRANTIES OF
# MERCHANTABILITY, FITNESS FOR A PARTICULAR PURPOSE AND NONINFRINGEMENT.
# IN NO EVENT SHALL THE AUTHORS OR COPYRIGHT HOLDERS BE LIABLE FOR ANY
# CLAIM, DAMAGES OR OTHER LIABILITY, WHETHER IN AN ACTION OF CONTRACT,
# TORT OR OTHERWISE, ARISING FROM, OUT OF OR IN CONNECTION WITH THE
# SOFTWARE OR THE USE OR OTHER DEALINGS IN THE SOFTWARE.

import asyncio
import logging
from enum import Enum, auto
from json import dumps
from typing import Dict, Any, Optional, Protocol

from aiohttp import ClientSession, ClientResponse
from aiohttp.client import _RequestContextManager
from aiohttp.typedefs import StrOrURL

from pincer import __package__
from pincer.exceptions import (
    NotFoundError, BadRequestError, NotModifiedError, UnauthorizedError,
    ForbiddenError, MethodNotAllowedError, RateLimitError, ServerError,
    HTTPError
)

_log = logging.getLogger(__package__)


class RequestMethod(Enum):
    """HTTP Protocols supported by aiohttp"""

    DELETE = auto()
    GET = auto()
    HEAD = auto()
    OPTIONS = auto()
    PATCH = auto()
    POST = auto()
    PUT = auto()


class HttpCallable(Protocol):
    """aiohttp HTTP method"""

    def __call__(
        self, url: StrOrURL, *,
        allow_redirects: bool = True, json: Dict = None, **kwargs: Any
    ) -> _RequestContextManager:
        pass


class HTTPClient:
    """Interacts with Discord API through HTTP protocol"""

    def __init__(self, token: str, version: int, ttl: int = 5):
        """
        Instantiate a new HttpApi object.

        :param token:
            Discord API token

        Keyword Arguments:

        :param version:
            The discord API version.
            See `developers/docs/reference#api-versioning`.

        :param ttl:
            Max amount of attempts after error code 5xx
        """
        self.header: Dict[str, str] = {
            "Authorization": f"Bot {token}"
        }
        self.endpoint: str = f"https://discord.com/api/v{version}"
        self.max_ttl: int = ttl
        self.__http_exceptions: Dict[int, HTTPError] = {
            304: NotModifiedError(),
            400: BadRequestError(),
            401: UnauthorizedError(),
            403: ForbiddenError(),
            404: NotFoundError(),
            405: MethodNotAllowedError(),
            429: RateLimitError()
        }

    async def __send(
            self, method: RequestMethod, endpoint: str, *,
            __ttl: int = None, data: Optional[Dict] = None
    ) -> Optional[Dict]:
        """
        Send an api request to the Discord REST API.

        :param method: The method for the request. (eg GET or POST)
        :param endpoint: The endpoint to which the request will be sent.
        :param __ttl: Private param used for recursively setting the
        retry amount. (Eg set to 1 for 1 max retry)
        :param data: The data which will be added to the request.
        """
        __ttl = __ttl or self.max_ttl

        if __ttl == 0:
            logging.error(
                f"{method.name} {endpoint} has reached the "
                f"maximum retry count of {self.max_ttl}."
            )

            raise ServerError(f"Maximum amount of retries for `{endpoint}`.")

        async with ClientSession() as session:
            methods: Dict[RequestMethod, HttpCallable] = {
                RequestMethod.DELETE: session.delete,
                RequestMethod.GET: session.get,
                RequestMethod.HEAD: session.head,
                RequestMethod.OPTIONS: session.options,
                RequestMethod.PATCH: session.patch,
                RequestMethod.POST: session.post,
                RequestMethod.PUT: session.put,
            }

            sender = methods.get(method)

            if not sender:
                _log.debug(
                    "Could not find provided RequestMethod "
                    f"({method.name}) key in `methods` "
                    f"[http.py>__send]."
                )

                raise RuntimeError("Unsupported RequestMethod has been passed.")

            _log.debug(f"new {method.name} {endpoint} | {dumps(data)}")

            async with sender(
                f"{self.endpoint}/{endpoint}",
                headers=self.header, json=data
            ) as res:
<<<<<<< HEAD
                if res.ok:
                    _log.debug(
                        "Request has been sent successfully. "
                        "Returning json response."
                    )
=======
                return await self.__handle_response(
                    res, endpoint, method, __ttl, data
                )

    async def __handle_response(
            self, res: ClientResponse, method: RequestMethod, endpoint: str, *,
            __ttl: int = None, data: Optional[Dict] = None
    ):
        """Handle responses from the discord API."""
        if res.ok:
            log.debug(
                "Request has been sent successfully. "
                "Returning json response."
            )
>>>>>>> 6933d20d

            if res.status == 204:
                return

            return await res.json()

        exception = self.__http_exceptions.get(res.status)

<<<<<<< HEAD
                if exception:
                    _log.error(
                        f"An http exception occurred while trying to send "
                        f"a request to {endpoint}. ({res.status}, {res.reason})"
                    )
=======
        if exception:
            log.error(
                f"An http exception occurred while trying to send "
                f"a request to {endpoint}. ({res.status}, {res.reason})"
            )
>>>>>>> 6933d20d

            exception.__init__(res.reason)
            raise exception

<<<<<<< HEAD
                # status code is guaranteed to be 5xx
                retry_in = 1 + (self.max_ttl - __ttl) * 2
                _log.debug(
                    "Server side error occurred with status code "
                    f"{res.status}. Retrying in {retry_in}s."
                )
=======
        # status code is guaranteed to be 5xx
        retry_in = 1 + (self.max_ttl - __ttl) * 2
        log.debug(
            "Server side error occurred with status code "
            f"{res.status}. Retrying in {retry_in}s."
        )
>>>>>>> 6933d20d

        await asyncio.sleep(retry_in)
        return await self.__send(method, endpoint, __ttl=__ttl - 1, data=data)

    async def delete(self, route: str) -> Dict:
        """
        :return: JSON response from the discord API.
        """
        return await self.__send(RequestMethod.DELETE, route)

    async def get(self, route: str) -> Dict:
        """
        :return: JSON response from the discord API.
        """
        return await self.__send(RequestMethod.GET, route)

    async def head(self, route: str) -> Dict:
        """
        :return: JSON response from the discord API.
        """
        return await self.__send(RequestMethod.HEAD, route)

    async def options(self, route: str) -> Dict:
        """
        :return: JSON response from the discord API.
        """
        return await self.__send(RequestMethod.OPTIONS, route)

    async def patch(self, route: str, data: Dict) -> Dict:
        """
        :return: JSON response from the discord API.
        """
        return await self.__send(RequestMethod.PATCH, route, data=data)

    async def post(self, route: str, data: Dict) -> Dict:
        """
        :return: JSON response from the discord API.
        """
        return await self.__send(RequestMethod.POST, route, data=data)

    async def put(self, route: str, data: Dict) -> Dict:
        """
        :return: JSON response from the discord API.
        """
        return await self.__send(RequestMethod.PUT, route, data=data)<|MERGE_RESOLUTION|>--- conflicted
+++ resolved
@@ -58,8 +58,8 @@
     """aiohttp HTTP method"""
 
     def __call__(
-        self, url: StrOrURL, *,
-        allow_redirects: bool = True, json: Dict = None, **kwargs: Any
+            self, url: StrOrURL, *,
+            allow_redirects: bool = True, json: Dict = None, **kwargs: Any
     ) -> _RequestContextManager:
         pass
 
@@ -146,18 +146,11 @@
             _log.debug(f"new {method.name} {endpoint} | {dumps(data)}")
 
             async with sender(
-                f"{self.endpoint}/{endpoint}",
-                headers=self.header, json=data
+                    f"{self.endpoint}/{endpoint}",
+                    headers=self.header, json=data
             ) as res:
-<<<<<<< HEAD
-                if res.ok:
-                    _log.debug(
-                        "Request has been sent successfully. "
-                        "Returning json response."
-                    )
-=======
                 return await self.__handle_response(
-                    res, endpoint, method, __ttl, data
+                    res, method, endpoint, __ttl=__ttl, data=data
                 )
 
     async def __handle_response(
@@ -166,11 +159,10 @@
     ):
         """Handle responses from the discord API."""
         if res.ok:
-            log.debug(
+            _log.debug(
                 "Request has been sent successfully. "
                 "Returning json response."
             )
->>>>>>> 6933d20d
 
             if res.status == 204:
                 return
@@ -179,38 +171,21 @@
 
         exception = self.__http_exceptions.get(res.status)
 
-<<<<<<< HEAD
-                if exception:
-                    _log.error(
-                        f"An http exception occurred while trying to send "
-                        f"a request to {endpoint}. ({res.status}, {res.reason})"
-                    )
-=======
         if exception:
-            log.error(
+            _log.error(
                 f"An http exception occurred while trying to send "
                 f"a request to {endpoint}. ({res.status}, {res.reason})"
             )
->>>>>>> 6933d20d
 
             exception.__init__(res.reason)
             raise exception
 
-<<<<<<< HEAD
-                # status code is guaranteed to be 5xx
-                retry_in = 1 + (self.max_ttl - __ttl) * 2
-                _log.debug(
-                    "Server side error occurred with status code "
-                    f"{res.status}. Retrying in {retry_in}s."
-                )
-=======
         # status code is guaranteed to be 5xx
         retry_in = 1 + (self.max_ttl - __ttl) * 2
-        log.debug(
+        _log.debug(
             "Server side error occurred with status code "
             f"{res.status}. Retrying in {retry_in}s."
         )
->>>>>>> 6933d20d
 
         await asyncio.sleep(retry_in)
         return await self.__send(method, endpoint, __ttl=__ttl - 1, data=data)
