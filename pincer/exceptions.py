# Copyright Pincer 2021-Present
# Full MIT License can be found in `LICENSE` at the project root.

from typing import Optional


class PincerError(Exception):
    """Base exception class for all Pincer errors."""


class InvalidPayload(PincerError):
    """Exception which gets thrown if an invalid payload has been received.
    This means that the data of the payload did not match the expected
    format and/or didn't contain the the expected values.
    """


class UnhandledException(PincerError):
    """Exception which gets thrown if an exception wasn't handled.

    Please create an issue on our github
    if this exception gets thrown.
    """

    def __init__(self, specific: str):
        super(UnhandledException, self).__init__(
            specific + " Please report this to the library devs."
        )


class NoExportMethod(PincerError):
    """Exception which gets raised when an `export` method is expected but
    not found in a module.
    """


class CogError(PincerError):
    """Exception base class for errors related to Cogs."""


class CogNotFound(CogError):
    """Exception which gets raised when a cog is trying to be
    loaded/unloaded but is nonexistent.
    """


class CogAlreadyExists(CogError):
    """Exception which gets raised when a cog is already loaded, but is
    trying to be reloaded!
    """


class NoValidSetupMethod(CogError):
    """Exception which gets raised when an `setup` function is expected but
    none was found!
    """


class TooManySetupArguments(CogError):
    """Exception which gets raised when too many arguments were requested
    in a cog its setup function.
    """


class NoCogManagerReturnFound(CogError):
    """Exception which gets raised when no cog return was found from the
    setup function. (are you missing a return statement?)
    """


class CommandError(PincerError):
    """Base class for exceptions which are related to commands."""


class CommandCooldownError(CommandError):
    """Exception which gets raised when a command cooldown has not been
    breached.

    Attributes
    ----------
    ctx: :class:`~objects.message.context.MessageContext`
        The context of the error
    """

    def __init__(self, message: str, context):
        self.ctx = context
        super(CommandCooldownError, self).__init__(message)


class CommandIsNotCoroutine(CommandError):
    """Exception raised when the provided command call is not a coroutine."""


class CommandAlreadyRegistered(CommandError):
    """The command which you are trying to register is already registered."""


class CommandDescriptionTooLong(CommandError):
    """The provided command description is too long,
    as it exceeds 100 characters.
    """


class TooManyArguments(CommandError):
    """A command can have a maximum of 25 arguments.
    If this number of arguments gets exceeded, this exception will be raised.
    """


<<<<<<< HEAD
class InvalidArgumentAnnotation(CommandError):
    """The provided argument annotation is not known, so it cannot be used."""
=======
class InvalidAnnotation(CommandError):
    """
    The provided argument annotation is not known, so it cannot be used.
    """
>>>>>>> a11bc3e4


class CommandReturnIsEmpty(CommandError):
    """Cannot return an empty string to an interaction."""


class InvalidCommandGuild(CommandError):
    """The provided guild id not not valid."""


class InvalidCommandName(CommandError):
    """Exception raised when the command is considered invalid.
    This is caused by a name that doesn't match the command name regex.
    """


class InvalidEventName(PincerError):
    """Exception raised when the event name is not a valid event.
    This can be because the event name did not begin with an ``on_`` or
    because its not a valid event in the library.
    """


class InvalidUrlError(PincerError, ValueError):
    """Exception raised when an invalid url has been provided."""


class EmbedFieldError(PincerError, ValueError):
    """Exception that is raised when an embed field is too large."""

    @classmethod
    def from_desc(cls, _type: str, max_size: int, cur_size: int):
        """Create an instance by description.

        Parameters
        ----------
        _type: :class:`str`
            The type/name of the field.
        max_size: :class:`int`
            The maximum size of the field.
        cur_size: :class:`int
            The current size of the field.
        """
        return cls(
            f"{_type} can have a maximum length of {max_size}."
            f" (Current size: {cur_size})"
        )


class TaskError(PincerError):
    """Base class for exceptions that are related to tasks.

    Attributes
    ----------
    task: :class:`~utils.tasks.Task`
        The task that raised the exception.
    """

    def __init__(self, message: str, task=None):
        self.task = task
        super().__init__(message)


class TaskAlreadyRunning(TaskError):
    """Exception that is raised when the user tries to start a running task."""


class TaskCancelError(TaskError):
    """Exception that is raised when a task cannot be cancelled."""


class TaskIsNotCoroutine(TaskError):
    """Exception that is raised when the provided function for a task is not
    a coroutine.
    """


class TaskInvalidDelay(TaskError):
    """Exception that is raised when the provided delay is invalid."""


class DispatchError(PincerError):
    """Base exception class for all errors which are specifically related
    to the dispatcher.
    """


class _InternalPerformReconnectError(DispatchError):
    """Internal helper exception which on raise lets the client reconnect."""


class DisallowedIntentsError(DispatchError):
    """Invalid gateway intent got provided.
    Make sure your client has the enabled intent.
    """


class InvalidTokenError(DispatchError, ValueError):
    """Exception raised when the authorization token is invalid."""

    def __init__(self, hint: Optional[str] = None):
        hint = hint or ''

        super(InvalidTokenError, self).__init__(
            "The given token is not a valid token.\n" + hint
        )


class HeartbeatError(DispatchError):
    """Exception raised due to a problem with websocket heartbeat."""


class UnavailableGuildError(PincerError):
    """Exception raised due to a guild being unavailable.
    This is caused by a discord outage.
    """


# Discord HTTP Errors
# `developers/docs/topics/opcodes-and-status-codes#http`


class HTTPError(PincerError):
    """HTTP Exception base class."""


class NotModifiedError(HTTPError):
    """Error code 304."""


class BadRequestError(HTTPError):
    """Error code 400."""


class UnauthorizedError(HTTPError):
    """Error code 401."""


class ForbiddenError(HTTPError):
    """Error code 403."""


class NotFoundError(HTTPError):
    """Error code 404."""


class MethodNotAllowedError(HTTPError):
    """Error code 405."""


class RateLimitError(HTTPError):
    """Error code 429."""


class GatewayError(HTTPError):
    """Error code 502."""


class ServerError(HTTPError):
    """Error code 5xx.
    Status code is not in the discord API
    """<|MERGE_RESOLUTION|>--- conflicted
+++ resolved
@@ -5,7 +5,7 @@
 
 
 class PincerError(Exception):
-    """Base exception class for all Pincer errors."""
+    """Base exception class for all Pincer errors"""
 
 
 class InvalidPayload(PincerError):
@@ -107,15 +107,8 @@
     """
 
 
-<<<<<<< HEAD
 class InvalidArgumentAnnotation(CommandError):
     """The provided argument annotation is not known, so it cannot be used."""
-=======
-class InvalidAnnotation(CommandError):
-    """
-    The provided argument annotation is not known, so it cannot be used.
-    """
->>>>>>> a11bc3e4
 
 
 class CommandReturnIsEmpty(CommandError):
@@ -152,11 +145,11 @@
 
         Parameters
         ----------
-        _type: :class:`str`
+        _type :class:`str`
             The type/name of the field.
-        max_size: :class:`int`
+        max_si :class:`int`
             The maximum size of the field.
-        cur_size: :class:`int
+        cur_size :class:`int`
             The current size of the field.
         """
         return cls(
@@ -275,6 +268,25 @@
 
 
 class ServerError(HTTPError):
-    """Error code 5xx.
-    Status code is not in the discord API
-    """+    """Error code 5xx."""
+
+
+class NotFoundError(HTTPError):
+    """Error code 404."""
+
+
+class MethodNotAllowedError(HTTPError):
+    """Error code 405."""
+
+
+class RateLimitError(HTTPError):
+    """Error code 429."""
+
+
+class GatewayError(HTTPError):
+    """Error code 502."""
+
+
+class ServerError(HTTPError):
+    """
+    Error code 5xx.