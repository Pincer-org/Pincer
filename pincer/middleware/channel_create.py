--- conflicted
+++ resolved
@@ -7,12 +7,6 @@
 from ..core.dispatch import GatewayDispatch
 from ..objects.guild.channel import Channel
 
-<<<<<<< HEAD
-=======
-def channel_create_middleware(self, payload: GatewayDispatch):
-    """
-    Middleware for ``on_channel_creation`` event.
->>>>>>> b147bc5d
 
 def channel_create_middleware(
     self,
@@ -20,7 +14,7 @@
 ) -> Tuple[str, List[Channel]]:
     """|coro|
 
-    Middleware for ``?`` event. # TODO ``?`` here because idk what it is
+    Middleware for ``on_channel_creation`` event.
 
     Parameters
     ----------
