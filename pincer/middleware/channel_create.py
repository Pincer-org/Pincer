# Copyright Pincer 2021-Present
# Full MIT License can be found in `LICENSE` at the project root.

<<<<<<< HEAD
"""Sent when a channel is created/joined on the client."""
from ..core.dispatch import GatewayDispatch
from ..objects import Channel
from ..utils.conversion import construct_client_dict
from ..utils.types import Coro
=======
"""sent when a channel is created/joined on the client"""
from __future__ import annotations
>>>>>>> 5699406a

from typing import TYPE_CHECKING

from ..utils.conversion import construct_client_dict
from ..objects.guild.channel import Channel

if TYPE_CHECKING:
    from typing import List, Tuple

    from ..core.dispatch import GatewayDispatch

<<<<<<< HEAD
def channel_create_middleware(self, payload: GatewayDispatch):
    """|coro|

    Middleware for ``on_channel_create`` event.

    Parameters
    ----------
    payload : :class:`GatewayDispatch`
        The data recieved from the channel create event

    Returns
    -------
    Tuple[:class:`str`, List[:class:`~pincer.objects.guild.channel.Channel`]]
        ``on_channel_create`` and a ``Channel``
    """

    return "on_channel_create", [
=======

def channel_create_middleware(
    self,
    payload: GatewayDispatch
) -> Tuple[str, List[Channel]]:
    """|coro|

    Middleware for ``on_channel_creation`` event.

    Parameters
    ----------
    payload : :class:`~pincer.core.dispatch.GatewayDispatch`
        The data received from the ready event.

    Returns
    -------
    Tuple[:class:`str`, List[:class:`~pincer.objects.guild.channel.Channel`]]
        ``"on_channel_creation"`` and a channel.
    """
    return "on_channel_creation", [
>>>>>>> 5699406a
        Channel.from_dict(construct_client_dict(self, payload.data))
    ]


def export() -> Coro:
    return channel_create_middleware<|MERGE_RESOLUTION|>--- conflicted
+++ resolved
@@ -1,16 +1,11 @@
 # Copyright Pincer 2021-Present
 # Full MIT License can be found in `LICENSE` at the project root.
 
-<<<<<<< HEAD
 """Sent when a channel is created/joined on the client."""
 from ..core.dispatch import GatewayDispatch
 from ..objects import Channel
 from ..utils.conversion import construct_client_dict
 from ..utils.types import Coro
-=======
-"""sent when a channel is created/joined on the client"""
-from __future__ import annotations
->>>>>>> 5699406a
 
 from typing import TYPE_CHECKING
 
@@ -21,26 +16,6 @@
     from typing import List, Tuple
 
     from ..core.dispatch import GatewayDispatch
-
-<<<<<<< HEAD
-def channel_create_middleware(self, payload: GatewayDispatch):
-    """|coro|
-
-    Middleware for ``on_channel_create`` event.
-
-    Parameters
-    ----------
-    payload : :class:`GatewayDispatch`
-        The data recieved from the channel create event
-
-    Returns
-    -------
-    Tuple[:class:`str`, List[:class:`~pincer.objects.guild.channel.Channel`]]
-        ``on_channel_create`` and a ``Channel``
-    """
-
-    return "on_channel_create", [
-=======
 
 def channel_create_middleware(
     self,
@@ -61,7 +36,6 @@
         ``"on_channel_creation"`` and a channel.
     """
     return "on_channel_creation", [
->>>>>>> 5699406a
         Channel.from_dict(construct_client_dict(self, payload.data))
     ]
 
