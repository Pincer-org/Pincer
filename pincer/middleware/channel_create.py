--- conflicted
+++ resolved
@@ -2,13 +2,7 @@
 # Full MIT License can be found in `LICENSE` at the project root.
 
 """sent when a channel is created/joined on the client"""
-<<<<<<< HEAD
 from __future__ import annotations
-=======
-from pincer.core.dispatch import GatewayDispatch
-from pincer.objects import Channel
-from pincer.utils.conversion import construct_client_dict
->>>>>>> c2d90adc
 
 from typing import TYPE_CHECKING
 
@@ -33,18 +27,11 @@
     payload : :class:`~pincer.core.dispatch.GatewayDispatch`
         The data received from the ready event.
 
-<<<<<<< HEAD
     Returns
     -------
     Tuple[:class:`str`, List[:class:`~pincer.objects.guild.channel.Channel`]]
         ``"on_channel_creation"`` and a channel.
     """
     return "on_channel_creation", [
-        Channel.from_dict(
-            {"_client": self, "_http": self.http, **payload.data}
-        )
-=======
-    return "on_channel_creation", [
         Channel.from_dict(construct_client_dict(self, payload.data))
->>>>>>> c2d90adc
     ]