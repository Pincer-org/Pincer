# Copyright Pincer 2021-Present
# Full MIT License can be found in `LICENSE` at the project root.

"""sent when a channel is deleted"""

from __future__ import annotations

from typing import TYPE_CHECKING

from ..objects import Channel

if TYPE_CHECKING:
    from ..client import Client
    from ..core.gateway import Gateway
    from ..core.gateway import GatewayDispatch


async def channel_delete_middleware(
    self: Client, gateway: Gateway, payload: GatewayDispatch
):
    """|coro|

    Middleware for the ``on_channel_delete`` event.

    Parameters
    ----------
    payload : :class:`pincer.core.gateway.GatewayDispatch`
        The data received from the channel delete event.
    gateway : :class:`~pincer.core.gateway.Gateway`
        The gateway for the current shard.

    Returns
    -------
    Tuple[:class:`str`, :class:`~pincer.objects.guild.channel.Channel`]
        ``on_channel_delete`` and a ``Channel``
    """

<<<<<<< HEAD
    channel: Channel = Channel.from_dict(construct_client_dict(self, payload.data))
=======
    channel = Channel.from_dict(payload.data)
>>>>>>> 53a04522

    guild = self.guilds.get(channel.guild_id)
    if guild:
        guild.channels = [c for c in guild.channels if c.id != channel.id]

    self.channels.pop(channel.id, None)

    return "on_channel_delete", channel


def export():
    return channel_delete_middleware<|MERGE_RESOLUTION|>--- conflicted
+++ resolved
@@ -35,11 +35,8 @@
         ``on_channel_delete`` and a ``Channel``
     """
 
-<<<<<<< HEAD
-    channel: Channel = Channel.from_dict(construct_client_dict(self, payload.data))
-=======
+
     channel = Channel.from_dict(payload.data)
->>>>>>> 53a04522
 
     guild = self.guilds.get(channel.guild_id)
     if guild:
