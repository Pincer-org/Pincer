# Copyright Pincer 2021-Present
# Full MIT License can be found in `LICENSE` at the project root.

"""sent when a channel is updated"""

from __future__ import annotations

from typing import TYPE_CHECKING

from ..objects import Channel
from ..utils import replace

if TYPE_CHECKING:
    from ..client import Client
    from ..core.gateway import Gateway
    from ..core.gateway import GatewayDispatch


async def channel_update_middleware(
    self: Client, gateway: Gateway, payload: GatewayDispatch
):
    """|coro|

    Middleware for the ``on_channel_update`` event.

    Parameters
    ----------
    payload : :class:`~pincer.core.gateway.GatewayDispatch`
        The data received from the channel update event.
    gateway : :class:`~pincer.core.gateway.Gateway`
        The gateway for the current shard.

    Returns
    -------
    Tuple[:class:`str`, :class:`~pincer.objects.channel.channel.Channel`]
        ``on_channel_update`` and a ``Channel``
    """

<<<<<<< HEAD
    channel: Channel = Channel.from_dict(construct_client_dict(self, payload.data))

=======
    channel = Channel.from_dict(payload.data)
>>>>>>> 53a04522
    guild = self.guilds.get(channel.guild_id)

    if guild:
        guild.channels = replace(
            lambda _channel: _channel.id == channel.id,
            self.guilds[channel.guild_id].channels,
            channel,
        )
        self.channels[channel.id] = channel

    return "on_channel_update", channel


def export():
    return channel_update_middleware<|MERGE_RESOLUTION|>--- conflicted
+++ resolved
@@ -36,12 +36,7 @@
         ``on_channel_update`` and a ``Channel``
     """
 
-<<<<<<< HEAD
-    channel: Channel = Channel.from_dict(construct_client_dict(self, payload.data))
-
-=======
     channel = Channel.from_dict(payload.data)
->>>>>>> 53a04522
     guild = self.guilds.get(channel.guild_id)
 
     if guild:
