# Copyright Pincer 2021-Present
# Full MIT License can be found in `LICENSE` at the project root.

"""sent when a guild is created/joined on the client"""
from __future__ import annotations

from typing import TYPE_CHECKING

from ..objects.guild import Guild
from ..utils.conversion import construct_client_dict

if TYPE_CHECKING:
    from typing import List, Tuple

    from ..core.dispatch import GatewayDispatch

<<<<<<< HEAD
async def guild_create_middleware(self, payload: GatewayDispatch):
    """|coro|

    Middleware for ``on_guild_create``,
        generate the guild class that was created

    Parameters
    ----------
    payload : :class:`GatewayDispatch`
        The data recieved from the guild create event

    Returns
    -------
    Tuple[:class:`str`, List[:class:`~pincer.objects.guild.Guild`]]
=======

def guild_create_middleware(
    self,
    payload: GatewayDispatch
) -> Tuple[str, List[Guild]]:
    """|coro|

    Middleware for ``on_guild_create`` event.

    Parameters
    ----------
    payload : :class:`pincer.core.dispatch.GatewayDispatch`
        The data received from the ready event.

    Returns
    -------
    Tuple[:class:`str`, List[:class:`~pincer.objects.guild.guild.Guild`]]
>>>>>>> 5699406a
        ``on_guild_create`` and a ``Guild``
    """
    guild = Guild.from_dict(construct_client_dict(self, payload.data))
    self.guilds[guild.id] = guild
    return "on_guild_create", [guild]


def export():
    return guild_create_middleware<|MERGE_RESOLUTION|>--- conflicted
+++ resolved
@@ -11,10 +11,9 @@
 
 if TYPE_CHECKING:
     from typing import List, Tuple
-
     from ..core.dispatch import GatewayDispatch
 
-<<<<<<< HEAD
+
 async def guild_create_middleware(self, payload: GatewayDispatch):
     """|coro|
 
@@ -29,25 +28,7 @@
     Returns
     -------
     Tuple[:class:`str`, List[:class:`~pincer.objects.guild.Guild`]]
-=======
 
-def guild_create_middleware(
-    self,
-    payload: GatewayDispatch
-) -> Tuple[str, List[Guild]]:
-    """|coro|
-
-    Middleware for ``on_guild_create`` event.
-
-    Parameters
-    ----------
-    payload : :class:`pincer.core.dispatch.GatewayDispatch`
-        The data received from the ready event.
-
-    Returns
-    -------
-    Tuple[:class:`str`, List[:class:`~pincer.objects.guild.guild.Guild`]]
->>>>>>> 5699406a
         ``on_guild_create`` and a ``Guild``
     """
     guild = Guild.from_dict(construct_client_dict(self, payload.data))
