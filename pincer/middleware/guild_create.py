# Copyright Pincer 2021-Present
# Full MIT License can be found in `LICENSE` at the project root.

"""sent when a guild is created/joined on the client"""
from __future__ import annotations

from typing import TYPE_CHECKING

from ..objects.guild import Guild
from ..utils.conversion import construct_client_dict

if TYPE_CHECKING:
<<<<<<< HEAD
    from typing import Tuple
    from ..core.dispatch import GatewayDispatch
=======
    from typing import List, Tuple
    from ..client import Client
    from ..core.gateway import Gateway
    from ..core.gateway import GatewayDispatch
>>>>>>> efb55621


async def guild_create_middleware(
    self: Client,
    gateway: Gateway,
    payload: GatewayDispatch
):
    """|coro|

    Middleware for the ``on_guild_create``,
        generate the guild class that was created

    Parameters
    ----------
    payload : :class:`~pincer.core.gateway.GatewayDispatch`
        The data received from the guild create event
    gateway : :class:`~pincer.core.gateway.Gateway`
        The gateway for the current shard.

    Returns
    -------
    Tuple[:class:`str`, :class:`~pincer.objects.guild.guild.Guild`]

        ``on_guild_create`` and a ``Guild``
    """
    guild = Guild.from_dict(construct_client_dict(self, payload.data))
    self.guilds[guild.id] = guild
    for channel in guild.channels:
        self.channels[channel.id] = channel

    return "on_guild_create", guild


def export():
    return guild_create_middleware<|MERGE_RESOLUTION|>--- conflicted
+++ resolved
@@ -10,15 +10,10 @@
 from ..utils.conversion import construct_client_dict
 
 if TYPE_CHECKING:
-<<<<<<< HEAD
-    from typing import Tuple
-    from ..core.dispatch import GatewayDispatch
-=======
     from typing import List, Tuple
     from ..client import Client
     from ..core.gateway import Gateway
     from ..core.gateway import GatewayDispatch
->>>>>>> efb55621
 
 
 async def guild_create_middleware(
