# Copyright Pincer 2021-Present
# Full MIT License can be found in `LICENSE` at the project root.

"""sent when a guild is created/joined on the client"""
from __future__ import annotations

from typing import TYPE_CHECKING

<<<<<<< HEAD
if TYPE_CHECKING:
    from typing import List, Tuple

    from ..core.dispatch import GatewayDispatch
    from ..objects.guild import Guild

def guild_create_middleware(
    self,
    payload: GatewayDispatch
) -> Tuple[str, List[Guild]]:
    """|coro|

    Middleware for ``?`` event. # TODO ``?`` here because idk what it is

    Parameters
    ----------
    payload : :class:`pincer.core.dispatch.GatewayDispatch`
        The data received from the ready event.

    Returns
    -------
    Tuple[:class:`str`, List[:class:`~pincer.objects.guild.guild.Guild`]]
        ``on_guild_create`` and a ``Guild``
=======

async def guild_create_middleware(self, payload: GatewayDispatch):
    """
    Middleware for ``on_guild_create``,
        generate the guild class that was created

    :param self:
        The current client.

    :param payload:
        The data received from the guild creation event.

    :return Guild:

>>>>>>> 83139aeb
    """
    return "on_guild_create", [
        Guild.from_dict(
            {"_client": self, "_http": self.http, **payload.data}
        )
    ]


def export():
    return guild_create_middleware<|MERGE_RESOLUTION|>--- conflicted
+++ resolved
@@ -6,7 +6,6 @@
 
 from typing import TYPE_CHECKING
 
-<<<<<<< HEAD
 if TYPE_CHECKING:
     from typing import List, Tuple
 
@@ -19,7 +18,7 @@
 ) -> Tuple[str, List[Guild]]:
     """|coro|
 
-    Middleware for ``?`` event. # TODO ``?`` here because idk what it is
+    Middleware for ``on_guild_create`` event.
 
     Parameters
     ----------
@@ -30,22 +29,6 @@
     -------
     Tuple[:class:`str`, List[:class:`~pincer.objects.guild.guild.Guild`]]
         ``on_guild_create`` and a ``Guild``
-=======
-
-async def guild_create_middleware(self, payload: GatewayDispatch):
-    """
-    Middleware for ``on_guild_create``,
-        generate the guild class that was created
-
-    :param self:
-        The current client.
-
-    :param payload:
-        The data received from the guild creation event.
-
-    :return Guild:
-
->>>>>>> 83139aeb
     """
     return "on_guild_create", [
         Guild.from_dict(
