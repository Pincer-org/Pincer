--- conflicted
+++ resolved
@@ -47,12 +47,7 @@
     ]
 
     guild = Guild.from_dict(construct_client_dict(self, payload.data))
-<<<<<<< HEAD
-
-    self.guild[guild.id] = guild
-=======
     self.guilds[guild.id] = guild
->>>>>>> efb55621
 
     for channel in guild.channels:
         self.channels[channel.id] = channel
