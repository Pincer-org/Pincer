--- conflicted
+++ resolved
@@ -25,7 +25,6 @@
         ``on_guild_Update`` and an ``Guild``
     """
 
-<<<<<<< HEAD
     channel_list: List[JsonDict] = payload.data.pop("channels", [])
 
     channels: List[Channel] = [
@@ -33,13 +32,8 @@
         for channel in channel_list
     ]
 
-    guild = Guild.from_dict(construct_client_dict(
-        self,
-        {"channels": channels, **payload.data}
-    ))
-=======
     guild = Guild.from_dict(construct_client_dict(self, payload.data))
->>>>>>> 025b4f75
+
     self.guild[guild.id] = guild
 
     for channel in guild.channels:
