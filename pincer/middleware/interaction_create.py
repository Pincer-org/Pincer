# Copyright Pincer 2021-Present
# Full MIT License can be found in `LICENSE` at the project root.

from __future__ import annotations

from contextlib import suppress
import logging
from inspect import isasyncgenfunction, _empty
from typing import Dict, Any
from typing import TYPE_CHECKING

from ..commands import ChatCommandHandler, ComponentHandler, hash_app_command_params
from ..exceptions import InteractionDoesNotExist
<<<<<<< HEAD
from ..core.gateway import GatewayDispatch
from ..objects import Interaction, MessageContext, AppCommandType
=======
from ..core.dispatch import GatewayDispatch
from ..objects import Interaction, MessageContext, AppCommandType, InteractionType
>>>>>>> 6a8337a4
from ..utils import MISSING, should_pass_cls, Coro, should_pass_ctx
from ..utils import get_index
from ..utils.conversion import construct_client_dict
from ..utils.signature import get_signature_and_params

if TYPE_CHECKING:
    from typing import List, Tuple
    from ..client import Client
<<<<<<< HEAD
    from ..core.gateway import Gateway
    from ..core.gateway import GatewayDispatch
=======

>>>>>>> 6a8337a4

_log = logging.getLogger(__name__)


def get_command_from_registry(interaction: Interaction):
    """
    Search for a command in ChatCommandHandler.register and return it if it exists

    Parameters
    ---------
    interaction : :class:`~pincer.objects.app.interactions.Interaction`
        The interaction to get the command from

    Raises
    ------
    :class:`~pincer.exceptions.InteractionDoesNotExist`
        The command is not registered
    """

    with suppress(KeyError):
        return ChatCommandHandler.register[hash_app_command_params(
            interaction.data.name,
            MISSING,
            interaction.data.type
        )]

    with suppress(KeyError):
        return ChatCommandHandler.register[hash_app_command_params(
            interaction.data.name,
            interaction.guild_id,
            interaction.data.type
        )]

    raise InteractionDoesNotExist(
        f"No command is registered for {interaction.data.name} with type"
        f"{interaction.data.type}"
    )


def get_call(self: Client, interaction: Interaction):
    if interaction.type == InteractionType.APPLICATION_COMMAND:
        command = get_command_from_registry(interaction)
        if command is None:
            return None
        # Only application commands can be throttled
        self.throttler.handle(command)
        return command.call
    elif interaction.type == InteractionType.MESSAGE_COMPONENT:
        return ComponentHandler.register.get(interaction.data.custom_id)
    elif interaction.type == InteractionType.AUTOCOMPLETE:
        raise NotImplementedError(
            "Handling for autocomplete is not implemented"
        )


async def interaction_response_handler(
<<<<<<< HEAD
    self: Client,
=======
>>>>>>> 6a8337a4
    command: Coro,
    context: MessageContext,
    interaction: Interaction,
    args: List[Any],
    kwargs: Dict[str, Any]
):
    """|coro|

    Handle any coroutine as a command.

    Parameters
    ----------
    command : :class:`~pincer.utils.types.Coro`
        The coroutine which will be seen as a command.
    context : :class:`~pincer.objects.message.context.MessageContext`
        The context of the command.
    interaction : :class:`~pincer.objects.app.interactions.Interaction`
        The interaction which is linked to the command.
    \\*\\*kwargs :
        The arguments to be passed to the command.
    """
    sig, params = get_signature_and_params(command)
    if should_pass_ctx(sig, params):
        args.insert(0, context)

    if should_pass_cls(command):
        args.insert(0, ChatCommandHandler.managers[command.__module__])

    if isasyncgenfunction(command):
        message = command(*args, **kwargs)

        async for msg in message:
            if interaction.has_replied:
                await interaction.followup(msg)
            else:
                await interaction.reply(msg)
    else:
        message = await command(*args, **kwargs)
        if not interaction.has_replied:
            await interaction.reply(message)


async def interaction_handler(
<<<<<<< HEAD
    self: Client, interaction: Interaction, context: MessageContext, command: Coro
=======
    interaction: Interaction, context: MessageContext, command: Coro
>>>>>>> 6a8337a4
):
    """|coro|

    Processes an interaction.

    Parameters
    ----------
    interaction : :class:`~pincer.objects.app.interactions.Interaction`
        The interaction which is linked to the command.
    context : :class:`~pincer.objects.message.context.MessageContext`
        The context of the command.
    command : :class:`~pincer.utils.types.Coro`
        The coroutine which will be seen as a command.
    """
    sig, _ = get_signature_and_params(command)

    defaults = {
        key: value.default
        for key, value in sig.items()
        if value.default is not _empty
    }
    params = {}

    if interaction.data.options is not MISSING:
        params = {opt.name: opt.value for opt in interaction.data.options}

    args = []

    if interaction.data.type == AppCommandType.USER:
        # Add User and Member args
        user = next(iter(interaction.data.resolved.users.values()))

        if members := interaction.data.resolved.members:
            member = next(iter(members.values()))
            member.set_user_data(user)
            args.append(member)
        else:
            args.append(user)

    elif interaction.data.type == AppCommandType.MESSAGE:
        # Add Message to args
        args.append(next(iter(interaction.data.resolved.messages.values())))

    if interaction.data.values:
        args.append(interaction.data.values)

    kwargs = {**defaults, **params}

    await interaction_response_handler(
        command, context, interaction, args, kwargs
    )


async def interaction_create_middleware(
    self: Client, gateway: Gateway, payload: GatewayDispatch
) -> Tuple[str, Interaction]:
    """Middleware for ``on_interaction``, which handles command
    execution.

    Parameters
    ----------
    payload : :class:`~pincer.core.gateway.GatewayDispatch`
        The data received from the interaction event.


    Raises
    ------
    e
        Generic try except on ``await interaction_handler`` and
        ``if 0 < len(params) < 3``

    Returns
    -------
    Tuple[:class:`str`, :class:`~pincer.objects.app.interactions.Interaction`]
        ``on_interaction_create`` and an ``Interaction``
    """
    interaction: Interaction = Interaction.from_dict(
        construct_client_dict(self, payload.data)
    )

    call = get_call(self, interaction)
    context = interaction.get_message_context()

    try:
        await interaction_handler(interaction, context, call)
    except Exception as e:
        if coro := get_index(self.get_event_coro("on_command_error"), 0):
            params = get_signature_and_params(coro)[1]

            # Check if a context or error var has been passed.
            if 0 < len(params) < 3:
                await interaction_response_handler(
                    coro,
                    context,
                    interaction,
                    # Always take the error parameter its name.
                    {params[-1]: e},
                )
            else:
                raise e
        else:
            raise e

    return "on_interaction_create", interaction


def export() -> Coro:
    return interaction_create_middleware<|MERGE_RESOLUTION|>--- conflicted
+++ resolved
@@ -11,13 +11,7 @@
 
 from ..commands import ChatCommandHandler, ComponentHandler, hash_app_command_params
 from ..exceptions import InteractionDoesNotExist
-<<<<<<< HEAD
-from ..core.gateway import GatewayDispatch
-from ..objects import Interaction, MessageContext, AppCommandType
-=======
-from ..core.dispatch import GatewayDispatch
 from ..objects import Interaction, MessageContext, AppCommandType, InteractionType
->>>>>>> 6a8337a4
 from ..utils import MISSING, should_pass_cls, Coro, should_pass_ctx
 from ..utils import get_index
 from ..utils.conversion import construct_client_dict
@@ -26,12 +20,8 @@
 if TYPE_CHECKING:
     from typing import List, Tuple
     from ..client import Client
-<<<<<<< HEAD
     from ..core.gateway import Gateway
     from ..core.gateway import GatewayDispatch
-=======
-
->>>>>>> 6a8337a4
 
 _log = logging.getLogger(__name__)
 
@@ -88,10 +78,6 @@
 
 
 async def interaction_response_handler(
-<<<<<<< HEAD
-    self: Client,
-=======
->>>>>>> 6a8337a4
     command: Coro,
     context: MessageContext,
     interaction: Interaction,
@@ -135,11 +121,7 @@
 
 
 async def interaction_handler(
-<<<<<<< HEAD
-    self: Client, interaction: Interaction, context: MessageContext, command: Coro
-=======
     interaction: Interaction, context: MessageContext, command: Coro
->>>>>>> 6a8337a4
 ):
     """|coro|
 
