--- conflicted
+++ resolved
@@ -29,11 +29,7 @@
     """Converts a message to a Message object"""
     if isinstance(message, Embed):
         message = Message(embeds=[message])
-<<<<<<< HEAD
     elif PILLOW_IMPORT and isinstance(message, (File, Image)):
-=======
-    elif isinstance(message, (File, Image)):
->>>>>>> 782459c9
         message = Message(attachments=[message])
     elif not isinstance(message, Message):
         message = Message(message) if message else Message(
