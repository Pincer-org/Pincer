# Copyright Pincer 2021-Present
# Full MIT License can be found in `LICENSE` at the project root.

from __future__ import annotations

import logging
from typing import TYPE_CHECKING
from inspect import isasyncgenfunction, getfullargspec
from typing import Dict, Any

from ..utils import get_index
from ..commands import ChatCommandHandler
from ..core.dispatch import GatewayDispatch
from ..objects import Interaction, MessageContext
<<<<<<< HEAD
from ..utils import MISSING, should_pass_cls, Coro, should_pass_ctx
=======

>>>>>>> 5699406a
from ..utils.conversion import construct_client_dict
from ..utils.signature import get_params, get_signature_and_params
from ..utils import MISSING, should_pass_cls, Coro, should_pass_ctx

if TYPE_CHECKING:
    from typing import List, Tuple


_log = logging.getLogger(__name__)


async def interaction_response_handler(
        self,
        command: Coro,
        context: MessageContext,
        interaction: Interaction,
        kwargs: Dict[str, Any]
):
    """|coro|

    Handle any coroutine as a command.

    Parameters
    ----------
    command : :data:`~pincer.utils.types.Coro`
        The coroutine which will be seen as a command.
    context : :class:`~pincer.objects.message.context.MessageContext`
        The context of the command.
    interaction : :class:`~pincer.objects.app.interactions.Interaction`
        The interaction which is linked to the command.
    \\*\\*kwargs :
        The arguments to be passed to the command.
    """
    if should_pass_cls(command):
        cls_keyword = getfullargspec(command).args[0]
        kwargs[cls_keyword] = ChatCommandHandler.managers[command.__module__]

    sig, params = get_signature_and_params(command)
    if should_pass_ctx(sig, params):
        kwargs[params[0]] = context

    if isasyncgenfunction(command):
        message = command(**kwargs)

        async for msg in message:
            if interaction.has_replied:
                await interaction.followup(msg)
            else:
                await interaction.reply(msg)
    else:
        message = await command(**kwargs)
        if not interaction.has_replied:
            await interaction.reply(message)


async def interaction_handler(
        self,
        interaction: Interaction,
        context: MessageContext,
        command: Coro
):
    """|coro|

    Processes an interaction.

    Parameters
    ----------
    interaction : :class:`~pincer.objects.app.interactions.Interaction`
        The interaction which is linked to the command.
    context : :class:`~pincer.objects.message.context.MessageContext`
        The context of the command.
    command : :data:`~pincer.utils.types.Coro`
        The coroutine which will be seen as a command.
    """
    self.throttler.handle(context)

    defaults = {param: None for param in get_params(command)}
    params = {}

    if interaction.data.options is not MISSING:
        params = {
            opt.name: opt.value for opt in interaction.data.options
        }

    kwargs = {**defaults, **params}

    await interaction_response_handler(
        self, command, context, interaction, kwargs
    )


<<<<<<< HEAD
async def interaction_create_middleware(self, payload: GatewayDispatch):
    """|coro|
    
    Middleware for ``on_interaction``, which handles command
    execution.
    
    Parameters
    ----------
    payload : :class:`GatewayDispatch`
        The data recieved from the interaction create event
        
    Returns
    ------
    Tuple[:class:`str`, List[:class:`~pincer.objects.app.interactions.Interaction`]]
        ``on_interaction`` and an ``Interaction``
    """
=======
async def interaction_create_middleware(
    self,
    payload: GatewayDispatch
) -> Tuple[str, List[Interaction]]:
    """Middleware for ``on_interaction``, which handles command
    execution.

    Parameters
    ----------
    payload : :class:`~pincer.core.dispatch.GatewayDispatch`
        The data received from the interaction event.
>>>>>>> 5699406a

    Raises
    ------
    e
        Generic try except on ``await interaction_handler`` and
        ``if 0 < len(params) < 3``

    Returns
    -------
    Tuple[:class:`str`, List[:class:`~pincer.objects.app.interactions.Interaction`]]
        ``on_interaction_create`` and an ``Interaction``
    """  # noqa: E501
    interaction: Interaction = Interaction.from_dict(
        construct_client_dict(self, payload.data)
    )
    await interaction.build()
    command = ChatCommandHandler.register.get(interaction.data.name)

    if command:
        context = interaction.convert_to_message_context(command)

        try:
            await interaction_handler(self, interaction, context,
                                      command.call)
        except Exception as e:
            if coro := get_index(self.get_event_coro("on_command_error"), 0):
                params = get_signature_and_params(coro)[1]

                # Check if a context or error var has been passed.
                if 0 < len(params) < 3:
                    await interaction_response_handler(
                        self,
                        coro,
                        context,
                        interaction,
                        # Always take the error parameter its name.
                        {params[(len(params) - 1) or 0]: e}
                    )
                else:
                    raise e
            else:
                raise e

    return "on_interaction_create", [interaction]


def export() -> Coro:
    return interaction_create_middleware<|MERGE_RESOLUTION|>--- conflicted
+++ resolved
@@ -12,11 +12,7 @@
 from ..commands import ChatCommandHandler
 from ..core.dispatch import GatewayDispatch
 from ..objects import Interaction, MessageContext
-<<<<<<< HEAD
 from ..utils import MISSING, should_pass_cls, Coro, should_pass_ctx
-=======
-
->>>>>>> 5699406a
 from ..utils.conversion import construct_client_dict
 from ..utils.signature import get_params, get_signature_and_params
 from ..utils import MISSING, should_pass_cls, Coro, should_pass_ctx
@@ -108,24 +104,6 @@
     )
 
 
-<<<<<<< HEAD
-async def interaction_create_middleware(self, payload: GatewayDispatch):
-    """|coro|
-    
-    Middleware for ``on_interaction``, which handles command
-    execution.
-    
-    Parameters
-    ----------
-    payload : :class:`GatewayDispatch`
-        The data recieved from the interaction create event
-        
-    Returns
-    ------
-    Tuple[:class:`str`, List[:class:`~pincer.objects.app.interactions.Interaction`]]
-        ``on_interaction`` and an ``Interaction``
-    """
-=======
 async def interaction_create_middleware(
     self,
     payload: GatewayDispatch
@@ -137,7 +115,7 @@
     ----------
     payload : :class:`~pincer.core.dispatch.GatewayDispatch`
         The data received from the interaction event.
->>>>>>> 5699406a
+
 
     Raises
     ------
