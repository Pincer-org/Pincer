<<<<<<< HEAD
# Copyright Pincer 2021-Present
# Full MIT License can be found in `LICENSE` at the project root.

import logging
from inspect import isasyncgenfunction
from typing import Union, Dict, Any


from PIL.Image import Image

from ..commands import ChatCommandHandler
from ..core.dispatch import GatewayDispatch
from ..objects import (
    File, Interaction, Embed, Message, InteractionFlags, MessageContext
)
from ..utils import MISSING, should_pass_cls, Coro, should_pass_ctx
from ..utils.signature import get_params, get_signature_and_params

_log = logging.getLogger(__name__)


def convert_message(self, message: Union[Embed, Message, str]) -> Message:
    """Converts a message to a Message object"""
    if isinstance(message, Embed):
        message = Message(embeds=[message])
    elif isinstance(message, (File, Image)):
        message = Message(attachments=[message])
    elif not isinstance(message, Message):
        message = Message(message) if message else Message(
            self.received_message,
            flags=InteractionFlags.EPHEMERAL
        )
    return message


async def reply(self, interaction: Interaction, message: Message):
    """
    Sends a reply to an interaction.

    :param self:
        The current client.

    :param interaction:
        The interaction from whom the reply is.

    :param message:
        The message to reply with.
    """

    content_type, data = message.serialize()

    await self.http.post(
        f"interactions/{interaction.id}/{interaction.token}/callback",
        data,
        content_type=content_type
    )


async def interaction_response_handler(
        self,
        command: Coro,
        context: MessageContext,
        interaction: Interaction,
        kwargs: Dict[str, Any]
):
    """
    Handle any coroutine as a command.

    :param self:
        The current client.

    :param command:
        The coroutine which will be seen as a command.

    :param context:
        The context of the command.

    :param interaction:
        The interaction which is linked to the command.

    :param kwargs:
        The arguments to be passed to the command.
    """

    if should_pass_cls(command):
        kwargs["self"] = ChatCommandHandler.managers[command.__module__]

    sig, params = get_signature_and_params(command)
    if should_pass_ctx(sig, params):
        kwargs[params[0]] = context

    if isasyncgenfunction(command):
        message = command(**kwargs)
        started = False

        async for msg in message:
            msg = convert_message(self, msg)

            if started:
                await self.http.post(
                    f"webhooks/{interaction.application_id}"
                    f"/{interaction.token}",
                    msg.to_dict().get("data")
                )
            else:
                started = True
                await reply(self, interaction, msg)
    else:
        message = await command(**kwargs)
        await reply(self, interaction, convert_message(self, message))


async def interaction_handler(
        self,
        interaction: Interaction,
        context: MessageContext,
        command: Coro
):
    """
    Processes an interaction.

    :param self:
        The current client.

    :param interaction:
        The interaction which is linked to the command.

    :param context:
        The context of the command.

    :param command:
        The coroutine which will be seen as a command.
    """
    self.throttler.handle(context)

    defaults = {param: None for param in get_params(command)}
    params = {}

    if interaction.data.options is not MISSING:
        params = {
            opt.name: opt.value for opt in interaction.data.options
        }

    kwargs = {**defaults, **params}

    await interaction_response_handler(self, command, context, interaction,
                                       kwargs)


async def interaction_create_middleware(self, payload: GatewayDispatch):
    """
    Middleware for ``on_interaction``, which handles command
    execution.

    :param self:
        The current client.

    :param payload:
        The data received from the interaction event.
    """

    interaction: Interaction = Interaction.from_dict(
        {**payload.data, "_client": self, "_http": self.http}
    )
    await interaction.build()
    command = ChatCommandHandler.register.get(interaction.data.name)

    if command:
        context = interaction.convert_to_message_context(command)

        try:
            await interaction_handler(self, interaction, context,
                                      command.call)
        except Exception as e:
            if coro := self.get_event_coro("on_command_error"):
                params = get_signature_and_params(coro)[1]

                # Check if a context or error var has been passed.
                if 0 < len(params) < 3:
                    await interaction_response_handler(
                        self,
                        coro,
                        context,
                        interaction,
                        # Always take the error parameter its name.
                        {params[(len(params) - 1) or 0]: e}
                    )
                else:
                    raise e
            else:
                raise e

    return "on_interaction_create", [interaction]


def export() -> Coro:
    return interaction_create_middleware
=======
# Copyright Pincer 2021-Present
# Full MIT License can be found in `LICENSE` at the project root.

import logging
from inspect import isasyncgenfunction
from typing import Union, Dict, Any

from ..commands import ChatCommandHandler
from ..core.dispatch import GatewayDispatch
from ..objects import (
    File, Interaction, Embed, Message, InteractionFlags, MessageContext
)
from ..utils import MISSING, should_pass_cls, Coro, should_pass_ctx
from ..utils.signature import get_params, get_signature_and_params

PILLOW_IMPORT = True

try:
    from PIL.Image import Image
except (ModuleNotFoundError, ImportError):
    PILLOW_IMPORT = False

_log = logging.getLogger(__name__)


def convert_message(self, message: Union[Embed, Message, str]) -> Message:
    """Converts a message to a Message object"""
    if isinstance(message, Embed):
        message = Message(embeds=[message])
    elif PILLOW_IMPORT and isinstance(message, (File, Image)):
        message = Message(attachments=[message])
    elif not isinstance(message, Message):
        message = Message(message) if message else Message(
            self.received_message,
            flags=InteractionFlags.EPHEMERAL
        )
    return message


async def reply(self, interaction: Interaction, message: Message):
    """
    Sends a reply to an interaction.

    :param self:
        The current client.

    :param interaction:
        The interaction from whom the reply is.

    :param message:
        The message to reply with.
    """

    content_type, data = message.serialize()

    await self.http.post(
        f"interactions/{interaction.id}/{interaction.token}/callback",
        data,
        content_type=content_type
    )


async def interaction_response_handler(
        self,
        command: Coro,
        context: MessageContext,
        interaction: Interaction,
        kwargs: Dict[str, Any]
):
    """
    Handle any coroutine as a command.

    :param self:
        The current client.

    :param command:
        The coroutine which will be seen as a command.

    :param context:
        The context of the command.

    :param interaction:
        The interaction which is linked to the command.

    :param kwargs:
        The arguments to be passed to the command.
    """

    if should_pass_cls(command):
        kwargs["self"] = ChatCommandHandler.managers[command.__module__]

    sig, params = get_signature_and_params(command)
    if should_pass_ctx(sig, params):
        kwargs[params[0]] = context

    if isasyncgenfunction(command):
        message = command(**kwargs)
        started = False

        async for msg in message:
            msg = convert_message(self, msg)

            if started:
                await self.http.post(
                    f"webhooks/{interaction.application_id}"
                    f"/{interaction.token}",
                    msg.to_dict().get("data")
                )
            else:
                started = True
                await reply(self, interaction, msg)
    else:
        message = await command(**kwargs)
        await reply(self, interaction, convert_message(self, message))


async def interaction_handler(
        self,
        interaction: Interaction,
        context: MessageContext,
        command: Coro
):
    """
    Processes an interaction.

    :param self:
        The current client.

    :param interaction:
        The interaction which is linked to the command.

    :param context:
        The context of the command.

    :param command:
        The coroutine which will be seen as a command.
    """
    self.throttler.handle(context)

    defaults = {param: None for param in get_params(command)}
    params = {}

    if interaction.data.options is not MISSING:
        params = {
            opt.name: opt.value for opt in interaction.data.options
        }

    kwargs = {**defaults, **params}

    await interaction_response_handler(self, command, context, interaction,
                                       kwargs)


async def interaction_create_middleware(self, payload: GatewayDispatch):
    """
    Middleware for ``on_interaction``, which handles command
    execution.

    :param self:
        The current client.

    :param payload:
        The data received from the interaction event.
    """

    interaction: Interaction = Interaction.from_dict(
        {**payload.data, "_client": self, "_http": self.http}
    )
    command = ChatCommandHandler.register.get(interaction.data.name)

    if command:
        context = interaction.convert_to_message_context(command)

        try:
            await interaction_handler(self, interaction, context,
                                      command.call)
        except Exception as e:
            if coro := self.get_event_coro("on_command_error"):
                params = get_signature_and_params(coro)[1]

                # Check if a context or error var has been passed.
                if 0 < len(params) < 3:
                    await interaction_response_handler(
                        self,
                        coro,
                        context,
                        interaction,
                        # Always take the error parameter its name.
                        {params[(len(params) - 1) or 0]: e}
                    )
                else:
                    raise e
            else:
                raise e

    return "on_interaction_create", [interaction]


def export() -> Coro:
    return interaction_create_middleware
>>>>>>> 310e8a1a
<|MERGE_RESOLUTION|>--- conflicted
+++ resolved
@@ -1,13 +1,9 @@
-<<<<<<< HEAD
 # Copyright Pincer 2021-Present
 # Full MIT License can be found in `LICENSE` at the project root.
 
 import logging
 from inspect import isasyncgenfunction
 from typing import Union, Dict, Any
-
-
-from PIL.Image import Image
 
 from ..commands import ChatCommandHandler
 from ..core.dispatch import GatewayDispatch
@@ -17,6 +13,13 @@
 from ..utils import MISSING, should_pass_cls, Coro, should_pass_ctx
 from ..utils.signature import get_params, get_signature_and_params
 
+PILLOW_IMPORT = True
+
+try:
+    from PIL.Image import Image
+except (ModuleNotFoundError, ImportError):
+    PILLOW_IMPORT = False
+
 _log = logging.getLogger(__name__)
 
 
@@ -24,7 +27,7 @@
     """Converts a message to a Message object"""
     if isinstance(message, Embed):
         message = Message(embeds=[message])
-    elif isinstance(message, (File, Image)):
+    elif PILLOW_IMPORT and isinstance(message, (File, Image)):
         message = Message(attachments=[message])
     elif not isinstance(message, Message):
         message = Message(message) if message else Message(
@@ -195,206 +198,4 @@
 
 
 def export() -> Coro:
-    return interaction_create_middleware
-=======
-# Copyright Pincer 2021-Present
-# Full MIT License can be found in `LICENSE` at the project root.
-
-import logging
-from inspect import isasyncgenfunction
-from typing import Union, Dict, Any
-
-from ..commands import ChatCommandHandler
-from ..core.dispatch import GatewayDispatch
-from ..objects import (
-    File, Interaction, Embed, Message, InteractionFlags, MessageContext
-)
-from ..utils import MISSING, should_pass_cls, Coro, should_pass_ctx
-from ..utils.signature import get_params, get_signature_and_params
-
-PILLOW_IMPORT = True
-
-try:
-    from PIL.Image import Image
-except (ModuleNotFoundError, ImportError):
-    PILLOW_IMPORT = False
-
-_log = logging.getLogger(__name__)
-
-
-def convert_message(self, message: Union[Embed, Message, str]) -> Message:
-    """Converts a message to a Message object"""
-    if isinstance(message, Embed):
-        message = Message(embeds=[message])
-    elif PILLOW_IMPORT and isinstance(message, (File, Image)):
-        message = Message(attachments=[message])
-    elif not isinstance(message, Message):
-        message = Message(message) if message else Message(
-            self.received_message,
-            flags=InteractionFlags.EPHEMERAL
-        )
-    return message
-
-
-async def reply(self, interaction: Interaction, message: Message):
-    """
-    Sends a reply to an interaction.
-
-    :param self:
-        The current client.
-
-    :param interaction:
-        The interaction from whom the reply is.
-
-    :param message:
-        The message to reply with.
-    """
-
-    content_type, data = message.serialize()
-
-    await self.http.post(
-        f"interactions/{interaction.id}/{interaction.token}/callback",
-        data,
-        content_type=content_type
-    )
-
-
-async def interaction_response_handler(
-        self,
-        command: Coro,
-        context: MessageContext,
-        interaction: Interaction,
-        kwargs: Dict[str, Any]
-):
-    """
-    Handle any coroutine as a command.
-
-    :param self:
-        The current client.
-
-    :param command:
-        The coroutine which will be seen as a command.
-
-    :param context:
-        The context of the command.
-
-    :param interaction:
-        The interaction which is linked to the command.
-
-    :param kwargs:
-        The arguments to be passed to the command.
-    """
-
-    if should_pass_cls(command):
-        kwargs["self"] = ChatCommandHandler.managers[command.__module__]
-
-    sig, params = get_signature_and_params(command)
-    if should_pass_ctx(sig, params):
-        kwargs[params[0]] = context
-
-    if isasyncgenfunction(command):
-        message = command(**kwargs)
-        started = False
-
-        async for msg in message:
-            msg = convert_message(self, msg)
-
-            if started:
-                await self.http.post(
-                    f"webhooks/{interaction.application_id}"
-                    f"/{interaction.token}",
-                    msg.to_dict().get("data")
-                )
-            else:
-                started = True
-                await reply(self, interaction, msg)
-    else:
-        message = await command(**kwargs)
-        await reply(self, interaction, convert_message(self, message))
-
-
-async def interaction_handler(
-        self,
-        interaction: Interaction,
-        context: MessageContext,
-        command: Coro
-):
-    """
-    Processes an interaction.
-
-    :param self:
-        The current client.
-
-    :param interaction:
-        The interaction which is linked to the command.
-
-    :param context:
-        The context of the command.
-
-    :param command:
-        The coroutine which will be seen as a command.
-    """
-    self.throttler.handle(context)
-
-    defaults = {param: None for param in get_params(command)}
-    params = {}
-
-    if interaction.data.options is not MISSING:
-        params = {
-            opt.name: opt.value for opt in interaction.data.options
-        }
-
-    kwargs = {**defaults, **params}
-
-    await interaction_response_handler(self, command, context, interaction,
-                                       kwargs)
-
-
-async def interaction_create_middleware(self, payload: GatewayDispatch):
-    """
-    Middleware for ``on_interaction``, which handles command
-    execution.
-
-    :param self:
-        The current client.
-
-    :param payload:
-        The data received from the interaction event.
-    """
-
-    interaction: Interaction = Interaction.from_dict(
-        {**payload.data, "_client": self, "_http": self.http}
-    )
-    command = ChatCommandHandler.register.get(interaction.data.name)
-
-    if command:
-        context = interaction.convert_to_message_context(command)
-
-        try:
-            await interaction_handler(self, interaction, context,
-                                      command.call)
-        except Exception as e:
-            if coro := self.get_event_coro("on_command_error"):
-                params = get_signature_and_params(coro)[1]
-
-                # Check if a context or error var has been passed.
-                if 0 < len(params) < 3:
-                    await interaction_response_handler(
-                        self,
-                        coro,
-                        context,
-                        interaction,
-                        # Always take the error parameter its name.
-                        {params[(len(params) - 1) or 0]: e}
-                    )
-                else:
-                    raise e
-            else:
-                raise e
-
-    return "on_interaction_create", [interaction]
-
-
-def export() -> Coro:
-    return interaction_create_middleware
->>>>>>> 310e8a1a
+    return interaction_create_middleware