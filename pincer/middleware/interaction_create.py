# Copyright Pincer 2021-Present
# Full MIT License can be found in `LICENSE` at the project root.

from __future__ import annotations

import logging
from inspect import isasyncgenfunction, _empty
from typing import Dict, Any
from typing import TYPE_CHECKING


from ..commands import ComponentHandler, ChatCommandHandler
from ..core.dispatch import GatewayDispatch
from ..objects import Interaction, MessageContext, AppCommandType, InteractionType
from ..utils import MISSING, should_pass_cls, Coro, should_pass_ctx
from ..utils import get_index
from ..utils.conversion import construct_client_dict
from ..utils.signature import get_signature_and_params

if TYPE_CHECKING:
    from typing import List, Tuple
    from ..client import Client


_log = logging.getLogger(__name__)


def get_call(self: Client, interaction: Interaction):
    if interaction.type == InteractionType.APPLICATION_COMMAND:
        command = ChatCommandHandler.register.get(interaction.data.name)
        if command is None:
            return None
        # Only application commands can be throttled
        self.throttler.handle(command)
        return command.call
    elif interaction.type == InteractionType.MESSAGE_COMPONENT:
        return ComponentHandler.register.get(interaction.data.custom_id)
    elif interaction.type == InteractionType.AUTOCOMPLETE:
        raise NotImplementedError(
            "handling for autocomplete is not implemented"
        )


async def interaction_response_handler(
<<<<<<< HEAD
        command: Coro,
        context: MessageContext,
        interaction: Interaction,
        args: List[Any],
        kwargs: Dict[str, Any]
=======
    self,
    command: Coro,
    context: MessageContext,
    interaction: Interaction,
    args: List[Any],
    kwargs: Dict[str, Any],
>>>>>>> 73431608
):
    """|coro|

    Handle any coroutine as a command.

    Parameters
    ----------
    command : :class:`~pincer.utils.types.Coro`
        The coroutine which will be seen as a command.
    context : :class:`~pincer.objects.message.context.MessageContext`
        The context of the command.
    interaction : :class:`~pincer.objects.app.interactions.Interaction`
        The interaction which is linked to the command.
    \\*\\*kwargs :
        The arguments to be passed to the command.
    """
    sig, params = get_signature_and_params(command)
    if should_pass_ctx(sig, params):
        args.insert(0, context)

    if should_pass_cls(command):
        args.insert(0, ChatCommandHandler.managers[command.__module__])

    if isasyncgenfunction(command):
        message = command(*args, **kwargs)

        async for msg in message:
            if interaction.has_replied:
                await interaction.followup(msg)
            else:
                await interaction.reply(msg)
    else:
        message = await command(*args, **kwargs)
        if not interaction.has_replied:
            await interaction.reply(message)


async def interaction_handler(
<<<<<<< HEAD
        interaction: Interaction,
        context: MessageContext,
        command: Coro
=======
    self, interaction: Interaction, context: MessageContext, command: Coro
>>>>>>> 73431608
):
    """|coro|

    Processes an interaction.

    Parameters
    ----------
    interaction : :class:`~pincer.objects.app.interactions.Interaction`
        The interaction which is linked to the command.
    context : :class:`~pincer.objects.message.context.MessageContext`
        The context of the command.
    command : :class:`~pincer.utils.types.Coro`
        The coroutine which will be seen as a command.
    """
    sig, _ = get_signature_and_params(command)

    defaults = {
        key: value.default
        for key, value in sig.items()
        if value.default is not _empty
    }
    params = {}

    if interaction.data.options is not MISSING:
        params = {opt.name: opt.value for opt in interaction.data.options}

    args = []

    if interaction.data.type == AppCommandType.USER:
        # Add User and Member args
        user = next(iter(interaction.data.resolved.users.values()))

        if members := interaction.data.resolved.members:
            member = next(iter(members.values()))
            member.set_user_data(user)
            args.append(member)
        else:
            args.append(user)

    elif interaction.data.type == AppCommandType.MESSAGE:
        # Add Message to args
        args.append(next(iter(interaction.data.resolved.messages.values())))

    if interaction.data.values:
        args.append(interaction.data.values)

    kwargs = {**defaults, **params}

    await interaction_response_handler(
        command, context, interaction, args, kwargs
    )


async def interaction_create_middleware(
<<<<<<< HEAD
    self: Client,
    payload: GatewayDispatch
=======
    self, payload: GatewayDispatch
>>>>>>> 73431608
) -> Tuple[str, Interaction]:
    """Middleware for ``on_interaction``, which handles command
    execution.

    Parameters
    ----------
    payload : :class:`~pincer.core.dispatch.GatewayDispatch`
        The data received from the interaction event.


    Raises
    ------
    e
        Generic try except on ``await interaction_handler`` and
        ``if 0 < len(params) < 3``

    Returns
    -------
    Tuple[:class:`str`, :class:`~pincer.objects.app.interactions.Interaction`]
        ``on_interaction_create`` and an ``Interaction``
    """
    interaction: Interaction = Interaction.from_dict(
        construct_client_dict(self, payload.data)
    )

    call = get_call(self, interaction)

    context = interaction.get_message_context()

    if call:
        try:
<<<<<<< HEAD
            await interaction_handler(interaction, context, call)
=======
            await interaction_handler(self, interaction, context, command.call)
>>>>>>> 73431608
        except Exception as e:
            if coro := get_index(self.get_event_coro("on_command_error"), 0):
                params = get_signature_and_params(coro)[1]

                # Check if a context or error var has been passed.
                if 0 < len(params) < 3:
                    await interaction_response_handler(
                        coro,
                        context,
                        interaction,
                        # Always take the error parameter its name.
<<<<<<< HEAD
                        {params[-1]: e}
=======
                        {params[-1]: e},
>>>>>>> 73431608
                    )
                else:
                    raise e
            else:
                raise e

    return "on_interaction_create", interaction


def export() -> Coro:
    return interaction_create_middleware<|MERGE_RESOLUTION|>--- conflicted
+++ resolved
@@ -42,20 +42,11 @@
 
 
 async def interaction_response_handler(
-<<<<<<< HEAD
-        command: Coro,
-        context: MessageContext,
-        interaction: Interaction,
-        args: List[Any],
-        kwargs: Dict[str, Any]
-=======
-    self,
     command: Coro,
     context: MessageContext,
     interaction: Interaction,
     args: List[Any],
-    kwargs: Dict[str, Any],
->>>>>>> 73431608
+    kwargs: Dict[str, Any]
 ):
     """|coro|
 
@@ -94,13 +85,7 @@
 
 
 async def interaction_handler(
-<<<<<<< HEAD
-        interaction: Interaction,
-        context: MessageContext,
-        command: Coro
-=======
-    self, interaction: Interaction, context: MessageContext, command: Coro
->>>>>>> 73431608
+    interaction: Interaction, context: MessageContext, command: Coro
 ):
     """|coro|
 
@@ -155,12 +140,7 @@
 
 
 async def interaction_create_middleware(
-<<<<<<< HEAD
-    self: Client,
-    payload: GatewayDispatch
-=======
     self, payload: GatewayDispatch
->>>>>>> 73431608
 ) -> Tuple[str, Interaction]:
     """Middleware for ``on_interaction``, which handles command
     execution.
@@ -192,11 +172,7 @@
 
     if call:
         try:
-<<<<<<< HEAD
             await interaction_handler(interaction, context, call)
-=======
-            await interaction_handler(self, interaction, context, command.call)
->>>>>>> 73431608
         except Exception as e:
             if coro := get_index(self.get_event_coro("on_command_error"), 0):
                 params = get_signature_and_params(coro)[1]
@@ -208,11 +184,7 @@
                         context,
                         interaction,
                         # Always take the error parameter its name.
-<<<<<<< HEAD
-                        {params[-1]: e}
-=======
                         {params[-1]: e},
->>>>>>> 73431608
                     )
                 else:
                     raise e
