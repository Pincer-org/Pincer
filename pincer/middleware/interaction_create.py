--- conflicted
+++ resolved
@@ -7,7 +7,6 @@
 
 from ..commands import ChatCommandHandler
 from ..core.dispatch import GatewayDispatch
-<<<<<<< HEAD
 from ..objects.app.interactions import Interaction
 from ..objects.message.embed import Embed
 from ..objects.message.message import Message
@@ -16,14 +15,7 @@
 from ..utils.insertion import should_pass_cls, should_pass_ctx
 from ..utils.types import MISSING
 from ..utils.types import Coro
-from ..utils.extraction import get_params, get_signature_and_params
-=======
-from ..objects import (
-    Interaction, Embed, Message, InteractionFlags, MessageContext
-)
-from ..utils import MISSING, should_pass_cls, Coro, should_pass_ctx
 from ..utils.signature import get_params, get_signature_and_params
->>>>>>> d143570a
 
 _log = logging.getLogger(__name__)
 
