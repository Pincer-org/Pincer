# Copyright Pincer 2021-Present
# Full MIT License can be found in `LICENSE` at the project root.

from __future__ import annotations

import logging
from contextlib import suppress
from inspect import isasyncgenfunction, _empty
from typing import TYPE_CHECKING

<<<<<<< HEAD
from ..core.dispatch import GatewayDispatch
from ..commands import ChatCommandHandler, ComponentHandler, hash_app_command_params
from ..exceptions import InteractionDoesNotExist
from ..objects import Interaction, MessageContext, AppCommandType, InteractionType

=======
from ..commands import ChatCommandHandler, ComponentHandler
from ..commands.commands import _hash_app_command_params
from ..exceptions import InteractionDoesNotExist
from ..objects import (
    Interaction,
    MessageContext,
    AppCommandType,
    InteractionType,
)
>>>>>>> 53a04522
from ..utils import MISSING, should_pass_cls, Coro, should_pass_ctx
from ..utils import get_index
from ..utils.signature import get_signature_and_params

if TYPE_CHECKING:
    from typing import Any, Dict, List, Tuple
    from ..client import Client
    from ..core.gateway import Gateway
    from ..core.gateway import GatewayDispatch

_log = logging.getLogger(__name__)


def get_command_from_registry(interaction: Interaction):
    """
    Search for a command in ChatCommandHandler.register and return it if it exists.
    The naming of commands is converted from the Discord version to the Pincer version
    before checking the cache. See ChatCommandHandler docs for more information.

    Parameters
    ---------
    interaction : :class:`~pincer.objects.app.interactions.Interaction`
        The interaction to get the command from

    Raises
    ------
    :class:`~pincer.exceptions.InteractionDoesNotExist`
        The command is not registered
    """

    name: str = interaction.data.name
    group = None
    sub_group = None

    options = interaction.data.options

    if interaction.data.options:
        option = options[0]
        if option.type == 1:
            group = name
            name = option.name
        elif option.type == 2:
            group = interaction.data.name
            sub_group = option.name
            name = option.options[0].name

    with suppress(KeyError):
        return ChatCommandHandler.register[
            _hash_app_command_params(
                name, MISSING, interaction.data.type, group, sub_group
            )
        ]

    with suppress(KeyError):
        return ChatCommandHandler.register[
            _hash_app_command_params(
                name,
                interaction.guild_id,
                interaction.data.type,
                group,
                sub_group,
            )
        ]

    raise InteractionDoesNotExist(
        f"No command is registered for {interaction.data.name} with type"
        f" {interaction.data.type}"
    )


def get_call(self: Client, interaction: Interaction):
    if interaction.type == InteractionType.APPLICATION_COMMAND:
        command = get_command_from_registry(interaction)
        if command is None:
            return None
        # Only application commands can be throttled
        self.throttler.handle(command)
        return command.call
    elif interaction.type == InteractionType.MESSAGE_COMPONENT:
        return ComponentHandler.register.get(interaction.data.custom_id)
    elif interaction.type == InteractionType.AUTOCOMPLETE:
        raise NotImplementedError(
            "Handling for autocomplete is not implemented"
        )


async def interaction_response_handler(
    command: Coro,
    context: MessageContext,
    interaction: Interaction,
    args: List[Any],
    kwargs: Dict[str, Any],
):
    """|coro|

    Handle any coroutine as a command.

    Parameters
    ----------
    command : :class:`~pincer.utils.types.Coro`
        The coroutine which will be seen as a command.
    context : :class:`~pincer.objects.message.context.MessageContext`
        The context of the command.
    interaction : :class:`~pincer.objects.app.interactions.Interaction`
        The interaction which is linked to the command.
    \\*\\*kwargs :
        The arguments to be passed to the command.
    """
    sig, params = get_signature_and_params(command)
    if should_pass_ctx(sig, params):
        args.insert(0, context)

    if should_pass_cls(command):
        args.insert(0, ChatCommandHandler.managers[command.__module__])

    if isasyncgenfunction(command):
        message = command(*args, **kwargs)

        async for msg in message:
            if interaction.has_replied:
                await interaction.followup(msg)
            else:
                await interaction.reply(msg)
    else:
        message = await command(*args, **kwargs)
        if not interaction.has_replied:
            await interaction.reply(message)


async def interaction_handler(
    interaction: Interaction, context: MessageContext, command: Coro
):
    """|coro|

    Processes an interaction.

    Parameters
    ----------
    interaction : :class:`~pincer.objects.app.interactions.Interaction`
        The interaction which is linked to the command.
    context : :class:`~pincer.objects.message.context.MessageContext`
        The context of the command.
    command : :class:`~pincer.utils.types.Coro`
        The coroutine which will be seen as a command.
    """
    sig, _ = get_signature_and_params(command)

    defaults = {
        key: value.default
        for key, value in sig.items()
        if value.default is not _empty
    }
    params = {}

    def get_options_from_command(options):
        if not options:
            return options
        if options[0].type == 1:
            return options[0].options
        if options[0].type == 2:
            return get_options_from_command(options[0].options)
        return options

    options = get_options_from_command(interaction.data.options)

    if options is not MISSING:
        params = {opt.name: opt.value for opt in options}

    args = []

    if interaction.data.type == AppCommandType.USER:
        # Add User and Member args
        user = next(iter(interaction.data.resolved.users.values()))

        if members := interaction.data.resolved.members:
            member = next(iter(members.values()))
            member.set_user_data(user)
            args.append(member)
        else:
            args.append(user)

    elif interaction.data.type == AppCommandType.MESSAGE:
        # Add Message to args
        args.append(next(iter(interaction.data.resolved.messages.values())))

    if interaction.data.values:
        args.append(interaction.data.values)

    kwargs = {**defaults, **params}

    await interaction_response_handler(
        command, context, interaction, args, kwargs
    )


async def interaction_create_middleware(
    self: Client, gateway: Gateway, payload: GatewayDispatch
) -> Tuple[str, Interaction]:
    """Middleware for ``on_interaction``, which handles command
    execution.

    Parameters
    ----------
    payload : :class:`~pincer.core.gateway.GatewayDispatch`
        The data received from the interaction event.
    gateway : :class:`~pincer.core.gateway.Gateway`
        The gateway for the current shard.

    Raises
    ------
    e
        Generic try except on ``await interaction_handler`` and
        ``if 0 < len(params) < 3``

    Returns
    -------
    Tuple[:class:`str`, :class:`~pincer.objects.app.interactions.Interaction`]
        ``on_interaction_create`` and an ``Interaction``
    """
    interaction: Interaction = Interaction.from_dict(payload.data)

    call = get_call(self, interaction)
    context = interaction.get_message_context()

    try:
        await interaction_handler(interaction, context, call)
    except Exception as e:
        if coro := get_index(self.get_event_coro("on_command_error"), 0):
            params = get_signature_and_params(coro)[1]

            # Check if a context or error var has been passed.
            if 0 < len(params) < 3:
                await interaction_response_handler(
                    coro,
                    context,
                    interaction,
                    # Always take the error parameter its name.
                    {params[-1]: e},
                )
            else:
                raise e
        else:
            raise e

    return "on_interaction_create", interaction


def export() -> Coro:
    return interaction_create_middleware<|MERGE_RESOLUTION|>--- conflicted
+++ resolved
@@ -8,13 +8,7 @@
 from inspect import isasyncgenfunction, _empty
 from typing import TYPE_CHECKING
 
-<<<<<<< HEAD
-from ..core.dispatch import GatewayDispatch
-from ..commands import ChatCommandHandler, ComponentHandler, hash_app_command_params
-from ..exceptions import InteractionDoesNotExist
-from ..objects import Interaction, MessageContext, AppCommandType, InteractionType
-
-=======
+
 from ..commands import ChatCommandHandler, ComponentHandler
 from ..commands.commands import _hash_app_command_params
 from ..exceptions import InteractionDoesNotExist
@@ -24,7 +18,7 @@
     AppCommandType,
     InteractionType,
 )
->>>>>>> 53a04522
+
 from ..utils import MISSING, should_pass_cls, Coro, should_pass_ctx
 from ..utils import get_index
 from ..utils.signature import get_signature_and_params
