--- conflicted
+++ resolved
@@ -1,7 +1,6 @@
 # Copyright Pincer 2021-Present
 # Full MIT License can be found in `LICENSE` at the project root.
 
-<<<<<<< HEAD
 from __future__ import annotations
 
 import logging
@@ -25,32 +24,17 @@
     from ..utils.types import MISSING
     from ..utils.signature import get_params, get_signature_and_params
 
-=======
-import logging
-from inspect import isasyncgenfunction
-from typing import Union, Dict, Any
-
-from ..commands import ChatCommandHandler
-from ..core.dispatch import GatewayDispatch
-from ..objects import (
-    File, Interaction, Embed, Message, InteractionFlags, MessageContext
-)
-from ..utils import MISSING, should_pass_cls, Coro, should_pass_ctx
-from ..utils.signature import get_params, get_signature_and_params
-
 PILLOW_IMPORT = True
 
 try:
     from PIL.Image import Image
 except (ModuleNotFoundError, ImportError):
     PILLOW_IMPORT = False
->>>>>>> b147bc5d
 
 _log = logging.getLogger(__name__)
 
 
 def convert_message(self, message: Union[Embed, Message, str]) -> Message:
-<<<<<<< HEAD
     """Converts a message to a Message object
 
     Parameters
@@ -58,15 +42,9 @@
     message :
         Message to convert
     """
-    if isinstance(message, Embed):
-        message = Message(embeds=[message])
-    elif isinstance(message, (File, Image)):
-=======
-    """Converts a message to a Message object"""
     if isinstance(message, Embed):
         message = Message(embeds=[message])
     elif PILLOW_IMPORT and isinstance(message, (File, Image)):
->>>>>>> b147bc5d
         message = Message(attachments=[message])
     elif not isinstance(message, Message):
         message = Message(message) if message else Message(
@@ -77,7 +55,6 @@
 
 
 async def reply(self, interaction: Interaction, message: Message):
-<<<<<<< HEAD
     """|coro|
 
     Sends a reply to an interaction.
@@ -87,18 +64,6 @@
     interaction :
         The interaction from whom the reply is.
     message :
-=======
-    """
-    Sends a reply to an interaction.
-
-    :param self:
-        The current client.
-
-    :param interaction:
-        The interaction from whom the reply is.
-
-    :param message:
->>>>>>> b147bc5d
         The message to reply with.
     """
 
@@ -118,7 +83,6 @@
         interaction: Interaction,
         kwargs: Dict[str, Any]
 ):
-<<<<<<< HEAD
     """|coro|
 
     Handle any coroutine as a command.
@@ -134,27 +98,6 @@
     kwargs :
         The arguments to be passed to the command.
     """
-=======
-    """
-    Handle any coroutine as a command.
-
-    :param self:
-        The current client.
-
-    :param command:
-        The coroutine which will be seen as a command.
-
-    :param context:
-        The context of the command.
-
-    :param interaction:
-        The interaction which is linked to the command.
-
-    :param kwargs:
-        The arguments to be passed to the command.
-    """
-
->>>>>>> b147bc5d
     if should_pass_cls(command):
         kwargs["self"] = ChatCommandHandler.managers[command.__module__]
 
@@ -189,7 +132,6 @@
         context: MessageContext,
         command: Coro
 ):
-<<<<<<< HEAD
     """|coro|
 
     Processes an interaction.
@@ -201,21 +143,6 @@
     context :
         The context of the command.
     command :
-=======
-    """
-    Processes an interaction.
-
-    :param self:
-        The current client.
-
-    :param interaction:
-        The interaction which is linked to the command.
-
-    :param context:
-        The context of the command.
-
-    :param command:
->>>>>>> b147bc5d
         The coroutine which will be seen as a command.
     """
     self.throttler.handle(context)
@@ -234,7 +161,6 @@
                                        kwargs)
 
 
-<<<<<<< HEAD
 async def interaction_create_middleware(
     self,
     payload: GatewayDispatch
@@ -256,24 +182,6 @@
     interaction: Interaction = Interaction.from_dict(
         {**payload.data, "_client": self, "_http": self.http}
     )
-=======
-async def interaction_create_middleware(self, payload: GatewayDispatch):
-    """
-    Middleware for ``on_interaction``, which handles command
-    execution.
-
-    :param self:
-        The current client.
-
-    :param payload:
-        The data received from the interaction event.
-    """
-
-    interaction: Interaction = Interaction.from_dict(
-        {**payload.data, "_client": self, "_http": self.http}
-    )
-    await interaction.build()
->>>>>>> b147bc5d
     command = ChatCommandHandler.register.get(interaction.data.name)
 
     if command:
