--- conflicted
+++ resolved
@@ -21,20 +21,15 @@
 
     Middleware for ``on_message`` event.
 
-<<<<<<< HEAD
     Parameters
     ----------
     payload : :class:`pincer.core.dispatch.GatewayDispatch`
-        The data received from the ready event.
+        The data received from the message creation event.
 
     Returns
     -------
     Tuple[:class:`str`, List[:class:`~pincer.objects.message.user_message.UserMessage`]]
         ``on_message`` and a ``UserMessage``
-=======
-    :param payload:
-        The data received from the message creation event.
->>>>>>> 10300ce3
     """
     return "on_message", [
         UserMessage.from_dict(
