--- conflicted
+++ resolved
@@ -14,24 +14,6 @@
 
     from ..core.dispatch import GatewayDispatch
 
-<<<<<<< HEAD
-async def message_create_middleware(self, payload: GatewayDispatch):
-    """|coro|
-
-    Middleware for ``on_message`` event,
-        generate a class for the message that has been created.
-
-    Parameters
-    ----------
-    payload : :class:`GatewayDispatch`
-        The data recieved from the message create event
-
-    Returns
-    -------
-    Tuple[:class:`str`, :class:`~pincer.objects.message.user_message.UserMessage`]
-        ``on_message`` and a ``UserMessage``
-    """
-=======
 
 async def message_create_middleware(
     self,
@@ -51,7 +33,6 @@
     Tuple[:class:`str`, List[:class:`~pincer.objects.message.user_message.UserMessage`]]
         ``on_message`` and a ``UserMessage``
     """  # noqa: E501
->>>>>>> 5699406a
     return "on_message", [
         UserMessage.from_dict(construct_client_dict(self, payload.data))
     ]
