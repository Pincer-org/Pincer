# Copyright Pincer 2021-Present
# Full MIT License can be found in `LICENSE` at the project root.

"""sent when a message is deleted in a subscribed text channel"""
from __future__ import annotations

from typing import TYPE_CHECKING

from ..utils.conversion import construct_client_dict
from ..objects.events.message import MessageDeleteEvent

if TYPE_CHECKING:
    from typing import List, Tuple

    from ..core.dispatch import GatewayDispatch


async def on_message_delete_middleware(
    self,
    payload: GatewayDispatch
) -> Tuple[str, List[MessageDeleteEvent]]:
    """|coro|

<<<<<<< HEAD
async def message_delete_middleware(self, payload: GatewayDispatch):
    """|coro|

=======
>>>>>>> 5699406a
    Middleware for ``on_message_delete`` event.

    Parameters
    ----------
<<<<<<< HEAD
    payload : :class:`GatewayDispatch`
        The data recieved from the message delete event

    Returns
    -------
    Tuple[:class:`str`, :class:`~pincer.objects.events.message.MessageDeleteEvent`]
        ``on_message_delete`` and a ``MessageDeleteEvent``
    """
=======
    payload : :class:`pincer.core.dispatch.GatewayDispatch`
        The data received from the ready event.

    Returns
    -------
    Tuple[:class:`str`, List[:class:`~pincer.objects.events.message.MessageDeleteEvent`]]
        ``on_message_delete`` and a ``MessageDeleteEvent``
    """  # noqa: E501
>>>>>>> 5699406a
    return "on_message_delete", [
        MessageDeleteEvent.from_dict(construct_client_dict(self, payload.data))
    ]


def export():
    return message_delete_middleware<|MERGE_RESOLUTION|>--- conflicted
+++ resolved
@@ -20,18 +20,10 @@
     payload: GatewayDispatch
 ) -> Tuple[str, List[MessageDeleteEvent]]:
     """|coro|
-
-<<<<<<< HEAD
-async def message_delete_middleware(self, payload: GatewayDispatch):
-    """|coro|
-
-=======
->>>>>>> 5699406a
     Middleware for ``on_message_delete`` event.
 
     Parameters
     ----------
-<<<<<<< HEAD
     payload : :class:`GatewayDispatch`
         The data recieved from the message delete event
 
@@ -40,16 +32,7 @@
     Tuple[:class:`str`, :class:`~pincer.objects.events.message.MessageDeleteEvent`]
         ``on_message_delete`` and a ``MessageDeleteEvent``
     """
-=======
-    payload : :class:`pincer.core.dispatch.GatewayDispatch`
-        The data received from the ready event.
 
-    Returns
-    -------
-    Tuple[:class:`str`, List[:class:`~pincer.objects.events.message.MessageDeleteEvent`]]
-        ``on_message_delete`` and a ``MessageDeleteEvent``
-    """  # noqa: E501
->>>>>>> 5699406a
     return "on_message_delete", [
         MessageDeleteEvent.from_dict(construct_client_dict(self, payload.data))
     ]
