--- conflicted
+++ resolved
@@ -7,7 +7,6 @@
 
 from typing import TYPE_CHECKING
 
-<<<<<<< HEAD
 if TYPE_CHECKING:
     from typing import List, Tuple
 
@@ -21,25 +20,12 @@
 ) -> Tuple[str, List[UserMessage]]:
     """|coro|
 
-    Middleware for ``?`` event. # TODO ``?`` here because idk what it is
+    Middleware for ``on_message_update`` event.
 
     Parameters
     ----------
     payload : :class:`~pincer.core.dispatch.GatewayDispatch`
         The data received from the ready event.
-=======
-async def message_update_middleware(self, payload: GatewayDispatch):
-    """
-    Middleware for ``on_message_update`` event,
-        generate a class for the message that has been updated.
-
-    :param self:
-        The current client.
-
-    :param payload:
-        The data received from the message update event.
-
->>>>>>> 10300ce3
     """
     return "on_message_update", [
         UserMessage.from_dict(
