--- conflicted
+++ resolved
@@ -15,9 +15,13 @@
 
     from ..core.dispatch import GatewayDispatch
 
-<<<<<<< HEAD
-async def message_update_middleware(self, payload: GatewayDispatch):
+
+async def message_update_middleware(
+    self,
+    payload: GatewayDispatch
+) -> Tuple[str, List[UserMessage]]:
     """|coro|
+
 
     Middleware for ``on_message_update`` event,
         generate a class for the message that has been updated.
@@ -31,21 +35,6 @@
     -------
     Tuple[:class:`str`, List[:class:`~pincer.objects.message.user_message.UserMessage`]]
         ``on_message_update`` and a ``UserMessage``
-=======
-
-async def message_update_middleware(
-    self,
-    payload: GatewayDispatch
-) -> Tuple[str, List[UserMessage]]:
-    """|coro|
-
-    Middleware for ``on_message_update`` event.
-
-    Parameters
-    ----------
-    payload : :class:`~pincer.core.dispatch.GatewayDispatch`
-        The data received from the ready event.
->>>>>>> 5699406a
     """
     return "on_message_update", [
         UserMessage.from_dict(construct_client_dict(self, payload.data))
