--- conflicted
+++ resolved
@@ -19,8 +19,11 @@
     from ..utils.types import Coro
     from ..core.dispatch import GatewayDispatch
 
-<<<<<<< HEAD
-async def ready_middleware(self, payload: GatewayDispatch):
+
+async def on_ready_middleware(
+    self,
+    payload: GatewayDispatch
+) -> Tuple[str]:
     """|coro|
 
     Middleware for ``on_ready`` event.
@@ -33,25 +36,6 @@
     Returns
     -------
     Tuple[:class:`str`]
-=======
-
-async def on_ready_middleware(
-    self,
-    payload: GatewayDispatch
-) -> Tuple[str]:
-    """|coro|
-
-    Middleware for ``on_ready`` event.
-
-    Parameters
-    ----------
-    payload : :class:`pincer.core.dispatch.GatewayDispatch`
-        The data received from the ready event.
-
-    Returns
-    -------
-    :class:`str`
->>>>>>> 5699406a
         ``on_ready``
     """
     user = payload.data.get("user")
