<<<<<<< HEAD
# Copyright Pincer 2021-Present
# Full MIT License can be found in `LICENSE` at the project root.

"""
non-subscription event sent immediately after connecting,
contains server information
"""

from ..commands import ChatCommandHandler
from ..core.dispatch import GatewayDispatch
from ..objects.user.user import User
from ..utils.types import Coro


async def on_ready_middleware(self, payload: GatewayDispatch):
    """
    Middleware for ``on_ready`` event.

    :param self:
        The current client.

    :param payload:
        The data received from the ready event.
    """
    user = payload.data.get("user")

    if not user:
        raise InvalidPayload(
            "A `user` key/value pair is expected on the `ready` payload "
            "event."
        )

    self.bot = User.from_dict(
        {"_client": self, "_http": self.http, **user}
    )
    await ChatCommandHandler(self).initialize()
    return "on_ready",


def export() -> Coro:
    return on_ready_middleware
=======
# Copyright Pincer 2021-Present
# Full MIT License can be found in `LICENSE` at the project root.

"""
non-subscription event sent immediately after connecting,
contains server information
"""

from ..commands import ChatCommandHandler
from ..core.dispatch import GatewayDispatch
from ..exceptions import InvalidPayload
from ..objects import User
from ..utils import Coro


async def on_ready_middleware(self, payload: GatewayDispatch):
    """
    Middleware for ``on_ready`` event.

    :param self:
        The current client.

    :param payload:
        The data received from the ready event.
    """
    user = payload.data.get("user")

    if not user:
        raise InvalidPayload(
            "A `user` key/value pair is expected on the `ready` payload "
            "event."
        )

    self.bot = User.from_dict(
        {"_client": self, "_http": self.http, **user}
    )
    await ChatCommandHandler(self).initialize()
    return "on_ready",


def export() -> Coro:
    return on_ready_middleware
>>>>>>> 310e8a1a
<|MERGE_RESOLUTION|>--- conflicted
+++ resolved
@@ -1,4 +1,3 @@
-<<<<<<< HEAD
 # Copyright Pincer 2021-Present
 # Full MIT License can be found in `LICENSE` at the project root.
 
@@ -39,48 +38,4 @@
 
 
 def export() -> Coro:
-    return on_ready_middleware
-=======
-# Copyright Pincer 2021-Present
-# Full MIT License can be found in `LICENSE` at the project root.
-
-"""
-non-subscription event sent immediately after connecting,
-contains server information
-"""
-
-from ..commands import ChatCommandHandler
-from ..core.dispatch import GatewayDispatch
-from ..exceptions import InvalidPayload
-from ..objects import User
-from ..utils import Coro
-
-
-async def on_ready_middleware(self, payload: GatewayDispatch):
-    """
-    Middleware for ``on_ready`` event.
-
-    :param self:
-        The current client.
-
-    :param payload:
-        The data received from the ready event.
-    """
-    user = payload.data.get("user")
-
-    if not user:
-        raise InvalidPayload(
-            "A `user` key/value pair is expected on the `ready` payload "
-            "event."
-        )
-
-    self.bot = User.from_dict(
-        {"_client": self, "_http": self.http, **user}
-    )
-    await ChatCommandHandler(self).initialize()
-    return "on_ready",
-
-
-def export() -> Coro:
-    return on_ready_middleware
->>>>>>> 310e8a1a
+    return on_ready_middleware