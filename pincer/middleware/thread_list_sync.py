# Copyright Pincer 2021-Present
# Full MIT License can be found in `LICENSE` at the project root.

"""sent when the client gains access to a channel"""

from __future__ import annotations

from typing import List

from ..core.dispatch import GatewayDispatch
from ..objects.events.thread import ThreadListSyncEvent
from ..utils.conversion import construct_client_dict
from ..utils.types import JsonDict


async def thread_list_sync(self, payload: GatewayDispatch):
    """|coro|

    Middleware for the ``on_thread_list_sync`` event.

    Parameters
    ----------
    payload : :class:`~pincer.core.dispatch.GatewayDispatch`
        The data received from the thread list sync event.

    Returns
    -------
    Tuple[:class:`str`, :class:`~pincer.objects.guild.events.thread.ThreadListSyncEvent`]
        ``on_thread_list_sync`` and an ``ThreadListSyncEvent``
    """  # noqa: E501

<<<<<<< HEAD
    data: JsonDict = payload.data
    payload_members: List[JsonDict] = payload.data.pop("members")
    payload_threads: List[JsonDict] = payload.data.pop("threads")

    threads: List[Channel] = [
        Channel.from_dict(construct_client_dict(self, thread))
        for thread in payload_threads
    ]

    members: List[ThreadMember] = [
        ThreadMember.from_dict(construct_client_dict(self, member))
        for member in payload_members
    ]

    return (
        "on_thread_list_sync",
        ThreadListSyncEvent.from_dict(
            {"threads": threads, "members": members, **payload.data}
        )
=======
    event = ThreadListSyncEvent.from_dict(
        construct_client_dict(self, payload.data)
>>>>>>> 025b4f75
    )

    guild = self.guilds.get(event.guild_id)
    if guild:
        guild.threads = event.threads

    return "on_thread_list_sync", event


def export():
    return thread_list_sync<|MERGE_RESOLUTION|>--- conflicted
+++ resolved
@@ -29,30 +29,8 @@
         ``on_thread_list_sync`` and an ``ThreadListSyncEvent``
     """  # noqa: E501
 
-<<<<<<< HEAD
-    data: JsonDict = payload.data
-    payload_members: List[JsonDict] = payload.data.pop("members")
-    payload_threads: List[JsonDict] = payload.data.pop("threads")
-
-    threads: List[Channel] = [
-        Channel.from_dict(construct_client_dict(self, thread))
-        for thread in payload_threads
-    ]
-
-    members: List[ThreadMember] = [
-        ThreadMember.from_dict(construct_client_dict(self, member))
-        for member in payload_members
-    ]
-
-    return (
-        "on_thread_list_sync",
-        ThreadListSyncEvent.from_dict(
-            {"threads": threads, "members": members, **payload.data}
-        )
-=======
     event = ThreadListSyncEvent.from_dict(
         construct_client_dict(self, payload.data)
->>>>>>> 025b4f75
     )
 
     guild = self.guilds.get(event.guild_id)
