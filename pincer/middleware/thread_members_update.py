--- conflicted
+++ resolved
@@ -25,22 +25,6 @@
     Tuple[:class:`str`, :class:`~pincer.objects.events.thread.ThreadMembersUpdateEvent`]
         ``on_thread_members_update`` and an ``ThreadMembersUpdateEvent``
     """  # noqa: E501
-<<<<<<< HEAD
-    payload_added_members: List[JsonDict] = payload.data.pop("added_members")
-
-    added_members: List[ThreadMember] = [
-        ThreadMember.from_dict(construct_client_dict(
-            self,
-            {
-                "join_timestamp": Timestamp(added_member.pop("join_timestamp")),
-                **added_member
-            }
-        ))
-        for added_member in payload_added_members
-    ]
-
-=======
->>>>>>> 025b4f75
     return (
         "on_thread_members_update",
         ThreadMembersUpdateEvent.from_dict(
