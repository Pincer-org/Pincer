# Copyright Pincer 2021-Present
# Full MIT License can be found in `LICENSE` at the project root.

"""
sent when a user's voice state changes in a subscribed voice channel
(mute, volume, etc.)
"""
from __future__ import annotations

<<<<<<< HEAD
from typing import TYPE_CHECKING
=======
from ..core.dispatch import GatewayDispatch
from ..objects.user import VoiceState
from ..utils.conversion import construct_client_dict
>>>>>>> c2d90adc

if TYPE_CHECKING:
    from typing import List, Tuple

    from ..core.dispatch import GatewayDispatch
    from ..objects.user.voice_state import VoiceState


async def voice_state_update_middleware(
    self,
    payload: GatewayDispatch
) -> Tuple[str, List[VoiceState]]:
    """|coro|

    Middleware for ``on_voice_state_update`` event.

    Parameters
    ----------
    payload : :class:`pincer.core.dispatch.GatewayDispatch`
        The data received from the ready event.

    Returns
    -------
    Tuple[:class:`str`, List[:class:`~pincer.objects.user.voice_state.VoiceState`]]
        ``on_voice_state_update`` and a ``VoiceState``
    """  # noqa: E501
    return "on_voice_state_update", [
        VoiceState.from_dict(construct_client_dict(self, payload.data))
    ]


def export():
    return voice_state_update_middleware<|MERGE_RESOLUTION|>--- conflicted
+++ resolved
@@ -7,13 +7,9 @@
 """
 from __future__ import annotations
 
-<<<<<<< HEAD
 from typing import TYPE_CHECKING
-=======
-from ..core.dispatch import GatewayDispatch
-from ..objects.user import VoiceState
+
 from ..utils.conversion import construct_client_dict
->>>>>>> c2d90adc
 
 if TYPE_CHECKING:
     from typing import List, Tuple
