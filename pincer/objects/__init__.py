# Copyright Pincer 2021-Present
# Full MIT License can be found in `LICENSE` at the project root.

<<<<<<< HEAD
from .app_command import AppCommand
from .application import Application
from .attachment import Attachment
from .audit_log import AuditLog
from .ban import Ban
from .button import Button
from .channel import Channel
from .embed import Embed
from .emoji import Emoji
from .file import File
from .followed_channel import FollowedChannel
from .guild import Guild
from .guild_member import GuildMember
from .guild_template import GuildTemplate
from .guild_widget import GuildWidget
from .integration import Integration
from .intents import Intents
from .interaction_base import MessageInteraction
from .interactions import Interaction, InteractionFlags
from .invite import Invite
from .message import Message, AllowedMentions, AllowedMentionTypes
from .message_component import MessageComponent
from .message_reference import MessageReference
from .message_context import MessageContext
from .overwrite import Overwrite
from .reaction import Reaction
from .role import Role
from .select_menu import SelectMenu, SelectOption
from .stage import StageInstance
from .sticker import Sticker
from .thread import ThreadMember, ThreadMetadata
=======
from .app import AppCommand, Interaction, InteractionFlags, ThrottleInterface
from .app.application import Application
from .app.intents import Intents
from .app.interaction_base import MessageInteraction
from .app.select_menu import SelectMenu, SelectOption
from .app.throttle_scope import ThrottleScope
from .guild import Guild, GuildMember, GuildWidget
from .guild.audit_log import AuditLog
from .guild.ban import Ban
from .guild.channel import Channel
from .guild.followed_channel import FollowedChannel
from .guild.template import GuildTemplate
from .guild.invite import Invite
from .guild.overwrite import Overwrite
from .guild.role import Role
from .guild.stage import StageInstance
from .guild.thread import ThreadMember, ThreadMetadata
from .guild.webhook import Webhook
from .guild.welcome_screen import WelcomeScreen
from .message import AllowedMentions, MessageComponent, Message
from .message.attachment import Attachment
from .message.button import Button
from .message.embed import Embed
from .message.emoji import Emoji
from .message.context import MessageContext
from .message.reference import MessageReference
from .message.reaction import Reaction
from .message.sticker import Sticker
from .message.user_message import UserMessage, AllowedMentionTypes
>>>>>>> 8d24ce37
from .user import User
from .user.integration import Integration
from .user.voice_state import VoiceState
from .voice.region import VoiceRegion

__all__ = (
<<<<<<< HEAD
    "AllowedMentions", "AllowedMentionTypes", "AppCommand", "Application",
    "Attachment", "AuditLog", "Ban", "Button", "Channel", "Embed", "Emoji",
    "File", "FollowedChannel", "Guild", "GuildMember", "GuildTemplate",
    "GuildWidget", "Integration", "Intents", "Interaction", "InteractionFlags",
    "Invite", "Message", "MessageComponent", "MessageContext",
    "MessageInteraction", "MessageReference", "Overwrite", "Reaction", "Role",
    "SelectMenu", "SelectOption", "StageInstance", "Sticker", "ThreadMember",
    "ThreadMetadata", "ThrottleInterface", "ThrottleScope", "User",
    "UserMessage", "UserMessage", "VoiceRegion", "VoiceState", "Webhook",
    "WelcomeScreen"
=======
    "AllowedMentionTypes", "AllowedMentions", "AppCommand",
    "Application", "Attachment", "AuditLog", "Ban", "Button", "Channel",
    "Embed", "Emoji", "FollowedChannel", "Guild", "GuildMember",
    "GuildTemplate", "GuildWidget", "Integration", "Intents", "Interaction",
    "InteractionFlags", "Invite", "Message", "MessageComponent",
    "MessageContext", "MessageInteraction", "MessageReference", "Overwrite",
    "Reaction", "Role", "SelectMenu", "SelectOption", "StageInstance",
    "Sticker", "ThreadMember", "ThreadMetadata", "ThrottleInterface",
    "ThrottleScope", "User", "UserMessage", "UserMessage", "VoiceRegion",
    "VoiceState", "Webhook", "WelcomeScreen"
>>>>>>> 8d24ce37
)<|MERGE_RESOLUTION|>--- conflicted
+++ resolved
@@ -1,39 +1,6 @@
 # Copyright Pincer 2021-Present
 # Full MIT License can be found in `LICENSE` at the project root.
 
-<<<<<<< HEAD
-from .app_command import AppCommand
-from .application import Application
-from .attachment import Attachment
-from .audit_log import AuditLog
-from .ban import Ban
-from .button import Button
-from .channel import Channel
-from .embed import Embed
-from .emoji import Emoji
-from .file import File
-from .followed_channel import FollowedChannel
-from .guild import Guild
-from .guild_member import GuildMember
-from .guild_template import GuildTemplate
-from .guild_widget import GuildWidget
-from .integration import Integration
-from .intents import Intents
-from .interaction_base import MessageInteraction
-from .interactions import Interaction, InteractionFlags
-from .invite import Invite
-from .message import Message, AllowedMentions, AllowedMentionTypes
-from .message_component import MessageComponent
-from .message_reference import MessageReference
-from .message_context import MessageContext
-from .overwrite import Overwrite
-from .reaction import Reaction
-from .role import Role
-from .select_menu import SelectMenu, SelectOption
-from .stage import StageInstance
-from .sticker import Sticker
-from .thread import ThreadMember, ThreadMetadata
-=======
 from .app import AppCommand, Interaction, InteractionFlags, ThrottleInterface
 from .app.application import Application
 from .app.intents import Intents
@@ -63,14 +30,12 @@
 from .message.reaction import Reaction
 from .message.sticker import Sticker
 from .message.user_message import UserMessage, AllowedMentionTypes
->>>>>>> 8d24ce37
 from .user import User
 from .user.integration import Integration
 from .user.voice_state import VoiceState
 from .voice.region import VoiceRegion
 
 __all__ = (
-<<<<<<< HEAD
     "AllowedMentions", "AllowedMentionTypes", "AppCommand", "Application",
     "Attachment", "AuditLog", "Ban", "Button", "Channel", "Embed", "Emoji",
     "File", "FollowedChannel", "Guild", "GuildMember", "GuildTemplate",
@@ -81,16 +46,4 @@
     "ThreadMetadata", "ThrottleInterface", "ThrottleScope", "User",
     "UserMessage", "UserMessage", "VoiceRegion", "VoiceState", "Webhook",
     "WelcomeScreen"
-=======
-    "AllowedMentionTypes", "AllowedMentions", "AppCommand",
-    "Application", "Attachment", "AuditLog", "Ban", "Button", "Channel",
-    "Embed", "Emoji", "FollowedChannel", "Guild", "GuildMember",
-    "GuildTemplate", "GuildWidget", "Integration", "Intents", "Interaction",
-    "InteractionFlags", "Invite", "Message", "MessageComponent",
-    "MessageContext", "MessageInteraction", "MessageReference", "Overwrite",
-    "Reaction", "Role", "SelectMenu", "SelectOption", "StageInstance",
-    "Sticker", "ThreadMember", "ThreadMetadata", "ThrottleInterface",
-    "ThrottleScope", "User", "UserMessage", "UserMessage", "VoiceRegion",
-    "VoiceState", "Webhook", "WelcomeScreen"
->>>>>>> 8d24ce37
 )