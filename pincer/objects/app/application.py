<<<<<<< HEAD
# Copyright Pincer 2021-Present
# Full MIT License can be found in `LICENSE` at the project root.

from __future__ import annotations

from dataclasses import dataclass
from typing import Optional, List, TYPE_CHECKING

from ..user.user import User
from ...utils.api_object import APIObject
from ...utils.types import MISSING
from ...utils import types
from ...utils import snowflake


@dataclass
class Application(APIObject):
    """
    Represents a Discord application. (eg Bot, OAuth)

    :param bot_public:
        when false only app owner can join the app's bot to guilds

    :param bot_require_code_grant:
        when true the app's bot will only join upon completion of the
        full oauth2 code grant flow

    :param description:
        the description of the app

    :param id:
        the id of the app

    :param icon:
        the icon hash of the app

    :param name:
        the name of the app

    :param privacy_policy_url:
        the url of the app's privacy policy

    :param summary:
        if this application is a game sold on Discord, this field will be the
        summary field for the store page of its primary sku

    :param verify_key:
        the hex encoded key for verification in interactions and the GameSDK's
        GetTicket

    :param cover_image:
        the application's default rich presence invite cover image hash

    :param flags:
        the application's public flags

    :param guild_id:
        if this application is a game sold on Discord, this field will be the
        guild to which it has been linked

    :param owner:
        partial user object containing info on the owner of the application

    :param primary_sku_id:
        if this application is a game sold on Discord, this field will be the
        id of the "Game SKU" that is created, if exists

    :param rpc_origins:
        an array of rpc origin urls, if rpc is enabled

    :param slug:
        if this application is a game sold on Discord, this field will be the
        URL slug that links to the store page

    :param terms_of_service_url:
        the url of the app's terms of service
    """

    bot_public: bool
    bot_require_code_grant: bool
    description: str
    id: snowflake.Snowflake
    icon: Optional[str]
    name: str
    privacy_policy_url: types.APINullable[str]
    summary: str
    verify_key: str

    cover_image: types.APINullable[str] = MISSING
    flags: types.APINullable[int] = MISSING
    guild_id: types.APINullable[snowflake.Snowflake] = MISSING
    owner: types.APINullable[User] = MISSING
    primary_sku_id: types.APINullable[snowflake.Snowflake] = MISSING
    rpc_origins: types.APINullable[List[str]] = MISSING
    slug: types.APINullable[str] = MISSING
    terms_of_service_url: types.APINullable[str] = MISSING
=======
# Copyright Pincer 2021-Present
# Full MIT License can be found in `LICENSE` at the project root.

from __future__ import annotations

from dataclasses import dataclass
from typing import Optional, List, TYPE_CHECKING

from ..user import User
from ...utils.api_object import APIObject
from ...utils.types import MISSING

if TYPE_CHECKING:
    from ...utils import APINullable, Snowflake


@dataclass
class Application(APIObject):
    """
    Represents a Discord application. (eg Bot, OAuth)

    :param bot_public:
        when false only app owner can join the app's bot to guilds

    :param bot_require_code_grant:
        when true the app's bot will only join upon completion of the
        full oauth2 code grant flow

    :param description:
        the description of the app

    :param id:
        the id of the app

    :param icon:
        the icon hash of the app

    :param name:
        the name of the app

    :param privacy_policy_url:
        the url of the app's privacy policy

    :param summary:
        if this application is a game sold on Discord, this field will be the
        summary field for the store page of its primary sku

    :param verify_key:
        the hex encoded key for verification in interactions and the GameSDK's
        GetTicket

    :param cover_image:
        the application's default rich presence invite cover image hash

    :param flags:
        the application's public flags

    :param guild_id:
        if this application is a game sold on Discord, this field will be the
        guild to which it has been linked

    :param owner:
        partial user object containing info on the owner of the application

    :param primary_sku_id:
        if this application is a game sold on Discord, this field will be the
        id of the "Game SKU" that is created, if exists

    :param rpc_origins:
        an array of rpc origin urls, if rpc is enabled

    :param slug:
        if this application is a game sold on Discord, this field will be the
        URL slug that links to the store page

    :param terms_of_service_url:
        the url of the app's terms of service
    """

    bot_public: bool
    bot_require_code_grant: bool
    description: str
    id: Snowflake
    icon: Optional[str]
    name: str
    privacy_policy_url: APINullable[str]
    summary: str
    verify_key: str

    cover_image: APINullable[str] = MISSING
    flags: APINullable[int] = MISSING
    guild_id: APINullable[Snowflake] = MISSING
    owner: APINullable[User] = MISSING
    primary_sku_id: APINullable[Snowflake] = MISSING
    rpc_origins: APINullable[List[str]] = MISSING
    slug: APINullable[str] = MISSING
    terms_of_service_url: APINullable[str] = MISSING
>>>>>>> 310e8a1a
<|MERGE_RESOLUTION|>--- conflicted
+++ resolved
@@ -1,4 +1,3 @@
-<<<<<<< HEAD
 # Copyright Pincer 2021-Present
 # Full MIT License can be found in `LICENSE` at the project root.
 
@@ -94,103 +93,4 @@
     primary_sku_id: types.APINullable[snowflake.Snowflake] = MISSING
     rpc_origins: types.APINullable[List[str]] = MISSING
     slug: types.APINullable[str] = MISSING
-    terms_of_service_url: types.APINullable[str] = MISSING
-=======
-# Copyright Pincer 2021-Present
-# Full MIT License can be found in `LICENSE` at the project root.
-
-from __future__ import annotations
-
-from dataclasses import dataclass
-from typing import Optional, List, TYPE_CHECKING
-
-from ..user import User
-from ...utils.api_object import APIObject
-from ...utils.types import MISSING
-
-if TYPE_CHECKING:
-    from ...utils import APINullable, Snowflake
-
-
-@dataclass
-class Application(APIObject):
-    """
-    Represents a Discord application. (eg Bot, OAuth)
-
-    :param bot_public:
-        when false only app owner can join the app's bot to guilds
-
-    :param bot_require_code_grant:
-        when true the app's bot will only join upon completion of the
-        full oauth2 code grant flow
-
-    :param description:
-        the description of the app
-
-    :param id:
-        the id of the app
-
-    :param icon:
-        the icon hash of the app
-
-    :param name:
-        the name of the app
-
-    :param privacy_policy_url:
-        the url of the app's privacy policy
-
-    :param summary:
-        if this application is a game sold on Discord, this field will be the
-        summary field for the store page of its primary sku
-
-    :param verify_key:
-        the hex encoded key for verification in interactions and the GameSDK's
-        GetTicket
-
-    :param cover_image:
-        the application's default rich presence invite cover image hash
-
-    :param flags:
-        the application's public flags
-
-    :param guild_id:
-        if this application is a game sold on Discord, this field will be the
-        guild to which it has been linked
-
-    :param owner:
-        partial user object containing info on the owner of the application
-
-    :param primary_sku_id:
-        if this application is a game sold on Discord, this field will be the
-        id of the "Game SKU" that is created, if exists
-
-    :param rpc_origins:
-        an array of rpc origin urls, if rpc is enabled
-
-    :param slug:
-        if this application is a game sold on Discord, this field will be the
-        URL slug that links to the store page
-
-    :param terms_of_service_url:
-        the url of the app's terms of service
-    """
-
-    bot_public: bool
-    bot_require_code_grant: bool
-    description: str
-    id: Snowflake
-    icon: Optional[str]
-    name: str
-    privacy_policy_url: APINullable[str]
-    summary: str
-    verify_key: str
-
-    cover_image: APINullable[str] = MISSING
-    flags: APINullable[int] = MISSING
-    guild_id: APINullable[Snowflake] = MISSING
-    owner: APINullable[User] = MISSING
-    primary_sku_id: APINullable[Snowflake] = MISSING
-    rpc_origins: APINullable[List[str]] = MISSING
-    slug: APINullable[str] = MISSING
-    terms_of_service_url: APINullable[str] = MISSING
->>>>>>> 310e8a1a
+    terms_of_service_url: types.APINullable[str] = MISSING