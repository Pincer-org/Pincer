<<<<<<< HEAD
# Copyright Pincer 2021-Present
# Full MIT License can be found in `LICENSE` at the project root.

from __future__ import annotations

from dataclasses import dataclass
from enum import IntEnum
from typing import List, Union

from ...utils.api_object import APIObject
from ...utils.conversion import convert
from ...utils import extraction
from ...utils.snowflake import Snowflake
from ...utils.types import MISSING
from ...utils import types
from ..app.throttle_scope import ThrottleScope
from ...utils.types import Coro, choice_value_types


class AppCommandType(IntEnum):
    """
    Defines the different types of application commands.

    :param CHAT_INPUT:
        Slash commands; a text-based command that shows up when a user
        types /

    :param USER:
        A UI-based command that shows up when you right click or tap on
        a user

    :param MESSAGE:
        A UI-based command that shows up when you right click or tap on
        a message
    """
    CHAT_INPUT = 1
    USER = 2
    MESSAGE = 3


class AppCommandOptionType(IntEnum):
    """
    Represents a parameter type.

    :param SUB_COMMAND:
        The parameter will be a subcommand.

    :param SUB_COMMAND_GROUP:
        The parameter will be a group of subcommands.

    :param STRING:
        The parameter will be a string.

    :param INTEGER:
        The parameter will be an integer/number. (-2^53 and 2^53)

    :param BOOLEAN:
        The parameter will be a boolean.

    :param USER:
        The parameter will be a Discord user object.

    :param CHANNEL:
        The parameter will be a Discord channel object.

    :param ROLE:
        The parameter will be a Discord role object.

    :param MENTIONABLE:
        The parameter will be mentionable.

    :param NUMBER:
        The parameter will be a float. (-2^53 and 2^53)
    """
    SUB_COMMAND = 1
    SUB_COMMAND_GROUP = 2
    STRING = 3
    INTEGER = 4  # 54-bit
    BOOLEAN = 5
    USER = 6
    CHANNEL = 7
    ROLE = 8
    MENTIONABLE = 9
    NUMBER = 10  # 54-bit


@dataclass
class AppCommandInteractionDataOption(APIObject):
    """
    Represents a Discord Application Command Interaction Data Option

    :param name:
        the name of the parameter

    :param type:
        value of application command option type

    :param value:
        the value of the pair

    :param options:
        present if this option is a group or subcommand
    """
    name: str
    value: types.APINullable[str] = MISSING
    type: types.APINullable[AppCommandOptionType] = MISSING
    options: types.APINullable[
        List[AppCommandInteractionDataOption]] = MISSING

    def __post_init__(self):
        self.type = convert(self.type, AppCommandOptionType)
        self.options = convert(
            self.options,
            AppCommandInteractionDataOption.from_dict,
            AppCommandInteractionDataOption
        )


@dataclass
class AppCommandOptionChoice(APIObject):
    """
    Represents a Discord Application Command Option Choice object

    :param name:
        1-100 character choice name

    :param value:
        value of the choice, up to 100 characters if string
    """
    name: str
    value: Union[choice_value_types]


@dataclass
class AppCommandOption(APIObject):
    """
    Represents a Discord Application Command Option object

    :param type:
        the type of option

    :param name:
        1-32 lowercase character name matching `^[\\w-]{1,32}$`

    :param description:
        1-100 character description

    :param required:
        if the parameter is required or optional--default `False`

    :param choices:
        choices for `STRING`, `INTEGER`, and `NUMBER`
        types for the user to pick from, max 25

    :param options:
        if the option is a subcommand or subcommand group type,
        this nested options will be the parameters
    """
    type: AppCommandOptionType
    name: str
    description: str

    required: types.APINullable[bool] = False
    choices: types.APINullable[List[AppCommandOptionChoice]] = MISSING
    options: types.APINullable[List[AppCommandOption]] = MISSING

    def __post_init__(self):
        self.type = AppCommandOptionType(self.type)
        self.choices = convert(
            self.choices,
            AppCommandOptionChoice.from_dict,
            AppCommandOptionChoice
        )
        self.options = convert(
            self.options,
            AppCommandOption.from_dict,
            AppCommandOption
        )


@dataclass
class AppCommand(APIObject):
    """
    Represents a Discord Application Command object

    :param id:
        unique id of the command

    :param type:
        the type of command, defaults `1` if not set

    :param application_id:
        unique id of the parent application

    :param guild_id:
        guild id of the command, if not global

    :param name:
        1-32 character name

    :param description:
        1-100 character description for `CHAT_INPUT` commands,
        empty string for `USER` and `MESSAGE` commands

    :param options:
        the parameters for the command, max 25

    :param default_permission:
        whether the command is enabled by default
        when the app is added to a guild

    :param version:
        autoincrementing version identifier updated during substantial
        record changes
    """
    type: AppCommandType
    name: str
    description: str

    id: types.APINullable[Snowflake] = MISSING
    version: types.APINullable[Snowflake] = MISSING
    application_id: types.APINullable[Snowflake] = MISSING
    options: types.APINullable[List[AppCommandOption]] = MISSING
    guild_id: types.APINullable[Snowflake] = MISSING
    default_permission: types.APINullable[bool] = True

    _eq_props = [
        "type", "name", "description", "guild_id", "default_permission"
    ]

    def __post_init__(self):
        self.id = convert(self.id, Snowflake.from_string)
        self.version = convert(self.version, Snowflake.from_string)
        self.application_id = convert(
            self.application_id, Snowflake.from_string
        )

        self.options = convert(
            self.options,
            AppCommandOption.from_dict,
            AppCommandOption
        )
        self.guild_id = convert(self.guild_id, Snowflake.from_string)

        self.options = [] if self.options is MISSING else self.options

    def __eq__(self, other: Union[AppCommand, ClientCommandStructure]):
        if isinstance(other, ClientCommandStructure):
            other = other.app

        is_equal = all(
            self.__getattribute__(prop) == other.__getattribute__(prop)
            for prop in self._eq_props
        )

        if (
                (self.options is MISSING and other.options is not MISSING)
                or (self.options is not MISSING and other.options is MISSING)
                and not is_equal
        ):
            return False

        if len(other.options) != len(self.options):
            return False

        return not any(
            option != extraction.get_index(self.options, idx)
            for idx, option in enumerate(other.options)
        )

    def __hash__(self):
        return hash((self.id, self.name, self.description))

    def add_option(self, option: AppCommandOption):
        """
        Add a new option field to the current application command.

        :param option: The option which will be appended.
        """
        if self.options:
            self.options.append(option)
        else:
            self.options = [option]


@dataclass
class ClientCommandStructure:
    """
    Represents the structure of how the client saves the existing
    commands in the register.

    :param app:
        The command application.

    :param call:
        The coroutine which should be called when the command gets
        executed.
    """
    app: AppCommand
    call: Coro
    cooldown: int
    cooldown_scale: float
    cooldown_scope: ThrottleScope
=======
# Copyright Pincer 2021-Present
# Full MIT License can be found in `LICENSE` at the project root.

from __future__ import annotations

from dataclasses import dataclass
from enum import IntEnum
from typing import List, Union, TYPE_CHECKING

from ...utils.api_object import APIObject
from ...utils.conversion import convert
from ...utils.extraction import get_index
from ...utils.snowflake import Snowflake
from ...utils.types import MISSING

if TYPE_CHECKING:
    from ..app.throttle_scope import ThrottleScope
    from ...utils.types import APINullable, Coro, choice_value_types


class AppCommandType(IntEnum):
    """
    Defines the different types of application commands.

    :param CHAT_INPUT:
        Slash commands; a text-based command that shows up when a user
        types /

    :param USER:
        A UI-based command that shows up when you right click or tap on
        a user

    :param MESSAGE:
        A UI-based command that shows up when you right click or tap on
        a message
    """
    CHAT_INPUT = 1
    USER = 2
    MESSAGE = 3


class AppCommandOptionType(IntEnum):
    """
    Represents a parameter type.

    :param SUB_COMMAND:
        The parameter will be a subcommand.

    :param SUB_COMMAND_GROUP:
        The parameter will be a group of subcommands.

    :param STRING:
        The parameter will be a string.

    :param INTEGER:
        The parameter will be an integer/number. (-2^53 and 2^53)

    :param BOOLEAN:
        The parameter will be a boolean.

    :param USER:
        The parameter will be a Discord user object.

    :param CHANNEL:
        The parameter will be a Discord channel object.

    :param ROLE:
        The parameter will be a Discord role object.

    :param MENTIONABLE:
        The parameter will be mentionable.

    :param NUMBER:
        The parameter will be a float. (-2^53 and 2^53)
    """
    SUB_COMMAND = 1
    SUB_COMMAND_GROUP = 2
    STRING = 3
    INTEGER = 4  # 54-bit
    BOOLEAN = 5
    USER = 6
    CHANNEL = 7
    ROLE = 8
    MENTIONABLE = 9
    NUMBER = 10  # 54-bit


@dataclass
class AppCommandInteractionDataOption(APIObject):
    """
    Represents a Discord Application Command Interaction Data Option

    :param name:
        the name of the parameter

    :param type:
        value of application command option type

    :param value:
        the value of the pair

    :param options:
        present if this option is a group or subcommand
    """
    name: str
    value: APINullable[str] = MISSING
    type: APINullable[AppCommandOptionType] = MISSING
    options: APINullable[
        List[AppCommandInteractionDataOption]] = MISSING

    def __post_init__(self):
        self.type = convert(self.type, AppCommandOptionType)
        self.options = convert(
            self.options,
            AppCommandInteractionDataOption.from_dict,
            AppCommandInteractionDataOption
        )


@dataclass
class AppCommandOptionChoice(APIObject):
    """
    Represents a Discord Application Command Option Choice object

    :param name:
        1-100 character choice name

    :param value:
        value of the choice, up to 100 characters if string
    """
    name: str
    value: Union[choice_value_types]


@dataclass
class AppCommandOption(APIObject):
    """
    Represents a Discord Application Command Option object

    :param type:
        the type of option

    :param name:
        1-32 lowercase character name matching `^[\\w-]{1,32}$`

    :param description:
        1-100 character description

    :param required:
        if the parameter is required or optional--default `False`

    :param choices:
        choices for `STRING`, `INTEGER`, and `NUMBER`
        types for the user to pick from, max 25

    :param options:
        if the option is a subcommand or subcommand group type,
        this nested options will be the parameters
    """
    type: AppCommandOptionType
    name: str
    description: str

    required: APINullable[bool] = False
    choices: APINullable[List[AppCommandOptionChoice]] = MISSING
    options: APINullable[List[AppCommandOption]] = MISSING

    def __post_init__(self):
        self.type = AppCommandOptionType(self.type)
        self.choices = convert(
            self.choices,
            AppCommandOptionChoice.from_dict,
            AppCommandOptionChoice
        )
        self.options = convert(
            self.options,
            AppCommandOption.from_dict,
            AppCommandOption
        )


@dataclass
class AppCommand(APIObject):
    """
    Represents a Discord Application Command object

    :param id:
        unique id of the command

    :param type:
        the type of command, defaults `1` if not set

    :param application_id:
        unique id of the parent application

    :param guild_id:
        guild id of the command, if not global

    :param name:
        1-32 character name

    :param description:
        1-100 character description for `CHAT_INPUT` commands,
        empty string for `USER` and `MESSAGE` commands

    :param options:
        the parameters for the command, max 25

    :param default_permission:
        whether the command is enabled by default
        when the app is added to a guild

    :param version:
        autoincrementing version identifier updated during substantial
        record changes
    """
    type: AppCommandType
    name: str
    description: str

    id: APINullable[Snowflake] = MISSING
    version: APINullable[Snowflake] = MISSING
    application_id: APINullable[Snowflake] = MISSING
    options: APINullable[List[AppCommandOption]] = MISSING
    guild_id: APINullable[Snowflake] = MISSING
    default_permission: APINullable[bool] = True

    _eq_props = [
        "type", "name", "description", "guild_id", "default_permission"
    ]

    def __post_init__(self):
        self.id = convert(self.id, Snowflake.from_string)
        self.version = convert(self.version, Snowflake.from_string)
        self.application_id = convert(
            self.application_id, Snowflake.from_string
        )

        self.options = convert(
            self.options,
            AppCommandOption.from_dict,
            AppCommandOption
        )
        self.guild_id = convert(self.guild_id, Snowflake.from_string)

        self.options = [] if self.options is MISSING else self.options

    def __eq__(self, other: Union[AppCommand, ClientCommandStructure]):
        if isinstance(other, ClientCommandStructure):
            other = other.app

        is_equal = all(
            self.__getattribute__(prop) == other.__getattribute__(prop)
            for prop in self._eq_props
        )

        if (
                (self.options is MISSING and other.options is not MISSING)
                or (self.options is not MISSING and other.options is MISSING)
                and not is_equal
        ):
            return False

        if len(other.options) != len(self.options):
            return False

        return not any(
            option != get_index(self.options, idx)
            for idx, option in enumerate(other.options)
        )

    def __hash__(self):
        return hash((self.id, self.name, self.description))

    def add_option(self, option: AppCommandOption):
        """
        Add a new option field to the current application command.

        :param option: The option which will be appended.
        """
        if self.options:
            self.options.append(option)
        else:
            self.options = [option]


@dataclass
class ClientCommandStructure:
    """
    Represents the structure of how the client saves the existing
    commands in the register.

    :param app:
        The command application.

    :param call:
        The coroutine which should be called when the command gets
        executed.
    """
    app: AppCommand
    call: Coro
    cooldown: int
    cooldown_scale: float
    cooldown_scope: ThrottleScope
>>>>>>> 310e8a1a
<|MERGE_RESOLUTION|>--- conflicted
+++ resolved
@@ -1,4 +1,3 @@
-<<<<<<< HEAD
 # Copyright Pincer 2021-Present
 # Full MIT License can be found in `LICENSE` at the project root.
 
@@ -301,310 +300,4 @@
     call: Coro
     cooldown: int
     cooldown_scale: float
-    cooldown_scope: ThrottleScope
-=======
-# Copyright Pincer 2021-Present
-# Full MIT License can be found in `LICENSE` at the project root.
-
-from __future__ import annotations
-
-from dataclasses import dataclass
-from enum import IntEnum
-from typing import List, Union, TYPE_CHECKING
-
-from ...utils.api_object import APIObject
-from ...utils.conversion import convert
-from ...utils.extraction import get_index
-from ...utils.snowflake import Snowflake
-from ...utils.types import MISSING
-
-if TYPE_CHECKING:
-    from ..app.throttle_scope import ThrottleScope
-    from ...utils.types import APINullable, Coro, choice_value_types
-
-
-class AppCommandType(IntEnum):
-    """
-    Defines the different types of application commands.
-
-    :param CHAT_INPUT:
-        Slash commands; a text-based command that shows up when a user
-        types /
-
-    :param USER:
-        A UI-based command that shows up when you right click or tap on
-        a user
-
-    :param MESSAGE:
-        A UI-based command that shows up when you right click or tap on
-        a message
-    """
-    CHAT_INPUT = 1
-    USER = 2
-    MESSAGE = 3
-
-
-class AppCommandOptionType(IntEnum):
-    """
-    Represents a parameter type.
-
-    :param SUB_COMMAND:
-        The parameter will be a subcommand.
-
-    :param SUB_COMMAND_GROUP:
-        The parameter will be a group of subcommands.
-
-    :param STRING:
-        The parameter will be a string.
-
-    :param INTEGER:
-        The parameter will be an integer/number. (-2^53 and 2^53)
-
-    :param BOOLEAN:
-        The parameter will be a boolean.
-
-    :param USER:
-        The parameter will be a Discord user object.
-
-    :param CHANNEL:
-        The parameter will be a Discord channel object.
-
-    :param ROLE:
-        The parameter will be a Discord role object.
-
-    :param MENTIONABLE:
-        The parameter will be mentionable.
-
-    :param NUMBER:
-        The parameter will be a float. (-2^53 and 2^53)
-    """
-    SUB_COMMAND = 1
-    SUB_COMMAND_GROUP = 2
-    STRING = 3
-    INTEGER = 4  # 54-bit
-    BOOLEAN = 5
-    USER = 6
-    CHANNEL = 7
-    ROLE = 8
-    MENTIONABLE = 9
-    NUMBER = 10  # 54-bit
-
-
-@dataclass
-class AppCommandInteractionDataOption(APIObject):
-    """
-    Represents a Discord Application Command Interaction Data Option
-
-    :param name:
-        the name of the parameter
-
-    :param type:
-        value of application command option type
-
-    :param value:
-        the value of the pair
-
-    :param options:
-        present if this option is a group or subcommand
-    """
-    name: str
-    value: APINullable[str] = MISSING
-    type: APINullable[AppCommandOptionType] = MISSING
-    options: APINullable[
-        List[AppCommandInteractionDataOption]] = MISSING
-
-    def __post_init__(self):
-        self.type = convert(self.type, AppCommandOptionType)
-        self.options = convert(
-            self.options,
-            AppCommandInteractionDataOption.from_dict,
-            AppCommandInteractionDataOption
-        )
-
-
-@dataclass
-class AppCommandOptionChoice(APIObject):
-    """
-    Represents a Discord Application Command Option Choice object
-
-    :param name:
-        1-100 character choice name
-
-    :param value:
-        value of the choice, up to 100 characters if string
-    """
-    name: str
-    value: Union[choice_value_types]
-
-
-@dataclass
-class AppCommandOption(APIObject):
-    """
-    Represents a Discord Application Command Option object
-
-    :param type:
-        the type of option
-
-    :param name:
-        1-32 lowercase character name matching `^[\\w-]{1,32}$`
-
-    :param description:
-        1-100 character description
-
-    :param required:
-        if the parameter is required or optional--default `False`
-
-    :param choices:
-        choices for `STRING`, `INTEGER`, and `NUMBER`
-        types for the user to pick from, max 25
-
-    :param options:
-        if the option is a subcommand or subcommand group type,
-        this nested options will be the parameters
-    """
-    type: AppCommandOptionType
-    name: str
-    description: str
-
-    required: APINullable[bool] = False
-    choices: APINullable[List[AppCommandOptionChoice]] = MISSING
-    options: APINullable[List[AppCommandOption]] = MISSING
-
-    def __post_init__(self):
-        self.type = AppCommandOptionType(self.type)
-        self.choices = convert(
-            self.choices,
-            AppCommandOptionChoice.from_dict,
-            AppCommandOptionChoice
-        )
-        self.options = convert(
-            self.options,
-            AppCommandOption.from_dict,
-            AppCommandOption
-        )
-
-
-@dataclass
-class AppCommand(APIObject):
-    """
-    Represents a Discord Application Command object
-
-    :param id:
-        unique id of the command
-
-    :param type:
-        the type of command, defaults `1` if not set
-
-    :param application_id:
-        unique id of the parent application
-
-    :param guild_id:
-        guild id of the command, if not global
-
-    :param name:
-        1-32 character name
-
-    :param description:
-        1-100 character description for `CHAT_INPUT` commands,
-        empty string for `USER` and `MESSAGE` commands
-
-    :param options:
-        the parameters for the command, max 25
-
-    :param default_permission:
-        whether the command is enabled by default
-        when the app is added to a guild
-
-    :param version:
-        autoincrementing version identifier updated during substantial
-        record changes
-    """
-    type: AppCommandType
-    name: str
-    description: str
-
-    id: APINullable[Snowflake] = MISSING
-    version: APINullable[Snowflake] = MISSING
-    application_id: APINullable[Snowflake] = MISSING
-    options: APINullable[List[AppCommandOption]] = MISSING
-    guild_id: APINullable[Snowflake] = MISSING
-    default_permission: APINullable[bool] = True
-
-    _eq_props = [
-        "type", "name", "description", "guild_id", "default_permission"
-    ]
-
-    def __post_init__(self):
-        self.id = convert(self.id, Snowflake.from_string)
-        self.version = convert(self.version, Snowflake.from_string)
-        self.application_id = convert(
-            self.application_id, Snowflake.from_string
-        )
-
-        self.options = convert(
-            self.options,
-            AppCommandOption.from_dict,
-            AppCommandOption
-        )
-        self.guild_id = convert(self.guild_id, Snowflake.from_string)
-
-        self.options = [] if self.options is MISSING else self.options
-
-    def __eq__(self, other: Union[AppCommand, ClientCommandStructure]):
-        if isinstance(other, ClientCommandStructure):
-            other = other.app
-
-        is_equal = all(
-            self.__getattribute__(prop) == other.__getattribute__(prop)
-            for prop in self._eq_props
-        )
-
-        if (
-                (self.options is MISSING and other.options is not MISSING)
-                or (self.options is not MISSING and other.options is MISSING)
-                and not is_equal
-        ):
-            return False
-
-        if len(other.options) != len(self.options):
-            return False
-
-        return not any(
-            option != get_index(self.options, idx)
-            for idx, option in enumerate(other.options)
-        )
-
-    def __hash__(self):
-        return hash((self.id, self.name, self.description))
-
-    def add_option(self, option: AppCommandOption):
-        """
-        Add a new option field to the current application command.
-
-        :param option: The option which will be appended.
-        """
-        if self.options:
-            self.options.append(option)
-        else:
-            self.options = [option]
-
-
-@dataclass
-class ClientCommandStructure:
-    """
-    Represents the structure of how the client saves the existing
-    commands in the register.
-
-    :param app:
-        The command application.
-
-    :param call:
-        The coroutine which should be called when the command gets
-        executed.
-    """
-    app: AppCommand
-    call: Coro
-    cooldown: int
-    cooldown_scale: float
-    cooldown_scope: ThrottleScope
->>>>>>> 310e8a1a
+    cooldown_scope: ThrottleScope