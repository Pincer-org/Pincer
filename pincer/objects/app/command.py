# Copyright Pincer 2021-Present
# Full MIT License can be found in `LICENSE` at the project root.

from __future__ import annotations

from dataclasses import dataclass
from typing import List, Union, TYPE_CHECKING

from ...utils.types import MISSING
from ...utils.conversion import convert
from ...utils.snowflake import Snowflake
from ...utils.extraction import get_index
from ...utils.api_object import APIObject
from ...utils.types import Coro, choice_value_types
from .command_types import AppCommandOptionType, AppCommandType

if TYPE_CHECKING:
    from ...utils.types import APINullable
    from ..app.throttle_scope import ThrottleScope


@dataclass
class AppCommandInteractionDataOption(APIObject):
    """Represents a Discord Application Command Interaction Data Option

    Attributes
    ----------
    name: :class:`str`
        The name of the parameter
    value: :class:`str`
        The value of the pair
    type: APINullable[:class:`str`]
        Value of application command option type
    options: APINullable[List[:data:`~pincer.objects.app.command.AppCommandInteractionDataOption`]]
        Present if this option is a group or subcommand
    """  # noqa: E501
    name: str
    value: APINullable[str] = MISSING
    type: APINullable[AppCommandOptionType] = MISSING
    options: APINullable[
        List[AppCommandInteractionDataOption]] = MISSING


@dataclass
class AppCommandOptionChoice(APIObject):
    """Represents a Discord Application Command Option Choice object

    Attributes
    ----------
    name: :class:`str`
        1-100 character choice name
    value: Union[:data:`~pincer.utils.types.choice_value_types`]
        Value of the choice, up to 100 characters if string
    """
    name: str
    value: Union[choice_value_types]


@dataclass
class AppCommandOption(APIObject):
    """Represents a Discord Application Command Option object

    Attributes
    ----------
    type: :class:`~pincer.objects.AppCommandOptionType`
        The type of option
    name: :class:`str`
        1-32 lowercase character name matching `^[\\w-]{1,32}$`
    description: :class:`str`
        1-100 character description
    required: APINullable[:class:`bool`]
        If the parameter is required or optional |default| :data:`False`
    choices: APINullable[List[:class:`~pincer.objects.app.command.AppCommandOptionChoice`]]
        Choices for `STRING`, `INTEGER`, and `NUMBER`
        types for the user to pick from, max 25
    options: APINullable[List[:class:`~pincer.objects.app.command.AppCommandOptionChoice`]]
        If the option is a subcommand or subcommand group type,
        this nested options will be the parameters
    """  # noqa: E501
    type: AppCommandOptionType
    name: str
    description: str

    required: APINullable[bool] = False
    choices: APINullable[List[AppCommandOptionChoice]] = MISSING
    options: APINullable[List[AppCommandOption]] = MISSING

    def __post_init__(self):
        self.type = AppCommandOptionType(self.type)
        self.choices = convert(
            self.choices,
            AppCommandOptionChoice.from_dict,
            AppCommandOptionChoice
        )
        self.options = convert(
            self.options,
            AppCommandOption.from_dict,
            AppCommandOption
        )


@dataclass
class AppCommand(APIObject):
    """Represents a Discord Application Command object

    Attributes
    ----------
    type: :class:`~pincer.objects.app.command.AppCommandType`
        The type of command, defaults ``1`` if not set
    name: :class:`str`
        1-32 character name
    description: :class:`str`
        1-100 character description for ``CHAT_INPUT`` commands,
        empty string for ``USER`` and ``MESSAGE`` commands
    id: APINullable[:class:`~pincer.utils.snowflake.Snowflake`]
        Unique id of the command
    version: APINullable[:class:`~pincer.utils.snowflake.Snowflake`]
        Autoincrementing version identifier updated during substantial
        record changes
    application_id: APINullable[:class:`~pincer.utils.snowflake.Snowflake`]
        Unique id of the parent application
    options: APINullable[List[:class:`~pincer.objects.app.command.AppCommandOption`]]
        The parameters for the command, max 25
    guild_id: APINullable[:class:`~pincer.utils.snowflake.Snowflake`]
        Guild id of the command, if not global
    default_permission: APINullable[:class:`bool`]
        Whether the command is enabled by default
        when the app is added to a guild
    """  # noqa: E501
    type: AppCommandType
    name: str
    description: str

    id: APINullable[Snowflake] = MISSING
    version: APINullable[Snowflake] = MISSING
    application_id: APINullable[Snowflake] = MISSING
    options: APINullable[List[AppCommandOption]] = MISSING
    guild_id: APINullable[Snowflake] = MISSING
    default_permission: APINullable[bool] = True
    default_member_permissions: APINullable[None] = None
    dm_permission: APINullable[None] = None

    _eq_props = [
        "type", "name", "description", "guild_id", "default_permission",
        "options"
    ]

    def __post_init__(self):
        self.id = convert(self.id, Snowflake.from_string)
        self.version = convert(self.version, Snowflake.from_string)
        self.type = AppCommandType(self.type)
        self.application_id = convert(
            self.application_id, Snowflake.from_string
        )

        self.options = convert(
            self.options,
            AppCommandOption.from_dict,
            AppCommandOption
        )
        self.guild_id = convert(self.guild_id, Snowflake.from_string)

        self.options = [] if self.options is MISSING else self.options

    def __eq__(self, other: Union[AppCommand, ClientCommandStructure]):
        if isinstance(other, ClientCommandStructure):
            other = other.app

        return all(
            self.__getattribute__(prop) == other.__getattribute__(prop)
            for prop in self._eq_props
        )

<<<<<<< HEAD
        if (
            (self.options is MISSING and other.options is not MISSING)
            or (self.options is not MISSING and other.options is MISSING)
            and not is_equal
        ) or len(other.options) != len(self.options) \
                or self.guild_id != other.guild_id:
            return False

        return not any(
            option != get_index(self.options, idx)
            for idx, option in enumerate(other.options)
        )

=======
>>>>>>> 3154e70b
    def __hash__(self):
        return hash((self.id, self.name, self.description, self.guild_id))

    def add_option(self, option: AppCommandOption):
        """Add a new option field to the current application command.

        Parameters
        ----------
        option : :class:`~pincer.objects.app.command.AppCommandOption`
            The option which will be appended.
        """
        if self.options:
            self.options.append(option)
        else:
            self.options = [option]


@dataclass
class ClientCommandStructure:
    """Represents the structure of how the client saves the existing
    commands in the register.

    Attributes
    ----------
    app: :class:`~pincer.objects.app.command.AppCommand`
        The command application.
    call: :class:`~pincer.utils.types.Coro`
        The coroutine which should be called when the command gets
        executed.
    cooldown: :class:`int`
        Amount of times for cooldown
    cooldown_scale: :class:`float`
        Search time for cooldown
    cooldown_scope: :class:`~pincer.objects.app.throttle_scope.ThrottleScope`
        The type of cooldown
    """
    app: AppCommand
    call: Coro
    cooldown: int
    cooldown_scale: float
    cooldown_scope: ThrottleScope<|MERGE_RESOLUTION|>--- conflicted
+++ resolved
@@ -171,22 +171,6 @@
             for prop in self._eq_props
         )
 
-<<<<<<< HEAD
-        if (
-            (self.options is MISSING and other.options is not MISSING)
-            or (self.options is not MISSING and other.options is MISSING)
-            and not is_equal
-        ) or len(other.options) != len(self.options) \
-                or self.guild_id != other.guild_id:
-            return False
-
-        return not any(
-            option != get_index(self.options, idx)
-            for idx, option in enumerate(other.options)
-        )
-
-=======
->>>>>>> 3154e70b
     def __hash__(self):
         return hash((self.id, self.name, self.description, self.guild_id))
 
