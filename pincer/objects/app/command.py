# Copyright Pincer 2021-Present
# Full MIT License can be found in `LICENSE` at the project root.

from __future__ import annotations

from dataclasses import dataclass
from typing import List, Union, TYPE_CHECKING


from .command_types import AppCommandOptionType, AppCommandType
from ...objects.guild.channel import ChannelType
from ...utils.api_object import APIObject
from ...utils.snowflake import Snowflake
from ...utils.types import Coro, choice_value_types
from ...utils.types import MISSING

if TYPE_CHECKING:
    from ...utils.types import APINullable
    from ..app.throttle_scope import ThrottleScope


@dataclass
class AppCommandInteractionDataOption(APIObject):
    """Represents a Discord Application Command Interaction Data Option

    Attributes
    ----------
    name: :class:`str`
        The name of the parameter
    value: :class:`str`
        The value of the pair
    type: APINullable[:class:`str`]
        Value of application command option type
    options: APINullable[List[:data:`~pincer.objects.app.command.AppCommandInteractionDataOption`]]
        Present if this option is a group or subcommand
    """
    # noqa: E501
    name: str
    value: APINullable[str] = MISSING
    type: APINullable[AppCommandOptionType] = MISSING
    options: APINullable[
        List[AppCommandInteractionDataOption]] = MISSING


@dataclass
class AppCommandOptionChoice(APIObject):
    """Represents a Discord Application Command Option Choice object

    Attributes
    ----------
    name: :class:`str`
        1-100 character choice name
    value: Union[:data:`~pincer.utils.types.choice_value_types`]
        Value of the choice, up to 100 characters if string
    """
    name: str
    value: choice_value_types

    def __post_init__(self):
        # Default serialization causes too many issues with Union
        # It isn't needed here anyway
        return


@dataclass
class AppCommandOption(APIObject):
    """Represents a Discord Application Command Option object

    Attributes
    ----------
    type: :class:`~pincer.objects.AppCommandOptionType`
        The type of option
    name: :class:`str`
        1-32 lowercase character name matching `^[\\w-]{1,32}$`
    description: :class:`str`
        1-100 character description
    required: APINullable[:class:`bool`]
        If the parameter is required or optional |default| :data:`False`
    choices: APINullable[List[:class:`~pincer.objects.app.command.AppCommandOptionChoice`]]
        Choices for `STRING`, `INTEGER`, and `NUMBER`
        types for the user to pick from, max 25
    options: APINullable[List[:class:`~pincer.objects.app.command.AppCommandOptionChoice`]]
        If the option is a subcommand or subcommand group type,
        this nested options will be the parameters
    """
    # noqa: E501
    type: AppCommandOptionType
    name: str
    description: str

    required: APINullable[bool] = MISSING
    autocomplete: APINullable[bool] = MISSING
    choices: APINullable[List[AppCommandOptionChoice]] = MISSING
    options: APINullable[List[AppCommandOption]] = MISSING
    channel_types: APINullable[List[ChannelType]] = MISSING
    min_value: APINullable[Union[int, float]] = MISSING
    max_value: APINullable[Union[int, float]] = MISSING

<<<<<<< HEAD
    def __post_init__(self):
        # Auto conversion is not needed for this class
        pass

=======
>>>>>>> e8621a55

@dataclass
class AppCommand(APIObject):
    """Represents a Discord Application Command object

    Attributes
    ----------
    type: :class:`~pincer.objects.app.command.AppCommandType`
        The type of command, defaults ``1`` if not set
    name: :class:`str`
        1-32 character name
    description: :class:`str`
        1-100 character description for ``CHAT_INPUT`` commands,
        empty string for ``USER`` and ``MESSAGE`` commands
    id: APINullable[:class:`~pincer.utils.snowflake.Snowflake`]
        Unique id of the command
    version: APINullable[:class:`~pincer.utils.snowflake.Snowflake`]
        Auto-incrementing version identifier updated during substantial
        record changes
    application_id: APINullable[:class:`~pincer.utils.snowflake.Snowflake`]
        Unique id of the parent application
    options: APINullable[List[:class:`~pincer.objects.app.command.AppCommandOption`]]
        The parameters for the command, max 25
    guild_id: APINullable[:class:`~pincer.utils.snowflake.Snowflake`]
        Guild id of the command, if not global
    default_permission: APINullable[:class:`bool`]
        Whether the command is enabled by default
        when the app is added to a guild
    """
    # noqa: E501
    type: AppCommandType
    name: str
    description: str

    id: APINullable[Snowflake] = MISSING
    version: APINullable[Snowflake] = MISSING
    application_id: APINullable[Snowflake] = MISSING
    options: APINullable[List[AppCommandOption]] = MISSING
    guild_id: APINullable[Snowflake] = MISSING
    default_permission: APINullable[bool] = True
    default_member_permissions: APINullable[None] = None
    dm_permission: APINullable[None] = None

    _eq_props = [
        "type", "name", "description", "guild_id", "default_permission",
        "options"
    ]

    def __post_init__(self):
        super().__post_init__()

        self.options = [] if self.options is MISSING and self.type == AppCommandType.MESSAGE else self.options

    def __eq__(self, other: Union[AppCommand, ClientCommandStructure]):
        if isinstance(other, ClientCommandStructure):
            other = other.app

        return all(
            self.__getattribute__(prop) == other.__getattribute__(prop)
            for prop in self._eq_props
        )

    def __hash__(self):
        return hash((self.id, self.name, self.description, self.guild_id))

    def add_option(self, option: AppCommandOption):
        """Add a new option field to the current application command.

        Parameters
        ----------
        option : :class:`~pincer.objects.app.command.AppCommandOption`
            The option which will be appended.
        """
        if self.options:
            self.options.append(option)
        else:
            self.options = [option]


@dataclass
class ClientCommandStructure:
    """Represents the structure of how the client saves the existing
    commands in the register.

    Attributes
    ----------
    app: :class:`~pincer.objects.app.command.AppCommand`
        The command application.
    call: :class:`~pincer.utils.types.Coro`
        The coroutine which should be called when the command gets
        executed.
    cooldown: :class:`int`
        Amount of times for cooldown
    cooldown_scale: :class:`float`
        Search time for cooldown
    cooldown_scope: :class:`~pincer.objects.app.throttle_scope.ThrottleScope`
        The type of cooldown
    """
    app: AppCommand
    call: Coro
    cooldown: int
    cooldown_scale: float
    cooldown_scope: ThrottleScope<|MERGE_RESOLUTION|>--- conflicted
+++ resolved
@@ -96,13 +96,6 @@
     min_value: APINullable[Union[int, float]] = MISSING
     max_value: APINullable[Union[int, float]] = MISSING
 
-<<<<<<< HEAD
-    def __post_init__(self):
-        # Auto conversion is not needed for this class
-        pass
-
-=======
->>>>>>> e8621a55
 
 @dataclass
 class AppCommand(APIObject):
