# Copyright Pincer 2021-Present
# Full MIT License can be found in `LICENSE` at the project root.

from __future__ import annotations

<<<<<<< HEAD
from enum import IntEnum
from dataclasses import dataclass
from typing import List, Union, TYPE_CHECKING

from ...utils.types import MISSING
=======
from dataclasses import dataclass
from typing import List, Union, TYPE_CHECKING

from .command_types import AppCommandOptionType, AppCommandType
from ...utils.api_object import APIObject
>>>>>>> a11bc3e4
from ...utils.conversion import convert
from ...utils.snowflake import Snowflake
from ...utils.api_object import APIObject
from ...utils.extraction import get_index
from ...utils.types import Coro, choice_value_types

if TYPE_CHECKING:
    from ...utils.types import APINullable
    from ..app.throttle_scope import ThrottleScope


<<<<<<< HEAD
class AppCommandType(IntEnum):
    """Defines the different types of application commands.

    Attributes
    ----------
    CHAT_INPUT:
        Slash commands; a text-based command that shows up when a user types ``/``.
    USER:
        A UI-based command that shows up when you right click or tap on a user.
    MESSAGE:
        A UI-based command that shows up when you right click or tap on a message.
    """  # noqa: E501
    CHAT_INPUT = 1
    USER = 2
    MESSAGE = 3


class AppCommandOptionType(IntEnum):
    """Represents a parameter type.

    Attributes
    ----------
    SUB_COMMAND:
        The parameter will be a subcommand.
    SUB_COMMAND_GROUP:
        The parameter will be a group of subcommands.
    STRING:
        The parameter will be a string.
    INTEGER:
        The parameter will be an integer/number. (-2^53 and 2^53)
    BOOLEAN:
        The parameter will be a boolean.
    USER:
        The parameter will be a Discord user object.
    CHANNEL:
        The parameter will be a Discord channel object.
    ROLE:
        The parameter will be a Discord role object.
    MENTIONABLE:
        The parameter will be mentionable.
    NUMBER:
        The parameter will be a float. (-2^53 and 2^53).
    """
    SUB_COMMAND = 1
    SUB_COMMAND_GROUP = 2
    STRING = 3
    INTEGER = 4
    BOOLEAN = 5
    USER = 6
    CHANNEL = 7
    ROLE = 8
    MENTIONABLE = 9
    NUMBER = 10


=======
>>>>>>> a11bc3e4
@dataclass
class AppCommandInteractionDataOption(APIObject):
    """Represents a Discord Application Command Interaction Data Option

    Attributes
    ----------
    name: :class:`str`
        The name of the parameter
    value: :class:`str`
        The value of the pair
    type: APINullable[:class:`str`]
        Value of application command option type
    options: APINullable[List[:data:`~pincer.objects.app.command.AppCommandInteractionDataOption`]]
        Present if this option is a group or subcommand
    """  # noqa: E501
    name: str
    value: APINullable[str] = MISSING
    type: APINullable[AppCommandOptionType] = MISSING
    options: APINullable[
        List[AppCommandInteractionDataOption]] = MISSING


@dataclass
class AppCommandOptionChoice(APIObject):
    """Represents a Discord Application Command Option Choice object

    Attributes
    ----------
    name: :class:`str`
        1-100 character choice name
    value: Union[:data:`~pincer.utils.types.choice_value_types`]
        Value of the choice, up to 100 characters if string
    """
    name: str
    value: Union[choice_value_types]


@dataclass
class AppCommandOption(APIObject):
    """Represents a Discord Application Command Option object

    Attributes
    ----------
    type: :class:`~pincer.objects.AppCommandOptionType`
        The type of option
    name: :class:`str`
        1-32 lowercase character name matching `^[\\w-]{1,32}$`
    description: :class:`str`
        1-100 character description
    required: APINullable[:class:`bool`]
        If the parameter is required or optional |default| :data:`False`
    choices: APINullable[List[:class:`~pincer.objects.app.command.AppCommandOptionChoice`]]
        Choices for `STRING`, `INTEGER`, and `NUMBER`
        types for the user to pick from, max 25
    options: APINullable[List[:class:`~pincer.objects.app.command.AppCommandOptionChoice`]]
        If the option is a subcommand or subcommand group type,
        this nested options will be the parameters
    """  # noqa: E501
    type: AppCommandOptionType
    name: str
    description: str

    required: APINullable[bool] = False
    choices: APINullable[List[AppCommandOptionChoice]] = MISSING
    options: APINullable[List[AppCommandOption]] = MISSING

    def __post_init__(self):
        self.type = AppCommandOptionType(self.type)
        self.choices = convert(
            self.choices,
            AppCommandOptionChoice.from_dict,
            AppCommandOptionChoice
        )
        self.options = convert(
            self.options,
            AppCommandOption.from_dict,
            AppCommandOption
        )


@dataclass
class AppCommand(APIObject):
    """Represents a Discord Application Command object

    Attributes
    ----------
    type: :class:`~pincer.objects.app.command.AppCommandType`
        The type of command, defaults ``1`` if not set
    name: :class:`str`
        1-32 character name
    description: :class:`str`
        1-100 character description for ``CHAT_INPUT`` commands,
        empty string for ``USER`` and ``MESSAGE`` commands
    id: APINullable[:class:`~pincer.utils.snowflake.Snowflake`]
        Unique id of the command
    version: APINullable[:class:`~pincer.utils.snowflake.Snowflake`]
        Autoincrementing version identifier updated during substantial
        record changes
    application_id: APINullable[:class:`~pincer.utils.snowflake.Snowflake`]
        Unique id of the parent application
    options: APINullable[List[:class:`~pincer.objects.app.command.AppCommandOption`]]
        The parameters for the command, max 25
    guild_id: APINullable[:class:`~pincer.utils.snowflake.Snowflake`]
        Guild id of the command, if not global
    default_permission: APINullable[:class:`bool`]
        Whether the command is enabled by default
        when the app is added to a guild
    """  # noqa: E501
    type: AppCommandType
    name: str
    description: str

    id: APINullable[Snowflake] = MISSING
    version: APINullable[Snowflake] = MISSING
    application_id: APINullable[Snowflake] = MISSING
    options: APINullable[List[AppCommandOption]] = MISSING
    guild_id: APINullable[Snowflake] = MISSING
    default_permission: APINullable[bool] = True
    default_member_permissions: APINullable[None] = None
    dm_permission: APINullable[None] = None

    _eq_props = [
        "type", "name", "description", "guild_id", "default_permission"
    ]

    def __post_init__(self):
        self.id = convert(self.id, Snowflake.from_string)
        self.version = convert(self.version, Snowflake.from_string)
        self.type = AppCommandType(self.type)
        self.application_id = convert(
            self.application_id, Snowflake.from_string
        )

        self.options = convert(
            self.options,
            AppCommandOption.from_dict,
            AppCommandOption
        )
        self.guild_id = convert(self.guild_id, Snowflake.from_string)

        self.options = [] if self.options is MISSING else self.options

    def __eq__(self, other: Union[AppCommand, ClientCommandStructure]):
        if isinstance(other, ClientCommandStructure):
            other = other.app

        is_equal = all(
            self.__getattribute__(prop) == other.__getattribute__(prop)
            for prop in self._eq_props
        )

        if (
<<<<<<< HEAD
            (self.options is MISSING and other.options is not MISSING)
            or (self.options is not MISSING and other.options is MISSING)
            and not is_equal
        ):
            return False

        if len(other.options) != len(self.options):
=======
                (self.options is MISSING and other.options is not MISSING)
                or (self.options is not MISSING and other.options is MISSING)
                and not is_equal
        ) or len(other.options) != len(self.options) \
                or self.guild_id != other.guild_id:
>>>>>>> a11bc3e4
            return False

        return not any(
            option != get_index(self.options, idx)
            for idx, option in enumerate(other.options)
        )

    def __hash__(self):
        return hash((self.id, self.name, self.description, self.guild_id))

    def add_option(self, option: AppCommandOption):
        """Add a new option field to the current application command.

        Parameters
        ----------
        option : :class:`~pincer.objects.app.command.AppCommandOption`
            The option which will be appended.
        """
        if self.options:
            self.options.append(option)
        else:
            self.options = [option]


@dataclass
class ClientCommandStructure:
    """Represents the structure of how the client saves the existing
    commands in the register.

    Attributes
    ----------
    app: :class:`~pincer.objects.app.command.AppCommand`
        The command application.
    call: :class:`~pincer.utils.types.Coro`
        The coroutine which should be called when the command gets
        executed.
    cooldown: :class:`int`
        Amount of times for cooldown
    cooldown_scale: :class:`float`
        Search time for cooldown
    cooldown_scope: :class:`~pincer.objects.app.throttle_scope.ThrottleScope`
        The type of cooldown
    """
    app: AppCommand
    call: Coro
    cooldown: int
    cooldown_scale: float
    cooldown_scope: ThrottleScope<|MERGE_RESOLUTION|>--- conflicted
+++ resolved
@@ -3,88 +3,22 @@
 
 from __future__ import annotations
 
-<<<<<<< HEAD
-from enum import IntEnum
 from dataclasses import dataclass
 from typing import List, Union, TYPE_CHECKING
 
 from ...utils.types import MISSING
-=======
-from dataclasses import dataclass
-from typing import List, Union, TYPE_CHECKING
-
-from .command_types import AppCommandOptionType, AppCommandType
-from ...utils.api_object import APIObject
->>>>>>> a11bc3e4
 from ...utils.conversion import convert
 from ...utils.snowflake import Snowflake
+from ...utils.extraction import get_index
 from ...utils.api_object import APIObject
-from ...utils.extraction import get_index
 from ...utils.types import Coro, choice_value_types
+from .command_types import AppCommandOptionType, AppCommandType
 
 if TYPE_CHECKING:
     from ...utils.types import APINullable
     from ..app.throttle_scope import ThrottleScope
 
 
-<<<<<<< HEAD
-class AppCommandType(IntEnum):
-    """Defines the different types of application commands.
-
-    Attributes
-    ----------
-    CHAT_INPUT:
-        Slash commands; a text-based command that shows up when a user types ``/``.
-    USER:
-        A UI-based command that shows up when you right click or tap on a user.
-    MESSAGE:
-        A UI-based command that shows up when you right click or tap on a message.
-    """  # noqa: E501
-    CHAT_INPUT = 1
-    USER = 2
-    MESSAGE = 3
-
-
-class AppCommandOptionType(IntEnum):
-    """Represents a parameter type.
-
-    Attributes
-    ----------
-    SUB_COMMAND:
-        The parameter will be a subcommand.
-    SUB_COMMAND_GROUP:
-        The parameter will be a group of subcommands.
-    STRING:
-        The parameter will be a string.
-    INTEGER:
-        The parameter will be an integer/number. (-2^53 and 2^53)
-    BOOLEAN:
-        The parameter will be a boolean.
-    USER:
-        The parameter will be a Discord user object.
-    CHANNEL:
-        The parameter will be a Discord channel object.
-    ROLE:
-        The parameter will be a Discord role object.
-    MENTIONABLE:
-        The parameter will be mentionable.
-    NUMBER:
-        The parameter will be a float. (-2^53 and 2^53).
-    """
-    SUB_COMMAND = 1
-    SUB_COMMAND_GROUP = 2
-    STRING = 3
-    INTEGER = 4
-    BOOLEAN = 5
-    USER = 6
-    CHANNEL = 7
-    ROLE = 8
-    MENTIONABLE = 9
-    NUMBER = 10
-
-
-=======
->>>>>>> a11bc3e4
 @dataclass
 class AppCommandInteractionDataOption(APIObject):
     """Represents a Discord Application Command Interaction Data Option
@@ -237,21 +171,11 @@
         )
 
         if (
-<<<<<<< HEAD
             (self.options is MISSING and other.options is not MISSING)
             or (self.options is not MISSING and other.options is MISSING)
             and not is_equal
-        ):
-            return False
-
-        if len(other.options) != len(self.options):
-=======
-                (self.options is MISSING and other.options is not MISSING)
-                or (self.options is not MISSING and other.options is MISSING)
-                and not is_equal
         ) or len(other.options) != len(self.options) \
                 or self.guild_id != other.guild_id:
->>>>>>> a11bc3e4
             return False
 
         return not any(
