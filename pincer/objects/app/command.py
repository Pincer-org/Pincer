--- conflicted
+++ resolved
@@ -143,19 +143,16 @@
         if isinstance(other, ClientCommandStructure):
             other = other.app
 
-<<<<<<< HEAD
         if not isinstance(other, AppCommand):
             return False
 
-        return all(
-=======
+
         # `description` and `options` are tested for equality with a custom check
         eq_props = (
             "type", "name", "guild_id", "default_permission", "options"
         )
 
         eq = (
->>>>>>> efb55621
             self.__getattribute__(prop) == other.__getattribute__(prop)
             for prop in eq_props
         )
