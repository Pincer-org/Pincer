<<<<<<< HEAD
# Copyright Pincer 2021-Present
# Full MIT License can be found in `LICENSE` at the project root.

from __future__ import annotations

from dataclasses import dataclass
from typing import List, TYPE_CHECKING

from ..message.emoji import Emoji
from ...utils import APIObject, MISSING
from ...utils.types import APINullable


@dataclass
class SelectOption(APIObject):
    """
    Represents a Discord Select Option object

    :param label:
        the user-facing name of the option, max 100 characters

    :param value:
        the def-defined value of the option, max 100 characters

    :param description:
        an additional description of the option, max 100 characters

    :param emoji:
        `id`, `name`, and `animated`

    :param default:
        will render this option as selected by default
    """
    label: str
    value: str
    description: APINullable[str] = MISSING
    emoji: APINullable[Emoji] = MISSING
    default: APINullable[bool] = MISSING


@dataclass
class SelectMenu(APIObject):
    """
    Represents a Discord Select Menu object

    :param type:
        `3` for a select menu

    :param custom_id:
        a developer-defined identifier for the button,
        max 100 characters

    :param options:
        the choices in the select, max 25

    :param placeholder:
        custom placeholder text if nothing is selected,
        max 100 characters

    :param min_values:
        the minimum number of items that must be chosen;
        default 1, min 0, max 25

    :param max_values:
        the maximum number of items that can be chosen;
         default 1, max 25

    :param disabled:
        disable the select, default False
    """
    type: int
    custom_id: str
    options: List[SelectOption]

    placeholder: APINullable[str] = MISSING
    min_values: APINullable[int] = 1
    max_values: APINullable[int] = 1
    disabled: APINullable[bool] = False
=======
# Copyright Pincer 2021-Present
# Full MIT License can be found in `LICENSE` at the project root.

from __future__ import annotations

from dataclasses import dataclass
from typing import List, TYPE_CHECKING

from ..message.emoji import Emoji
from ...utils import APIObject, MISSING

if TYPE_CHECKING:
    from ...utils import APINullable


@dataclass
class SelectOption(APIObject):
    """
    Represents a Discord Select Option object

    :param label:
        the user-facing name of the option, max 100 characters

    :param value:
        the def-defined value of the option, max 100 characters

    :param description:
        an additional description of the option, max 100 characters

    :param emoji:
        `id`, `name`, and `animated`

    :param default:
        will render this option as selected by default
    """
    label: str
    value: str
    description: APINullable[str] = MISSING
    emoji: APINullable[Emoji] = MISSING
    default: APINullable[bool] = MISSING


@dataclass
class SelectMenu(APIObject):
    """
    Represents a Discord Select Menu object

    :param type:
        `3` for a select menu

    :param custom_id:
        a developer-defined identifier for the button,
        max 100 characters

    :param options:
        the choices in the select, max 25

    :param placeholder:
        custom placeholder text if nothing is selected,
        max 100 characters

    :param min_values:
        the minimum number of items that must be chosen;
        default 1, min 0, max 25

    :param max_values:
        the maximum number of items that can be chosen;
         default 1, max 25

    :param disabled:
        disable the select, default False
    """
    type: int
    custom_id: str
    options: List[SelectOption]

    placeholder: APINullable[str] = MISSING
    min_values: APINullable[int] = 1
    max_values: APINullable[int] = 1
    disabled: APINullable[bool] = False
>>>>>>> 310e8a1a
<|MERGE_RESOLUTION|>--- conflicted
+++ resolved
@@ -1,4 +1,3 @@
-<<<<<<< HEAD
 # Copyright Pincer 2021-Present
 # Full MIT License can be found in `LICENSE` at the project root.
 
@@ -76,86 +75,4 @@
     placeholder: APINullable[str] = MISSING
     min_values: APINullable[int] = 1
     max_values: APINullable[int] = 1
-    disabled: APINullable[bool] = False
-=======
-# Copyright Pincer 2021-Present
-# Full MIT License can be found in `LICENSE` at the project root.
-
-from __future__ import annotations
-
-from dataclasses import dataclass
-from typing import List, TYPE_CHECKING
-
-from ..message.emoji import Emoji
-from ...utils import APIObject, MISSING
-
-if TYPE_CHECKING:
-    from ...utils import APINullable
-
-
-@dataclass
-class SelectOption(APIObject):
-    """
-    Represents a Discord Select Option object
-
-    :param label:
-        the user-facing name of the option, max 100 characters
-
-    :param value:
-        the def-defined value of the option, max 100 characters
-
-    :param description:
-        an additional description of the option, max 100 characters
-
-    :param emoji:
-        `id`, `name`, and `animated`
-
-    :param default:
-        will render this option as selected by default
-    """
-    label: str
-    value: str
-    description: APINullable[str] = MISSING
-    emoji: APINullable[Emoji] = MISSING
-    default: APINullable[bool] = MISSING
-
-
-@dataclass
-class SelectMenu(APIObject):
-    """
-    Represents a Discord Select Menu object
-
-    :param type:
-        `3` for a select menu
-
-    :param custom_id:
-        a developer-defined identifier for the button,
-        max 100 characters
-
-    :param options:
-        the choices in the select, max 25
-
-    :param placeholder:
-        custom placeholder text if nothing is selected,
-        max 100 characters
-
-    :param min_values:
-        the minimum number of items that must be chosen;
-        default 1, min 0, max 25
-
-    :param max_values:
-        the maximum number of items that can be chosen;
-         default 1, max 25
-
-    :param disabled:
-        disable the select, default False
-    """
-    type: int
-    custom_id: str
-    options: List[SelectOption]
-
-    placeholder: APINullable[str] = MISSING
-    min_values: APINullable[int] = 1
-    max_values: APINullable[int] = 1
-    disabled: APINullable[bool] = False
->>>>>>> 310e8a1a
+    disabled: APINullable[bool] = False