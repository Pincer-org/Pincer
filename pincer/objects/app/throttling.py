# Copyright Pincer 2021-Present
# Full MIT License can be found in `LICENSE` at the project root.
from __future__ import annotations

from abc import ABC, abstractmethod
from typing import TYPE_CHECKING


from .throttle_scope import ThrottleScope
from ..app.command import ClientCommandStructure
from ...exceptions import CommandCooldownError
from ...utils.slidingwindow import SlidingWindow

if TYPE_CHECKING:
    from typing import Dict, Optional

    from ...utils.types import Coro
    from ..message.context import MessageContext


class ThrottleInterface(ABC):
    """An ABC for throttling."""
    throttle: Dict[Coro, Dict[Optional[str], SlidingWindow]] = {}

    @staticmethod
    @abstractmethod
    def handle(ctx: MessageContext, **kwargs):
        raise NotImplementedError


class DefaultThrottleHandler(ThrottleInterface, ABC):
    """The default throttlehandler based off the
    :class:`~pincer.objects.app.throttling.ThrottleInterface` ABC
    """
    __throttle_scopes = {
        ThrottleScope.GLOBAL: None,
        ThrottleScope.GUILD: "guild_id",
        ThrottleScope.CHANNEL: "channel_id",
        ThrottleScope.USER: "author.user.id"
    }

    @staticmethod
<<<<<<< HEAD
    def get_key_from_scope(command: ClientCommandStructure) -> Optional[int]:
        """Retrieve the the appropriate key from the context through the
=======
    def get_key_from_scope(ctx: MessageContext) -> Optional[int]:
        """Retrieve the appropriate key from the context through the
>>>>>>> 73431608
        throttle scope.

        Parameters
        ----------
        ctx : :class:`~pincer.objects.message.context.MessageContext`
            The context to retrieve with

        Returns
        -------
        Optional[:class:`int`]
            The throttlescope enum
        """
        scope = DefaultThrottleHandler.__throttle_scopes[command.cooldown_scope]

        if not scope:
            return None

        last_obj = command

        for attr in scope.split("."):
            last_obj = getattr(last_obj, attr)

        return last_obj

    @staticmethod
    def init_throttler(command: ClientCommandStructure, throttle_key: Optional[int]):
        DefaultThrottleHandler.throttle[command.call][throttle_key] \
            = SlidingWindow(command.cooldown, command.cooldown_scale)

    @staticmethod
    def handle(command: ClientCommandStructure, **kwargs):
        if command.cooldown <= 0:
            return

        throttle_key = DefaultThrottleHandler.get_key_from_scope(command)
        group = DefaultThrottleHandler.throttle.get(command.call)
        window_slider = group.get(throttle_key) if group is not None else None

        if window_slider:
            if not window_slider.allow():
                raise CommandCooldownError(
                    f"Cooldown for command {command.app.name} not met!",
                    command
                )
        else:
            DefaultThrottleHandler.init_throttler(command, throttle_key)
            DefaultThrottleHandler.handle(command)<|MERGE_RESOLUTION|>--- conflicted
+++ resolved
@@ -40,13 +40,8 @@
     }
 
     @staticmethod
-<<<<<<< HEAD
     def get_key_from_scope(command: ClientCommandStructure) -> Optional[int]:
-        """Retrieve the the appropriate key from the context through the
-=======
-    def get_key_from_scope(ctx: MessageContext) -> Optional[int]:
         """Retrieve the appropriate key from the context through the
->>>>>>> 73431608
         throttle scope.
 
         Parameters
