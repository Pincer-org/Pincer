--- conflicted
+++ resolved
@@ -28,15 +28,8 @@
 from enum import IntEnum
 from typing import List, Union, Optional
 
-<<<<<<< HEAD
-from pincer.utils.api_object import APIObject
-from pincer.utils.conversion import convert
-from pincer.utils.extraction import get_index
-from pincer.utils.snowflake import Snowflake
-from pincer.utils.types import MISSING, APINullable, Coro
-=======
-from ..utils import APIObject, APINullable, Coro, convert, MISSING, Snowflake
->>>>>>> 0ee0625d
+from ..utils import APIObject, APINullable, Coro, convert, MISSING, Snowflake, \
+    get_index
 
 
 class ApplicationCommandType(IntEnum):
@@ -277,7 +270,8 @@
                     get_index(self.options, idx)
 
                 if not option_comp or \
-                        option != ApplicationCommandOption.from_dict(option_comp):
+                        option != ApplicationCommandOption.from_dict(
+                    option_comp):
                     is_equal = False
 
         return is_equal
