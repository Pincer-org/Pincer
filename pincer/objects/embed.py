--- conflicted
+++ resolved
@@ -52,15 +52,15 @@
     :param f: The field.
     :return: Length of the string without white space.
     """
-    if not f:
-        return 0
-    return len(f.strip())
+    return len(f.strip()) if f else 0
 
 
 def _is_valid_url(url: str) -> bool:
-    return url.startswith("http://") \
-        or url.startswith("https://") \
+    return (
+        url.startswith("http://")
+        or url.startswith("https://")
         or url.startswith("attachment://")
+    )
 
 
 @dataclass
@@ -212,18 +212,18 @@
     """
     Representation of the discord Embed class
 
-    :param title: Embed title.
+    :param author: Author information.
+    :param color: Embed color code.
     :param description: Embed description.
-    :param url: Embed url.
-    :param timestamp: Timestamp of embed content in ISO format.
-    :param color: Embed color code.
+    :param fields: Fields information.
     :param footer: Footer information.
     :param image: Image information.
+    :param provider: Provider information.
     :param thumbnail: Thumbnail information.
+    :param timestamp: Timestamp of embed content in ISO format.
+    :param title: Embed title.
+    :param url: Embed url.
     :param video: Video information.
-    :param provider: Provider information.
-    :param author: Author information.
-    :param fields: Fields information.
     """
 
     author: Optional[EmbedAuthor] = None
@@ -233,9 +233,9 @@
     footer: Optional[EmbedFooter] = None
     image: Optional[EmbedImage] = None
     provider: Optional[EmbedProvider] = None
+    thumbnail: Optional[EmbedThumbnail] = None
+    timestamp: Optional[str] = None
     title: Optional[str] = None
-    timestamp: Optional[str] = None
-    thumbnail: Optional[EmbedThumbnail] = None
     url: Optional[str] = None
     video: Optional[EmbedVideo] = None
 
@@ -250,15 +250,10 @@
                 "Embed description", 4096, len(self.description)
             )
 
-<<<<<<< HEAD
-        if _field_size(self.fields) > 25:
-            raise EmbedFieldError("Embed field", 25, len(self.fields))
-=======
         if len(self.fields) > 25:
             raise EmbedFieldError.from_desc(
                 "Embed field", 25, len(self.fields)
             )
->>>>>>> 132ce33e
 
     def set_timestamp(self, time: datetime):
         self.timestamp = time.isoformat()
