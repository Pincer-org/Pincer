--- conflicted
+++ resolved
@@ -74,16 +74,18 @@
     stmt = r"(http[s]|attachment)?://(?:[a-zA-Z]|[0-9]|[$-_@.&+]|[!*\(\),]|(?:%[0-9a-fA-F][0-9a-fA-F]))+"
     return bool(match(stmt, url))
 
+
 def _check_if_valid_url(url: str):
     """
     Checks if the provided url is valid.
 
-    :raises:
-        :class InvalidUrlError: if the url didn't match the url regex.
+    :raises InvalidUrlError:
+        if the url didn't match the url regex.
         (which means that it was malformed or didn't match the http/attachment protocol.
     """
     if not _is_valid_url(url):
-        raise InvalidUrlError("Url was malformed or wasn't of protocol http(s)/attachment.")
+        raise InvalidUrlError(
+            "Url was malformed or wasn't of protocol http(s)/attachment.")
 
 
 @dataclass
@@ -91,15 +93,6 @@
     """
     Representation of the Embed Author class
 
-<<<<<<< HEAD
-    :param name: Name of the author
-    :param url: Url of the author
-    :param icon_url: Url of the author icon
-    :param proxy_icon_url: A proxied url of the author icon
-
-    :raises EmbedFieldError: Name is longer than 256 characters.
-    :raises InvalidUrlError: Url protocol is not http, https, or attachment.
-=======
     :param name:
         Name of the author
 
@@ -111,7 +104,9 @@
 
     :param proxy_icon_url:
         A proxied url of the author icon
->>>>>>> 92cbffd4
+
+    :raises EmbedFieldError:
+        Name is longer than 256 characters.
     """
     icon_url: APINullable[str] = MISSING
     name: APINullable[str] = MISSING
@@ -130,26 +125,17 @@
     """
     Representation of the Embed Image class
 
-<<<<<<< HEAD
-    :param url: Source url of the image
-    :param proxy_url: A proxied url of the image
-    :param height: Height of the image
-    :param width: Width of the image
-
-    :raises InvalidUrlError: Url protocol is not http, https, or attachment.
-=======
     :param url:
         Source url of the image
-        
+
     :param proxy_url:
         A proxied url of the image
-        
+
     :param height:
         Height of the image
-        
+
     :param width:
         Width of the image
->>>>>>> 92cbffd4
     """
 
     height: APINullable[int] = MISSING
@@ -168,7 +154,7 @@
 
     :param name:
         Name of the provider
-        
+
     :param url:
         Url of the provider
     """
@@ -181,26 +167,18 @@
     """
     Representation of the Embed Thumbnail class
 
-<<<<<<< HEAD
-    :param url: Source url of the thumbnail
-    :param proxy_url: A proxied url of the thumbnail
-    :param height: Height of the thumbnail
-    :param width: Width of the thumbnail
-
-    :raises InvalidUrlError: Url protocol is not http, https, or attachment.
-=======
     :param url:
         Source url of the thumbnail
-        
+
     :param proxy_url:
         A proxied url of the thumbnail
-        
+
     :param height:
         Height of the thumbnail
-    
+
     :param width:
         Width of the thumbnail
->>>>>>> 92cbffd4
+
     """
 
     height: APINullable[int] = MISSING
@@ -219,13 +197,13 @@
 
     :param url:
         Source url of the video
-        
+
     :param proxy_url:
         A proxied url of the video
-        
+
     :param height:
         Height of the video
-        
+
     :param width:
         Width of the video
     """
@@ -240,13 +218,6 @@
     """
     Representation of the Embed Footer class
 
-<<<<<<< HEAD
-    :param text: Footer text
-    :param icon_url: Url of the footer icon
-    :param proxy_icon_url: A proxied url of the footer icon
-
-    :raises EmbedFieldError: Text is longer than 2048 characters
-=======
     :param text:
         Footer text
 
@@ -255,7 +226,9 @@
 
     :param proxy_icon_url:
         A proxied url of the footer icon
->>>>>>> 92cbffd4
+
+    :raises EmbedFieldError:
+        Text is longer than 2048 characters
     """
 
     text: str
@@ -275,14 +248,6 @@
     """
     Representation of the Embed Field class
 
-<<<<<<< HEAD
-    :param name: The name of the field
-    :param value: The text in the field
-    :param inline: Whether or not this field should display inline
-
-    :raises EmbedFieldError: Name is longer than 256 characters
-    :raises EmbedFieldError: Description is longer than 1024 characters
-=======
     :param name:
         The name of the field
 
@@ -291,7 +256,12 @@
 
     :param inline:
         Whether or not this field should display inline
->>>>>>> 92cbffd4
+
+    :raises EmbedFieldError:
+        Name is longer than 256 characters
+
+    :raises EmbedFieldError:
+        Description is longer than 1024 characters
     """
 
     name: str
@@ -390,15 +360,11 @@
         """
         Discord uses iso format for time stamps.
         This function will set the time to that format.
-<<<<<<< HEAD
-        :param time: A datetime object.
-
-        :return: self
-=======
-        
+
         :param time:
             A datetime object.
->>>>>>> 92cbffd4
+
+        :return: self
         """
         self.timestamp = time.isoformat()
 
@@ -412,32 +378,25 @@
         url: APINullable[str] = MISSING
     ) -> Embed:
         """
-<<<<<<< HEAD
-        :param name: Name of the author
-        :param url: Url of the author
-        :param icon_url: Url of the author icon
-        :param proxy_icon_url: A proxied url of the author icon
-=======
         Set the author message for the embed. This is the top
         field of the embed.
-        
+
         :param icon_url:
             The icon which will be next to the author name.
-        
+
         :param name:
             The name for the author (so the message).
 
         :param proxy_icon_url:
             A proxied url of the author icon.
-        
+
         :param url:
             The url for the author name, this will make the
             name field a link/url.
-        """
->>>>>>> 92cbffd4
 
         :return: self
         """
+
         self.author = EmbedAuthor(
             icon_url=icon_url,
             name=name,
@@ -455,28 +414,21 @@
         width: APINullable[int] = MISSING
     ) -> Embed:
         """
-<<<<<<< HEAD
-        :param url: Source url of the video
-        :param proxy_url: A proxied url of the video
-        :param height: Height of the video
-        :param width: Width of the video
-
-        :return: self
-=======
         Sets an image for your embed.
-        
+
         :param url:
             Source url of the video
-        
+
         :param proxy_url:
             A proxied url of the video
-        
+
         :param height:
             Height of the video
-        
-        :param width: 
+
+        :param width:
             Width of the video
->>>>>>> 92cbffd4
+
+        :return: self
         """
         self.video = EmbedImage(
             height=height,
@@ -485,25 +437,6 @@
             width=width
         )
 
-<<<<<<< HEAD
-=======
-    def set_provider(
-        self,
-        name: APINullable[str] = MISSING,
-        url: APINullable[str] = MISSING
-    ) -> Embed:
-        # TODO: Provide general documentation of what a provider is.
-        """
-        :param name:
-            Name of the provider
-        
-        :param url:
-            Url of the provider
-        """
-        self.provider = EmbedProvider(name=name, url=url)
-        return self
-
->>>>>>> 92cbffd4
     def set_thumbnail(
         self,
         height: APINullable[int] = MISSING,
@@ -512,28 +445,22 @@
         width: APINullable[int] = MISSING
     ) -> Embed:
         """
-<<<<<<< HEAD
-        :param url: Source url of the video
-        :param proxy_url: A proxied url of the video
-        :param height: Height of the video
-        :param width: Width of the video
-
-        :return: self
-=======
         Sets the thumbnail of the embed.
         This image is bigger than the `image` property.
-        
+
         :param url:
             Source url of the video
-        
+
         :param proxy_url:
             A proxied url of the video
-        
+
         :param height:
             Height of the video
-        
+
         :param width:
             Width of the video
+
+        :return self:
         """
         self.video = EmbedThumbnail(
             height=height,
@@ -544,38 +471,6 @@
 
         return self
 
-    def set_video(
-        self,
-        height: APINullable[int] = MISSING,
-        url: APINullable[str] = MISSING,
-        proxy_url: APINullable[str] = MISSING,
-        width: APINullable[int] = MISSING
-    ) -> Embed:
-        """
-        Sets a playable video in the embed.
-        
-        :param url:
-            Source url of the video
-        
-        :param proxy_url:
-            A proxied url of the video
-        
-        :param height:
-            Height of the video
-        
-        :param width:
-            Width of the video
->>>>>>> 92cbffd4
-        """
-        self.video = EmbedThumbnail(
-            height=height,
-            url=url,
-            proxy_url=proxy_url,
-            width=width
-        )
-
-        return self
-
     def set_footer(
         self,
         text: str,
@@ -583,24 +478,18 @@
         proxy_icon_url: APINullable[str] = MISSING
     ) -> Embed:
         """
-<<<<<<< HEAD
-        :param text: Footer text
-        :param icon_url: Url of the footer icon
-        :param proxy_icon_url: A proxied url of the footer icon
-
-        :return: self
-=======
         Sets the embed footer. This is at the bottom of your embed.
-        
+
         :param text:
             Footer text
-        
+
         :param icon_url:
             Url of the footer icon
-        
+
         :param proxy_icon_url:
             A proxied url of the footer icon
->>>>>>> 92cbffd4
+
+        :return: self
         """
         self.footer = EmbedFooter(
             text=text,
@@ -617,31 +506,20 @@
         inline: APINullable[bool] = MISSING
     ) -> Embed:
         """
-<<<<<<< HEAD
-        :param name: The name of the field
-        :param value: The text in the field
-        :param inline: Whether or not this field should display inline
-
-        :raises EmbedFieldError: The embed has more than 25 fields
-
-        :return: self
-=======
         Adds a field to the embed.
         An embed can contain up to 25 fields.
-        
+
         :param name:
             The name of the field
-        
+
         :param value:
             The text in the field
-        
+
         :param inline:
             Whether or not this field should display inline
-        
-        :raises:
-            :class EmbedFieldError: Gets raised when the maximum 
-            amount of fields has already been reached.
->>>>>>> 92cbffd4
+
+        :raises EmbedFieldError:
+            Raised when there are more than 25 fields in the embed
         """
         _field = EmbedField(
             name=name,
