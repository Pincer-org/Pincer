--- conflicted
+++ resolved
@@ -1,4 +1,3 @@
-<<<<<<< HEAD
 # Copyright Pincer 2021-Present
 # Full MIT License can be found in `LICENSE` at the project root.
 
@@ -232,240 +231,4 @@
         id of the role
     """
     guild_id: Snowflake
-    role_id: Snowflake
-=======
-# Copyright Pincer 2021-Present
-# Full MIT License can be found in `LICENSE` at the project root.
-
-from dataclasses import dataclass
-from typing import Any, List, Optional
-
-from .presence import PresenceUpdateEvent
-from ..guild.member import GuildMember
-from ..guild.role import Role
-from ..message.emoji import Emoji
-from ..message.sticker import Sticker
-from ..user import User
-from ...utils.api_object import APIObject
-from ...utils.snowflake import Snowflake
-from ...utils.timestamp import Timestamp
-from ...utils.types import MISSING, APINullable
-
-
-@dataclass
-class GuildBanAddEvent(APIObject):
-    """
-    Sent when a user is banned from a guild.
-
-    :param guild_id:
-        id of the guild
-
-    :param user:
-        the banned user
-    """
-    guild_id: Snowflake
-    user: User
-
-
-@dataclass
-class GuildBanRemoveEvent(APIObject):
-    """
-    Sent when a user is unbanned from a guild.
-
-    :param guild_id:
-        id of the guild
-
-    :param user:
-        the unbanned user
-    """
-    guild_id: Snowflake
-    user: User
-
-
-@dataclass
-class GuildEmojisUpdateEvent(APIObject):
-    """
-    Sent when a guild's emojis have been updated.
-
-    :param guild_id:
-        id of the guild
-
-    :param emojis:
-        array of emojis
-    """
-    guild_id: Snowflake
-    emojis: List[Emoji]
-
-
-@dataclass
-class GuildStickersUpdateEvent(APIObject):
-    """
-    Sent when a guild's stickers have been updated.
-
-    :param guild_id:
-        id of the guild
-
-    :param stickers:
-        array of stickers
-    """
-    guild_id: Snowflake
-    stickers: List[Sticker]
-
-
-@dataclass
-class GuildIntegrationsUpdateEvent(APIObject):
-    """
-    Sent when a guild integration is updated.
-
-    :param guild_id:
-        id of the guild whose integrations were updated
-    """
-    guild_id: Snowflake
-
-
-@dataclass
-class GuildMemberRemoveEvent(APIObject):
-    """
-    Sent when a user is removed from a guild (leave/kick/ban).
-
-    :param guild_id:
-        the id of the guild
-
-    :param user:
-        the user who was removed
-    """
-    guild_id: Snowflake
-    user: User
-
-
-@dataclass
-class GuildMemberUpdateEvent(APIObject):
-    """
-    Sent when a guild member is updated.
-    This will also fire when the user object
-    of a guild member changes.
-
-    :param guild_id:
-        the id of the guild
-
-    :param roles:
-        user role ids
-
-    :param user:
-        the user
-
-    :param nick:
-        nickname of the user in the guild
-
-    :param joined_at:
-        when the user joined the guild
-
-    :param premium_since:
-        when the user started boosting the guild
-
-    :param deaf:
-        whether the user is deafened in voice channels
-
-    :param mute:
-        whether the user is muted in voice channels
-
-    :param pending:
-        whether the user has not yet passed the guild's
-        Membership Screening requirements
-    """
-    guild_id: Snowflake
-    roles: List[Snowflake]
-    user: User
-    nick: APINullable[Optional[str]] = MISSING
-    joined_at: Optional[Timestamp] = None
-    premium_since: APINullable[Optional[Timestamp]] = MISSING
-    deaf: APINullable[bool] = MISSING
-    mute: APINullable[bool] = MISSING
-    pending: APINullable[bool] = MISSING
-
-
-@dataclass
-class GuildMembersChunkEvent(APIObject):
-    """
-    Sent in response to Guild Request Members.
-    You can use the `chunk_index` and `chunk_count`
-    to calculate how many chunks are left for your request.
-
-    :param guild_id:
-        the id of the guild
-
-    :param members:
-        set of guild members
-
-    :param chunk_index:
-        the chunk index in the expected chunks for this response
-        (0 <= chunk_index < chunk_count)
-
-    :param chunk_count:
-        the total number of expected chunks for this response
-
-    :param not_found:
-        if passing an invalid id to `REQUEST_GUILD_MEMBERS`,
-        it will be returned here
-
-    :param presences:
-        if passing true to `REQUEST_GUILD_MEMBERS`, presences
-        of the returned members will be here
-
-    :param nonce:"
-        the nonce used in the Guild Members Request
-    """
-    guild_id: Snowflake
-    members: List[GuildMember]
-    chunk_index: int
-    chunk_count: int
-
-    not_found: APINullable[List[Any]] = MISSING
-    presences: APINullable[PresenceUpdateEvent] = MISSING
-    nonce: APINullable[str] = MISSING
-
-
-@dataclass
-class GuildRoleCreateEvent(APIObject):
-    """
-    Sent when a guild role is created.
-
-    :param guild_id:
-        the id of the guild
-
-    :param role:
-        the role created
-    """
-    guild_id: Snowflake
-    role: Role
-
-
-@dataclass
-class GuildRoleUpdateEvent(APIObject):
-    """
-    Sent when a guild role is updated.
-
-    :param guild_id:
-        the id of the guild
-
-    :param role:
-        the role updated
-    """
-    guild_id: Snowflake
-    role: Role
-
-
-@dataclass
-class GuildRoleDeleteEvent(APIObject):
-    """
-    Sent when a guild role is deleted.
-
-    :param guild_id:
-        id of the guild
-
-    :param role_id:
-        id of the role
-    """
-    guild_id: Snowflake
-    role_id: Snowflake
->>>>>>> 310e8a1a
+    role_id: Snowflake