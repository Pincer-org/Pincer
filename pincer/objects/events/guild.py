# Copyright Pincer 2021-Present
# Full MIT License can be found in `LICENSE` at the project root.
from __future__ import annotations

from dataclasses import dataclass
from typing import TYPE_CHECKING

from ..guild.guild import Guild
from ..guild.member import GuildMember
from ..user import User
from ...utils.api_object import APIObject, GuildProperty
from ...utils.types import MISSING, APINullable

if TYPE_CHECKING:
    from typing import Any, List, Optional

    from ..guild.role import Role
    from ..message.emoji import Emoji
    from ..message.sticker import Sticker
    from ...utils.snowflake import Snowflake
    from ...utils.timestamp import Timestamp
    from .presence import PresenceUpdateEvent


@dataclass(repr=False)
class GuildBanAddEvent(APIObject, GuildProperty):
    """Sent when a user is banned from a guild.

    Attributes
    ----------
    guild_id: :class:`~pincer.utils.snowflake.Snowflake`
        Id of the guild
    user: :class:`~pincer.objects.user.user.User`
        The banned user
    """

    guild_id: Snowflake
    user: User


@dataclass(repr=False)
class GuildBanRemoveEvent(APIObject, GuildProperty):
    """Sent when a user is unbanned from a guild.

    Attributes
    ----------
    guild_id: :class:`~pincer.utils.snowflake.Snowflake`
        Id of the guild
    user: :class:`~pincer.objects.user.user.User`
        The unbanned user
    """

    guild_id: Snowflake
    user: User


@dataclass(repr=False)
class GuildEmojisUpdateEvent(APIObject, GuildProperty):
    """Sent when a guild's emojis have been updated.

    Attributes
    ----------
    guild_id: :class:`~pincer.utils.snowflake.Snowflake`
        Id of the guild
    emojis: List[:class:`~pincer.objects.message.emoji.Emoji`]
        Array of emojis
    """

    guild_id: Snowflake
    emojis: List[Emoji]


@dataclass(repr=False)
class GuildStickersUpdateEvent(APIObject, GuildProperty):
    """Sent when a guild's stickers have been updated.

    Attributes
    ----------
    guild_id: :class:`~pincer.utils.snowflake.Snowflake`
        Id of the guild
    stickers: List[:class:`~pincer.objects.message.sticker.Sticker`]
        Array of stickers
    """

    guild_id: Snowflake
    stickers: List[Sticker]


@dataclass(repr=False)
class GuildIntegrationsUpdateEvent(APIObject, GuildProperty):
    """Sent when a guild integration is updated.

    Attributes
    ----------
    guild_id: :class:`~pincer.utils.snowflake.Snowflake`
        Id of the guild whose integrations were updated
    """

    guild_id: Snowflake


@dataclass(repr=False)
class GuildMemberAddEvent(GuildMember, GuildProperty):
    """
    Sent when a user joins a guild.

    Attributes
    ----------
    guild_id: :class:`Snowflake`
        ID of the guild that the user joined.
    """

    # NOTE: This isn't a default value. I set it to this because you can't
    # have fields without default values after regular fields. Apparently that
    # carries over when you inherit from a dataclass.
    guild_id: Snowflake = 0


@dataclass(repr=False)
class GuildMemberRemoveEvent(APIObject, GuildProperty):
    """Sent when a user is removed from a guild (leave/kick/ban).

    Attributes
    ----------
    guild_id: :class:`~pincer.utils.snowflake.Snowflake`
        the id of the guild
    user: :class:`~pincer.objects.user.user.User`
        the user who was removed
    """

    guild_id: Snowflake
    user: User

<<<<<<< HEAD
=======
    def __post_init__(self):
        self.user = User.from_dict({**self.user})

>>>>>>> f3226fe2

@dataclass(repr=False)
class GuildMemberUpdateEvent(APIObject, GuildProperty):
    """Sent when a guild member is updated.
    This will also fire when the user object
    of a guild member changes.

    Attributes
    ----------
    guild_id: :class:`~pincer.utils.snowflake.Snowflake`
        the id of the guild
    roles: List[:class:`~pincer.utils.snowflake.Snowflake`]
        user role ids
    user: :class:`~pincer.objects.user.user.User`
        the user
    nick: APINullable[Optional[:class:`str`]]
        nickname of the user in the guild
    joined_at: Optional[:class:`~pincer.utils.timestamp.Timestamp`]
        when the user joined the guild
    premium_since: APINullable[Optional[:class:`~pincer.utils.timestamp.Timestamp`]]
        when the user started boosting the guild
    deaf: APINullable[:class:`bool`]
        whether the user is deafened in voice channels
    mute: APINullable[:class:`bool`]
        whether the user is muted in voice channels
    pending: APINullable[:class:`bool`]
        whether the user has not yet passed the guild's
        Membership Screening requirements
    """

    # noqa: E501

    guild_id: Snowflake
    roles: List[Snowflake]
    user: User
    nick: APINullable[Optional[str]] = MISSING
    joined_at: Optional[Timestamp] = None
    premium_since: APINullable[Optional[Timestamp]] = MISSING
    deaf: APINullable[bool] = MISSING
    mute: APINullable[bool] = MISSING
    pending: APINullable[bool] = MISSING

<<<<<<< HEAD
=======
    def __post_init__(self):
        self.user = User.from_dict({**self.user})

>>>>>>> f3226fe2

@dataclass(repr=False)
class GuildMembersChunkEvent(APIObject, GuildProperty):
    """Sent in response to Guild Request Members.
    You can use the ``chunk_index`` and ``chunk_count``
    to calculate how many chunks are left for your request.

    Attributes
    ----------
    guild_id: :class:`~pincer.utils.snowflake.Snowflake`
        The id of the guild
    members: List[:class:`~pincer.objects.guild.member.GuildMember`]
        Set of guild members
    chunk_index: :class:`int`
        The chunk index in the expected chunks for this response
        (0 <= chunk_index < chunk_count)
    chunk_count: :class:`int`
        The total number of expected chunks for this response
    not_found: APINullable[List[Any]]
        If passing an invalid id to ``REQUEST_GUILD_MEMBERS``,
        it will be returned here
    presences: APINullable[:class:`~pincer.objects.events.presence.PresenceUpdateEvent`]
        If passing true to ``REQUEST_GUILD_MEMBERS``, presences
        of the returned members will be here
    nonce: APINullable[:class:`str`]
        The nonce used in the Guild Members Request
    """

    # noqa: E501
    guild_id: Snowflake
    members: List[GuildMember]
    chunk_index: int
    chunk_count: int

    not_found: APINullable[List[Any]] = MISSING
    presences: APINullable[PresenceUpdateEvent] = MISSING
    nonce: APINullable[str] = MISSING

    def __post_init__(self):
        self.members = [
            GuildMember.from_dict({**member}) for member in self.members
        ]


@dataclass(repr=False)
class GuildRoleCreateEvent(APIObject, GuildProperty):
    """Sent when a guild role is created.

    Attributes
    ----------
    guild_id: :class:`~pincer.utils.snowflake.Snowflake`
        The id of the guild
    role: :class:`~pincer.objects.guild.role.Role`
        The role created
    """

    guild_id: Snowflake
    role: Role


@dataclass(repr=False)
class GuildRoleUpdateEvent(APIObject, GuildProperty):
    """Sent when a guild role is updated.

    Attributes
    ----------
    guild_id: :class:`~pincer.utils.snowflake.Snowflake`
        The id of the guild
    role: :class:`~pincer.objects.guild.role.Role`
        The role updated
    """

    guild_id: Snowflake
    role: Role


@dataclass(repr=False)
class GuildRoleDeleteEvent(APIObject, GuildProperty):
    """Sent when a guild role is deleted.

    Attributes
    ----------
    guild_id: :class:`~pincer.utils.snowflake.Snowflake`
        Id of the guild
    role_id: :class:`~pincer.utils.snowflake.Snowflake`
        Id of the role
    """

    guild_id: Snowflake
    role_id: Snowflake


@dataclass(repr=False)
class GuildStatusEvent(APIObject):
    """
    Sent when a subscribed server's state changes

    Attributes
    ----------
    guild : :class:`Guild`
        guild with requested id

    online : :class:`int`
        number of online users in guild (deprecated; always 0)
    """

    guild: Guild
    online: int = 0<|MERGE_RESOLUTION|>--- conflicted
+++ resolved
@@ -131,12 +131,6 @@
     guild_id: Snowflake
     user: User
 
-<<<<<<< HEAD
-=======
-    def __post_init__(self):
-        self.user = User.from_dict({**self.user})
-
->>>>>>> f3226fe2
 
 @dataclass(repr=False)
 class GuildMemberUpdateEvent(APIObject, GuildProperty):
@@ -179,12 +173,6 @@
     mute: APINullable[bool] = MISSING
     pending: APINullable[bool] = MISSING
 
-<<<<<<< HEAD
-=======
-    def __post_init__(self):
-        self.user = User.from_dict({**self.user})
-
->>>>>>> f3226fe2
 
 @dataclass(repr=False)
 class GuildMembersChunkEvent(APIObject, GuildProperty):
@@ -223,11 +211,6 @@
     presences: APINullable[PresenceUpdateEvent] = MISSING
     nonce: APINullable[str] = MISSING
 
-    def __post_init__(self):
-        self.members = [
-            GuildMember.from_dict({**member}) for member in self.members
-        ]
-
 
 @dataclass(repr=False)
 class GuildRoleCreateEvent(APIObject, GuildProperty):
