<<<<<<< HEAD
# Copyright Pincer 2021-Present
# Full MIT License can be found in `LICENSE` at the project root.

from dataclasses import dataclass
from typing import List, Tuple

from ..app import application
from ..guild import guild
from ..user.user import User
from ...utils.api_object import APIObject
from ...utils.types import MISSING, APINullable


@dataclass
class HelloEvent(APIObject):
    """
    Sent on connection to the websocket.
    Defines the heartbeat interval that the client should heartbeat to.

    :param heartbeat_interval:
        the interval (in milliseconds) the client should heartbeat with
    """
    heartbeat_interval: int


@dataclass
class ReadyEvent(APIObject):
    """
    Dispatched when a client has completed the initial
    handshake with the gateway (for new sessions).

    :param v:
        gateway version

    :param user:
        information about the user including email

    :param guilds:
        the guilds the user is in

    :param session_id:
        used for resuming connections

    :param shard:
        the shard information associated
        with this session, if sent when identifying

    :param application:
        contains `id` and `flags`
    """
    v: int
    user: User
    guilds: List['guild.Guild']
    session_id: str
    application: 'application.Application'

    shard: APINullable[Tuple[int, int]] = MISSING
=======
# Copyright Pincer 2021-Present
# Full MIT License can be found in `LICENSE` at the project root.

from dataclasses import dataclass
from typing import List, Tuple

from ..app.application import Application
from ..guild import Guild
from ..user import User
from ...utils.api_object import APIObject
from ...utils.types import MISSING, APINullable


@dataclass
class HelloEvent(APIObject):
    """
    Sent on connection to the websocket.
    Defines the heartbeat interval that the client should heartbeat to.

    :param heartbeat_interval:
        the interval (in milliseconds) the client should heartbeat with
    """
    heartbeat_interval: int


@dataclass
class ReadyEvent(APIObject):
    """
    Dispatched when a client has completed the initial
    handshake with the gateway (for new sessions).

    :param v:
        gateway version

    :param user:
        information about the user including email

    :param guilds:
        the guilds the user is in

    :param session_id:
        used for resuming connections

    :param shard:
        the shard information associated
        with this session, if sent when identifying

    :param application:
        contains `id` and `flags`
    """
    v: int
    user: User
    guilds: List[Guild]
    session_id: str
    application: Application

    shard: APINullable[Tuple[int, int]] = MISSING
>>>>>>> 310e8a1a
<|MERGE_RESOLUTION|>--- conflicted
+++ resolved
@@ -1,4 +1,3 @@
-<<<<<<< HEAD
 # Copyright Pincer 2021-Present
 # Full MIT License can be found in `LICENSE` at the project root.
 
@@ -55,63 +54,4 @@
     session_id: str
     application: 'application.Application'
 
-    shard: APINullable[Tuple[int, int]] = MISSING
-=======
-# Copyright Pincer 2021-Present
-# Full MIT License can be found in `LICENSE` at the project root.
-
-from dataclasses import dataclass
-from typing import List, Tuple
-
-from ..app.application import Application
-from ..guild import Guild
-from ..user import User
-from ...utils.api_object import APIObject
-from ...utils.types import MISSING, APINullable
-
-
-@dataclass
-class HelloEvent(APIObject):
-    """
-    Sent on connection to the websocket.
-    Defines the heartbeat interval that the client should heartbeat to.
-
-    :param heartbeat_interval:
-        the interval (in milliseconds) the client should heartbeat with
-    """
-    heartbeat_interval: int
-
-
-@dataclass
-class ReadyEvent(APIObject):
-    """
-    Dispatched when a client has completed the initial
-    handshake with the gateway (for new sessions).
-
-    :param v:
-        gateway version
-
-    :param user:
-        information about the user including email
-
-    :param guilds:
-        the guilds the user is in
-
-    :param session_id:
-        used for resuming connections
-
-    :param shard:
-        the shard information associated
-        with this session, if sent when identifying
-
-    :param application:
-        contains `id` and `flags`
-    """
-    v: int
-    user: User
-    guilds: List[Guild]
-    session_id: str
-    application: Application
-
-    shard: APINullable[Tuple[int, int]] = MISSING
->>>>>>> 310e8a1a
+    shard: APINullable[Tuple[int, int]] = MISSING