--- conflicted
+++ resolved
@@ -1,4 +1,3 @@
-<<<<<<< HEAD
 # Copyright Pincer 2021-Present
 # Full MIT License can be found in `LICENSE` at the project root.
 
@@ -87,95 +86,4 @@
     channel_id: Snowflake
     code: str
 
-    guild_id: APINullable[Snowflake] = MISSING
-=======
-# Copyright Pincer 2021-Present
-# Full MIT License can be found in `LICENSE` at the project root.
-
-from dataclasses import dataclass
-
-from ..guild.invite import InviteTargetType
-from ..user import User
-from ...utils.api_object import APIObject
-from ...utils.snowflake import Snowflake
-from ...utils.timestamp import Timestamp
-from ...utils.types import APINullable, MISSING
-
-
-@dataclass
-class InviteCreateEvent(APIObject):
-    """
-    Sent when a new invite to a channel is created.
-
-    :param channel_id:
-        the channel the invite is for
-
-    :param code:
-        the unique invite code
-
-    :param created_at:
-        the time at which the invite was created
-
-    :param guild_id:
-        the guild of the invite
-
-    :param inviter:
-        the user that created the invite
-
-    :param max_age:
-        how long the invite is valid for (in seconds)
-
-    :param max_uses:
-        the maximum number of times the invite can be used
-
-    :param target_type:
-        the type of target for this voice channel invite
-
-    :param target_user:
-        the user whose stream to display for
-        this voice channel stream invite
-
-    :param target_application:
-        the embedded application to open for this
-        voice channel embedded application invite
-
-    :param temporary:
-        whether or not the invite is temporary (invited users will
-        be kicked on disconnect unless they're assigned a role)
-
-    :param uses:
-        how many times the invite has been used (always will be 0)
-    """
-    channel_id: Snowflake
-    code: str
-    created_at: Timestamp
-    max_age: int
-    max_uses: int
-    temporary: bool
-
-    guild_id: APINullable[Snowflake] = MISSING
-    inviter: APINullable[User] = MISSING
-    target_type: APINullable[InviteTargetType] = MISSING
-    target_user: APINullable[User] = MISSING
-    uses: int = 0
-
-
-@dataclass
-class InviteDeleteEvent(APIObject):
-    """
-    Sent when an invite is deleted.
-
-    :param channel_id:
-        the channel of the invite
-
-    :param guild_id:
-        the guild of the invite
-
-    :param code:
-        the unique invite code
-    """
-    channel_id: Snowflake
-    code: str
-
-    guild_id: APINullable[Snowflake] = MISSING
->>>>>>> 310e8a1a
+    guild_id: APINullable[Snowflake] = MISSING