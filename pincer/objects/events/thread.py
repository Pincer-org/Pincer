--- conflicted
+++ resolved
@@ -1,4 +1,3 @@
-<<<<<<< HEAD
 # Copyright Pincer 2021-Present
 # Full MIT License can be found in `LICENSE` at the project root.
 
@@ -69,76 +68,4 @@
     member_count: int
 
     added_members: APINullable[List[ThreadMember]] = MISSING
-    removed_member_ids: APINullable[List[Snowflake]] = MISSING
-=======
-# Copyright Pincer 2021-Present
-# Full MIT License can be found in `LICENSE` at the project root.
-
-from dataclasses import dataclass
-from typing import List
-
-from ..guild.channel import Channel
-from ..guild.thread import ThreadMember
-from ...utils import APIObject, APINullable, MISSING, Snowflake
-
-
-@dataclass
-class ThreadListSyncEvent(APIObject):
-    """
-    Sent when the current user gains access to a channel.
-
-    :param guild_id:
-        the id of the guild
-
-    :param channel_ids:
-        the parent channel ids whose threads are being synced.
-        If omitted, then threads were synced for the entire guild.
-        This array may contain channel_ids that have no active
-        threads as well, so you know to clear that data.
-
-    :param threads:
-        all active threads in the given channels that
-        the current user can access
-
-    :param members:
-        all thread member objects from the synced threads for
-        the current user, indicating which threads the current
-        user has been added to
-    """
-    guild_id: Snowflake
-    threads: List[Channel]
-    members: List[ThreadMember]
-
-    channel_ids: APINullable[List[Snowflake]] = MISSING
-
-
-@dataclass
-class ThreadMembersUpdateEvent(APIObject):
-    """
-    Sent when anyone is added to or removed from a thread.
-    If the current user does not have the `GUILD_MEMBERS`
-    Gateway Intent, then this event will only be sent if
-    the current user was added to or removed from the thread.
-
-    :param id:
-        the id of the thread
-
-    :param guild_id:
-        the id of the guild
-
-    :param member_count:
-        the approximate number of members in the thread, capped at 50
-
-    :param added_members:
-        the users who were added to the thread
-
-    :param removed_member_ids:
-        the id of the users who were removed from the thread
-    """
-    id: Snowflake
-    guild_id: Snowflake
-    member_count: int
-
-    added_members: APINullable[List[ThreadMember]] = MISSING
-    removed_member_ids: APINullable[List[Snowflake]] = MISSING
->>>>>>> 310e8a1a
+    removed_member_ids: APINullable[List[Snowflake]] = MISSING