# Copyright Pincer 2021-Present
# Full MIT License can be found in `LICENSE` at the project root.

from __future__ import annotations

from typing import TYPE_CHECKING
from dataclasses import dataclass
<<<<<<< HEAD
from enum import Enum, auto
from typing import Optional, List
=======
>>>>>>> 5699406a

from ...utils.api_object import APIObject

if TYPE_CHECKING:
    from typing import Optional

    from ...utils.snowflake import Snowflake


@dataclass
class VoiceServerUpdateEvent(APIObject):
    """Sent when a guild's voice server is updated.
    This is sent when initially connecting to voice,
    and when the current voice instance fails over to a new server.

    Attributes
    ----------
    token: :class:`str`
        Voice connection token
    guild_id: :class:`~pincer.utils.snowflake.Snowflake`
        The guild this voice server update is for
    endpoint: Optional[:class:`str`]
        The voice server host
    """

    token: str
    guild_id: Snowflake
    endpoint: Optional[str] = None


@dataclass
class VoiceChannelSelectEvent(APIObject):
    """
    Sent when the client joins a voice channel

    Attributes
    ----------
    channel_id : Optional[:class:`Snowflake`]
        id of channel

    guild_id : Optional[:class:`Snowflake`]
        id of guild
    """

    channel_id: Optional[Snowflake] = None
    guild_id: Optional[Snowflake] = None


class VoiceConnectionStates(Enum):
    """
    Attributes
    ----------
    DISCONNECTED : :class:`str`
        TCP disconnected

    AWAITING_ENDPOINT : :class:`str`
        Waiting for voice endpoint

    AUTHENTICATING : :class:`str`
        TCP authenticating

    CONNECTING : :class:`str`
        TCP connecting

    CONNECTED : :class:`str`
        TCP connected

    VOICE_DISCONNECTED : :class:`str`
        TCP connected, Voice disconnected

    VOICE_CONNECTING : :class:`str`
        TCP connected, Voice connecting

    VOICE_CONNECTED : :class:`str`
        TCP connected, Voice connected

    NO_ROUTE : :class:`str`
        No route to host

    ICE_CHECKING : :class:`str`
        WebRTC ice checking

    """

    DISCONNECTED = auto()
    AWAITING_ENDPOINT = auto()
    AUTHENTICATING = auto()
    CONNECTING = auto()
    CONNECTED = auto()
    VOICE_DISCONNECTED = auto()
    VOICE_CONNECTING = auto()
    VOICE_CONNECTED = auto()
    NO_ROUTE = auto()
    ICE_CHECKING = auto()


@dataclass
class VoiceConnectionStatusEvent(APIObject):
    """
    Sent when the client's voice connection status changes

    state : :class:`VoiceConnectionStates`
        one of the voice connection states listed below

    hostname : :class:`str`
        hostname of the connected voice server

    pings : List[:class:`int`]
        last 20 pings (in ms)

    average_ping : :class:`int`
        average ping (in ms)

    last_ping : :class:`int`
        last ping (in ms)

    """

    state: VoiceConnectionStates
    hostname: str
    pings: List[int]
    average_ping: int
    last_ping: int


@dataclass
class SpeakingStartEvent(APIObject):
    """
    Sent when a user in a subscribed voice channel speaks

    Attributes
    ----------
    user_id : :class:`Snowflake`
        id of user who started speaking
    """

    user_id: Snowflake


@dataclass
class SpeakingStopEvent(APIObject):
    """
    Sent when a user in a subscribed voice channel stops speaking

    Attributes
    ----------
    user_id : :class:`Snowflake`
        id of user who stopped speaking
    """

    user_id: Snowflake<|MERGE_RESOLUTION|>--- conflicted
+++ resolved
@@ -5,16 +5,12 @@
 
 from typing import TYPE_CHECKING
 from dataclasses import dataclass
-<<<<<<< HEAD
 from enum import Enum, auto
-from typing import Optional, List
-=======
->>>>>>> 5699406a
 
 from ...utils.api_object import APIObject
 
 if TYPE_CHECKING:
-    from typing import Optional
+    from typing import Optional, List
 
     from ...utils.snowflake import Snowflake
 
