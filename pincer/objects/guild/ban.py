<<<<<<< HEAD
# Copyright Pincer 2021-Present
# Full MIT License can be found in `LICENSE` at the project root.

from __future__ import annotations

from dataclasses import dataclass
from typing import Optional, TYPE_CHECKING

from ...utils import APIObject
from ..user.user import User


@dataclass
class Ban(APIObject):
    """
    Representation of the Discord Ban object

    :param reason:
        The reason for the ban

    :param user:
        The banned user
    """
    reason: Optional[str]
    user: User
=======
# Copyright Pincer 2021-Present
# Full MIT License can be found in `LICENSE` at the project root.

from __future__ import annotations

from dataclasses import dataclass
from typing import Optional, TYPE_CHECKING

from ...utils import APIObject

if TYPE_CHECKING:
    from ..user import User


@dataclass
class Ban(APIObject):
    """
    Representation of the Discord Ban object

    :param reason:
        The reason for the ban

    :param user:
        The banned user
    """
    reason: Optional[str]
    user: User
>>>>>>> 310e8a1a
<|MERGE_RESOLUTION|>--- conflicted
+++ resolved
@@ -1,4 +1,3 @@
-<<<<<<< HEAD
 # Copyright Pincer 2021-Present
 # Full MIT License can be found in `LICENSE` at the project root.
 
@@ -23,33 +22,4 @@
         The banned user
     """
     reason: Optional[str]
-    user: User
-=======
-# Copyright Pincer 2021-Present
-# Full MIT License can be found in `LICENSE` at the project root.
-
-from __future__ import annotations
-
-from dataclasses import dataclass
-from typing import Optional, TYPE_CHECKING
-
-from ...utils import APIObject
-
-if TYPE_CHECKING:
-    from ..user import User
-
-
-@dataclass
-class Ban(APIObject):
-    """
-    Representation of the Discord Ban object
-
-    :param reason:
-        The reason for the ban
-
-    :param user:
-        The banned user
-    """
-    reason: Optional[str]
-    user: User
->>>>>>> 310e8a1a
+    user: User