# Copyright Pincer 2021-Present
# Full MIT License can be found in `LICENSE` at the project root.

from __future__ import annotations

from dataclasses import dataclass
from enum import IntEnum
from typing import Dict, Optional, List, TYPE_CHECKING, Union, overload

from ..._config import GatewayConfig
from ...utils.api_object import APIObject
from ...utils.types import MISSING
from ..guild.overwrite import Overwrite
from ..guild.thread import ThreadMetadata
from ..guild.member import GuildMember
from ..user.user import User
from ... import client
from ...core.http import HTTPClient
from ...utils.types import APINullable
from ...utils.snowflake import Snowflake
from ...utils.timestamp import Timestamp


class ChannelType(IntEnum):
    """Represents a channel its type."""
    GUILD_TEXT = 0
    DM = 1
    GUILD_VOICE = 2
    GROUP_DM = 3
    GUILD_CATEGORY = 4
    GUILD_NEWS = 5
    GUILD_STORE = 6

    if GatewayConfig.version >= 9:
        GUILD_NEWS_THREAD = 10
        GUILD_PUBLIC_THREAD = 11
        GUILD_PRIVATE_THREAD = 12

    GUILD_STAGE_VOICE = 13


@dataclass
class Channel(APIObject):
    """
    Represents a Discord Channel Mention object

    :param _client:
        reference to the Client

    :param _http:
        reference to the HTTPClient

    :param id:
        the id of this channel

    :param type:
        the type of channel

    :param application_id:
        application id of the group DM creator if it is bot-created

    :param bitrate:
        the bitrate (in bits) of the voice channel

    :param default_auto_archive_duration:
        default duration for newly created threads, in minutes, to
        automatically archive the thread after recent activity, can be set to:
        60, 1440, 4320, 10080

    :param guild_id:
        the id of the guild (may be missing for some channel objects received
        over gateway guild dispatches)

    :param icon:
        icon hash
    :param last_message_id:
        the id of the last message sent in this channel (may not point to an
        existing or valid message)

    :param last_pin_timestamp:
        when the last pinned message was pinned. This may be null in events
        such as GUILD_CREATE when a message is not pinned.

    :param member:
        thread member object for the current user, if they have joined the
        thread, only included on certain API endpoints

    :param member_count:
        an approximate count of users in a thread, stops counting at 50

    :param message_count:
        an approximate count of messages in a thread, stops counting at 50

    :param name:
        the name of the channel (1-100 characters)

    :param nsfw:
        whether the channel is nsfw

    :param owner_id:
        id of the creator of the group DM or thread

    :param parent_id:
        for guild channels: id of the parent category for a channel (each
        parent category can contain up to 50 channels), for threads: id of the
        text channel this thread was created

    :param permissions:
        computed permissions for the invoking user in the channel, including
        overwrites, only included when part of the resolved data received on a
        slash command interaction

    :param permission_overwrites:
        explicit permission overwrites for members and roles

    :param position:
        sorting position of the channel

    :param rate_limit_per_user:
        amount of seconds a user has to wait before sending another message
        (0-21600); bots, as well as users with the permission manage_messages
        or manage_channel, are unaffected

    :param recipients:
        the recipients of the DM

    :param rtc_region:
        voice region id for the voice channel, automatic when set to null

    :param thread_metadata:
        thread-specific fields not needed by other channels

    :param topic:
        the channel topic (0-1024 characters)

    :param user_limit:
        the user limit of the voice channel

    :param video_quality_mode:
        the camera video quality mode of the voice channel, 1 when not present
    """

    _client: client.Client
    _http: HTTPClient

    id: Snowflake
    type: ChannelType

    application_id: APINullable[Snowflake] = MISSING
    bitrate: APINullable[int] = MISSING
    default_auto_archive_duration: APINullable[int] = MISSING
    guild_id: APINullable[Snowflake] = MISSING
    icon: APINullable[Optional[str]] = MISSING

    last_message_id: APINullable[Optional[Snowflake]] = MISSING
    last_pin_timestamp: APINullable[Optional[Timestamp]] = MISSING
    member: APINullable[GuildMember] = MISSING

    member_count: APINullable[int] = MISSING

    message_count: APINullable[int] = MISSING

    name: APINullable[str] = MISSING
    nsfw: APINullable[bool] = MISSING
    owner_id: APINullable[Snowflake] = MISSING
    parent_id: APINullable[Optional[Snowflake]] = MISSING
    permissions: APINullable[str] = MISSING
    permission_overwrites: APINullable[List[Overwrite]] = MISSING
    position: APINullable[int] = MISSING
    rate_limit_per_user: APINullable[int] = MISSING
    recipients: APINullable[List[User]] = MISSING
    rtc_region: APINullable[Optional[str]] = MISSING
    thread_metadata: APINullable[ThreadMetadata] = MISSING
    topic: APINullable[Optional[str]] = MISSING
    user_limit: APINullable[int] = MISSING
    video_quality_mode: APINullable[int] = MISSING

    @classmethod
<<<<<<< HEAD
    async def from_id(cls, client: client.Client, id: int) -> Channel:
        data = (await client.http.get(f"channels/{id}")) or {}
=======
    async def from_id(cls, client: Client, channel_id: int) -> Channel:
        data = (await client.http.get(f"channels/{channel_id}")) or {}
>>>>>>> b147bc5d
        data.update(
            {
                "_client": client,
                "_http": client.http,
                "type": ChannelType(data.pop("type"))
            }
        )

        channel_cls = _channel_type_map.get(data["type"], Channel)
        return channel_cls.from_dict(data)

    @overload
    async def edit(
            self, *, name: str = None,
            type: ChannelType = None,
            position: int = None, topic: str = None, nsfw: bool = None,
            rate_limit_per_user: int = None, bitrate: int = None,
            user_limit: int = None,
            permissions_overwrites: List[Overwrite] = None,
            parent_id: Snowflake = None, rtc_region: str = None,
            video_quality_mod: int = None,
            default_auto_archive_duration: int = None
    ) -> Channel:
        ...

    async def edit(self, **kwargs):
        data = await self._http.patch(f"channels/{self.id}", kwargs)
        data.update(
            {
                "_client": self.client,
                "_http": self._http,
                "type": ChannelType(data.pop("type"))
            }
        )
        channel_cls = _channel_type_map.get(data["type"], Channel)
        return channel_cls.from_dict(data)


def __str__(self):
    """return the discord tag when object gets used as a string."""
    return self.name or str(self.id)


class TextChannel(Channel):
    def __init__(self, *args, **kwargs):
        super().__init__(*args, **kwargs)

    @overload
    async def edit(
            self, name: str = None, type: ChannelType = None,
            position: int = None, topic: str = None, nsfw: bool = None,
            rate_limit_per_user: int = None,
            permissions_overwrites: List[Overwrite] = None,
            parent_id: Snowflake = None,
            default_auto_archive_duration: int = None
    ) -> Union[TextChannel, NewsChannel]:
        ...

    async def edit(self, **kwargs):
        return await super().edit(**kwargs)


class VoiceChannel(Channel):
    def __init__(self, *args, **kwargs):
        super().__init__(*args, **kwargs)

    @overload
    async def edit(
            self, name: str = None, position: int = None, bitrate: int = None,
            user_limit: int = None,
            permissions_overwrites: List[Overwrite] = None,
            rtc_region: str = None, video_quality_mod: int = None
    ) -> VoiceChannel:
        ...

    async def edit(self, **kwargs):
        return await super().edit(**kwargs)


class CategoryChannel(Channel):
    def __init__(self, *args, **kwargs):
        super().__init__(*args, **kwargs)


class NewsChannel(Channel):
    def __init__(self, *args, **kwargs):
        super().__init__(*args, **kwargs)

    @overload
    async def edit(
            self, name: str = None, type: ChannelType = None,
            position: int = None, topic: str = None, nsfw: bool = None,
            permissions_overwrites: List[Overwrite] = None,
            parent_id: Snowflake = None,
            default_auto_archive_duration: int = None
    ) -> Union[TextChannel, NewsChannel]:
        ...

    async def edit(self, **kwargs):
        return await super().edit(**kwargs)


@dataclass
class ChannelMention(APIObject):
    """
    Represents a Discord Channel Mention object

    :param id:
        id of the channel

    :param guild_id:
        id of the guild containing the channel

    :param type:
        the type of channel

    :param name:
        the name of the channel
    """
    id: Snowflake
    guild_id: Snowflake
    type: ChannelType
    name: str


_channel_type_map: Dict[ChannelType, Channel] = {
    ChannelType.GUILD_TEXT: TextChannel,
    ChannelType.GUILD_VOICE: VoiceChannel,
    ChannelType.GUILD_CATEGORY: CategoryChannel,
    ChannelType.GUILD_NEWS: NewsChannel
}<|MERGE_RESOLUTION|>--- conflicted
+++ resolved
@@ -176,13 +176,8 @@
     video_quality_mode: APINullable[int] = MISSING
 
     @classmethod
-<<<<<<< HEAD
-    async def from_id(cls, client: client.Client, id: int) -> Channel:
-        data = (await client.http.get(f"channels/{id}")) or {}
-=======
-    async def from_id(cls, client: Client, channel_id: int) -> Channel:
+    async def from_id(cls, client: client.Client, channel_id: int) -> Channel:
         data = (await client.http.get(f"channels/{channel_id}")) or {}
->>>>>>> b147bc5d
         data.update(
             {
                 "_client": client,
