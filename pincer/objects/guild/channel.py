--- conflicted
+++ resolved
@@ -488,17 +488,15 @@
         return await super().edit(**kwargs)
 
 
-<<<<<<< HEAD
 class PublicThread(Channel):
     """A subclass of ``Channel`` for public threads with all the same attributes."""
 
+    
 class PrivateThread(Channel):
     """A subclass of ``Channel`` for private threads with all the same attributes."""
 
-@dataclass
-=======
+
 @dataclass(repr=False)
->>>>>>> c41e1fd0
 class ChannelMention(APIObject):
     """Represents a Discord Channel Mention object
 
