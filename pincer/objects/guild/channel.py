--- conflicted
+++ resolved
@@ -12,7 +12,6 @@
 from ...utils.api_object import APIObject
 
 if TYPE_CHECKING:
-<<<<<<< HEAD
     from typing import Dict, List, Optional, Union
 
     from ...client import Client
@@ -24,14 +23,6 @@
     from ...utils.types import APINullable
     from ...utils.snowflake import Snowflake
     from ...utils.timestamp import Timestamp
-=======
-    from ..guild.overwrite import Overwrite
-    from ..guild.thread import ThreadMetadata
-    from ..guild.member import GuildMember
-    from ..user import User
-    from ... import Client
-    from ...utils import APINullable, Snowflake, Timestamp
->>>>>>> 10300ce3
 
 
 class ChannelType(IntEnum):
@@ -54,7 +45,6 @@
 
 @dataclass
 class Channel(APIObject):
-<<<<<<< HEAD
     """Represents a Discord Channel Mention object
 
     Attributes
@@ -69,43 +59,15 @@
         The bitrate (in bits) of the voice channel
     default_auto_archive_duration: APINullable[:class:`int`]
         Default duration for newly created threads, in minutes, to
-=======
-    """
-    Represents a Discord Channel Mention object
-
-    :param id:
-        the id of this channel
-
-    :param type:
-        the type of channel
-
-    :param application_id:
-        application id of the group DM creator if it is bot-created
-
-    :param bitrate:
-        the bitrate (in bits) of the voice channel
-
-    :param default_auto_archive_duration:
-        default duration for newly created threads, in minutes, to
->>>>>>> 10300ce3
         automatically archive the thread after recent activity, can be set to:
         60, 1440, 4320, 10080
     guild_id: APINullable[:class:`~pincer.utils.snowflake.Snowflake`]
         The id of the guild (may be missing for some channel objects received
         over gateway guild dispatches)
-<<<<<<< HEAD
     icon: APINullable[Optional[:class:`str`]]
         Icon hash
     last_message_id: APINullable[Optional[:class:`~pincer.utils.snowflake.Snowflake`]]
         The id of the last message sent in this channel (may not point to an
-=======
-
-    :param icon:
-        icon hash
-
-    :param last_message_id:
-        the id of the last message sent in this channel (may not point to an
->>>>>>> 10300ce3
         existing or valid message)
     last_pin_timestamp: APINullable[Optional[:class:`~pincer.utils.timestamp.Timestamp`]]
         When the last pinned message was pinned. This may be null in events
@@ -139,7 +101,6 @@
         Amount of seconds a user has to wait before sending another message
         (0-21600); bots, as well as users with the permission manage_messages
         or manage_channel, are unaffected
-<<<<<<< HEAD
     recipients: APINullable[List[:class:`~pincer.objects.user.user.User`]]
         The recipients of the DM
     rtc_region: APINullable[Optional[:class:`str`]]
@@ -152,32 +113,6 @@
         The user limit of the voice channel
     video_quality_mode: APINullable[:class:`int`]
         The camera video quality mode of the voice channel, 1 when not present
-    """
-    _client: Client
-    _http: HTTPClient
-=======
-
-    :param recipients:
-        the recipients of the DM
-
-    :param rtc_region:
-        voice region id for the voice channel, automatic when set to null
-
-    :param thread_metadata:
-        thread-specific fields not needed by other channels
-
-    :param topic:
-        the channel topic (0-1024 characters)
-
-    :param user_limit:
-        the user limit of the voice channel
-
-    :param video_quality_mode:
-        the camera video quality mode of the voice channel, 1 when not present
->>>>>>> 10300ce3
-
-    :param mention:
-        structures a string to mention the channel
     """
     id: Snowflake
     type: ChannelType
