--- conflicted
+++ resolved
@@ -3,33 +3,15 @@
 
 from __future__ import annotations
 
-from typing import overload, TYPE_CHECKING
 from enum import IntEnum
 from dataclasses import dataclass, field
-<<<<<<< HEAD
-
-=======
-from enum import Enum, auto, IntEnum
-from typing import Optional, List, Dict, overload, TYPE_CHECKING
-
-from .member import GuildMember
-from ..events.presence import PresenceUpdateEvent
-from ..guild.channel import Channel
-from ..guild.role import Role
-from ..guild.stage import StageInstance
-from ..guild.welcome_screen import WelcomeScreen
-from ..message.emoji import Emoji
-from ..message.sticker import Sticker
-from ..user.voice_state import VoiceState
-from ...exceptions import UnavailableGuildError
+from typing import overload, TYPE_CHECKING
+
+from ...utils.types import MISSING
 from ...utils.api_object import APIObject
 from ...utils.conversion import construct_client_dict
->>>>>>> c2d90adc
-from ...utils.types import MISSING
-from ...utils.api_object import APIObject
 
 if TYPE_CHECKING:
-<<<<<<< HEAD
     from typing import Dict, List, Optional
 
     from .role import Role
@@ -47,10 +29,6 @@
     from .welcome_screen import WelcomeScreen
     from ...exceptions import UnavailableGuildError
     from ..events.presence import PresenceUpdateEvent
-=======
-    from ... import Client
-    from ...utils import APINullable, Snowflake, Timestamp
->>>>>>> c2d90adc
 
 
 class PremiumTier(IntEnum):
