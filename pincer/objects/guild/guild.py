# Copyright Pincer 2021-Present
# Full MIT License can be found in `LICENSE` at the project root.

from __future__ import annotations

from enum import IntEnum
from dataclasses import dataclass, field
from typing import overload, TYPE_CHECKING

from .channel import Channel
from ...exceptions import UnavailableGuildError
from .member import GuildMember
from ...utils.types import MISSING
from ...utils.api_object import APIObject
from ...utils.conversion import construct_client_dict

if TYPE_CHECKING:
    from typing import Dict, List, Optional

    from .role import Role
    from ...client import Client
    from .stage import StageInstance
    from ..message.emoji import Emoji
    from .features import GuildFeature
    from ..message.sticker import Sticker
    from ...utils.types import APINullable
    from ...utils.snowflake import Snowflake
    from ...utils.timestamp import Timestamp
    from ..user.voice_state import VoiceState
    from .welcome_screen import WelcomeScreen
    from ..events.presence import PresenceUpdateEvent


class PremiumTier(IntEnum):
    """Represents the boost tier of a guild.

    Attributes
    ----------
    NONE:
        Guild has not unlocked any Server Boost perks.
    TIER_1:
        Guild has unlocked Server Boost level 1 perks.
    TIER_2:
        Guild has unlocked Server Boost level 2 perks.
    TIER_3:
        Guild has unlocked Server Boost level 3 perks.
    """
    NONE = 0
    TIER_1 = 1
    TIER_2 = 2
    TIER_3 = 3


class GuildNSFWLevel(IntEnum):
    """Represents the NSFW level of a guild.

    Attributes
    ----------
    DEFAULT:
        Default NSFW level.
    EXPLICIT:
        Explicit NSFW level.
    SAFE:
        SAFE NSFW level.
    AGE_RESTRICTED:
        Age restricted NSFW level.
    """
    DEFAULT = 0
    EXPLICIT = 1
    SAFE = 2
    AGE_RESTRICTED = 3


class ExplicitContentFilterLevel(IntEnum):
    """Represents the filter content level of a guild.

    Attributes
    ----------
    DISABLED:
        Media content will not be scanned.
    MEMBERS_WITHOUT_ROLES:
        Media content sent by members without roles will be scanned.
    ALL_MEMBERS:
        Media content sent by all members will be scanned.
    """
    DISABLED = 0
    MEMBERS_WITHOUT_ROLES = 1
    ALL_MEMBERS = 2


class MFALevel(IntEnum):
    """Represents the multi factor authentication level of a guild.

    Attributes
    ----------
    NONE:
        Guild has no MFA/2FA requirement for moderation actions.
    ELEVATED:
        Guild has a 2FA requirement for moderation actions
    """
    NONE = 0
    ELEVATED = 1


class VerificationLevel(IntEnum):
    """Represents the verification level of a guild.

    Attributes
    ----------
    NONE:
        Unrestricted.
    LOW:
        Must have verified email on account.
    MEDIUM:
        Must be registered on Discord for longer than 5 minutes.
    HIGH:
        Must be a member of the server for longer than 10 minutes.
    VERY_HIGH:
        Must have a verified phone number.
    """
    NONE = 0
    LOW = 1
    MEDIUM = 2
    HIGH = 3
    VERY_HIGH = 4


class DefaultMessageNotificationLevel(IntEnum):
    """Represents the default message notification level of a guild.

    Attributes
    ----------
    ALL_MESSAGES:
        Members will receive notifications for all messages by default.
    ONLY_MENTIONS:
        Members will receive notifications only for messages that @mention them by default.
    """  # noqa: E501
    ALL_MESSAGES = 0
    ONLY_MENTIONS = 1


class SystemChannelFlags(IntEnum):
    """Represents the system channel flags of a guild.

    Attributes
    ----------
    SUPPRESS_JOIN_NOTIFICATIONS:
        Suppress member join notifications.
    SUPPRESS_PREMIUM_SUBSCRIPTIONS:
        Suppress server boost notifications.
    SUPPRESS_GUILD_REMINDER_NOTIFICATIONS:
        Suppress server setup tips.
    """
    SUPPRESS_JOIN_NOTIFICATIONS = 1 << 0
    SUPPRESS_PREMIUM_SUBSCRIPTIONS = 1 << 1
    SUPPRESS_GUILD_REMINDER_NOTIFICATIONS = 1 << 2


@dataclass
class Guild(APIObject):
    """Represents a Discord guild/server in which your client resides.

    Attributes
    ----------
    afk_channel_id: Optional[:class:`~pincer.utils.snowflake.Snowflake`]
        Id of afk channel
    afk_timeout: :class:`int`
        Afk timeout in seconds
    application_id: Optional[:class:`~pincer.utils.snowflake.Snowflake`]
        Application id of the guild creator if it is bot-created
    banner: Optional[:class:`str`]
        Banner hash
    default_message_notifications: :class:`~pincer.objects.guild.guild.DefaultMessageNotificationLevel`
        Default message notifications level
    description: Optional[:class:`str`]
        The description of a Community guild
    discovery_splash: Optional[:class:`str`]
        Discovery splash hash;
        only present for guilds with the "DISCOVERABLE" feature
    emojis: List[:class:`~pincer.objects.message.emoji.Emoji`]
        Custom guild emojis
    explicit_content_filter: :class:`~pincer.objects.guild.guild.ExplicitContentFilterLevel`
        Explicit content filter level
    features: List[:class:`~pincer.objects.guild.features.GuildFeature`]
        Enabled guild features
    id: :class:`~pincer.utils.snowflake.Snowflake`
        Guild id
    icon: Optional[:class:`str`]
        Icon hash
    mfa_level: :class:`~pincer.objects.guild.guild.MFALevel`
        Required MFA level for the guild
    name: :class:`str`
        Guild name (2-100 characters, excluding trailing and leading
        whitespace)
    nsfw_level: :class:`~pincer.objects.guild.guild.NSFWLevel`
        Guild NSFW level
    owner_id: :class:`~pincer.utils.snowflake.Snowflake`
        Id of owner
    preferred_locale: :class:`str`
        The preferred locale of a Community guild;
        used in server discovery and notices from Discord;
        defaults to "en-US"
    premium_tier: :class:`~pincer.objects.guild.guild.PremiumTier`
        Premium tier (Server Boost level)
    public_updates_channel_id: Optional[:class:`~pincer.utils.snowflake.Snowflake`]
        The id of the channel where admins
        and moderators of Community guilds receive notices from Discord
    roles: List[:class:`~pincer.objects.guild.role.Role`]
        Roles in the guild
    rules_channel_id: Optional[:class:`~pincer.utils.snowflake.Snowflake`]
        The id of the channel where Community guilds can display rules
        and/or guidelines
    splash: Optional[:class:`str`]
        Splash hash
    system_channel_flags: :class:`~pincer.objects.guild.guild.SystemChannelFlags`
        System channel flags
    system_channel_id: Optional[:class:`~pincer.utils.snowflake.Snowflake`]
        The id of the channel where guild notices
        such as welcome messages and boost events are posted
    vanity_url_code: Optional[:class:`str`]
        The vanity url code for the guild
    verification_level: :class:`~pincer.objects.guild.guild.VerificationLevel`
        Verification level required for the guild
    approximate_member_count: APINullable[:class:`int`]
        Approximate number of members in this guild, returned from the
        `GET /guilds/<id>` endpoint when with_counts is true
    approximate_presence_count: APINullable[:class:`int`]
        Approximate number of non-offline members in this guild,
        returned from the `GET /guilds/<id>`
        endpoint when with_counts is true
    channels: APINullable[List[:class:`~pincer.objects.guild.chanenl.Channel`]]
        Channels in the guild
    icon_hash: APINullable[Optional[:class:`str`]]
        Icon hash, returned when in the template object
    joined_at: APINullable[:class:`~pincer.utils.timestamp.Timestamp`]
        When this guild was joined at
    large: APINullable[:class:`bool`]
        True if this is considered a large guild
    max_members: APINullable[:class:`int`]
        The maximum number of members for the guild
    max_presences: APINullable[Optional[:class:`int`]]
        The maximum number of presences for the guild
        (null is always returned, apart from the largest of guilds)
    max_video_channel_users: APINullable[:class:`int`]
        The maximum amount of users in a video channel
    members: APINullable[List[:class:`~pincer.objects.guild.member.GuildMember`]]
        Users in the guild
    member_count: APINullable[:class:`bool`]
        Total number of members in this guild
    nsfw: APINullable[:class:`bool`]
        Boolean if the server is NSFW
    owner: APINullable[:class:`bool`]
        True if the user is the owner of the guild
    permissions: APINullable[:class:`str`]
        Total permissions for the user in the guild
        (excludes overwrites)
    premium_subscription_count: APINullable[:class:`int`]
        The number of boosts this guild currently has
    presences: APINullable[List[:class:`~pincer.objects.events.presence.PresenceUpdateEvent`]]
        Presences of the members in the guild,
        will only include non-offline members if the size is greater
        than large threshold
    stage_instances: APINullable[List[:class:`~pincer.objects.guild.stage.StageInstance`]]
        Stage instances in the guild
    stickers: Optional[List[:class:`~pincer.objects.message.sticker.Sticker`]]
        Custom guild stickers
    region: APINullable[Optional[:class:`str`]]
        Voice region id for the guild (deprecated)
    threads: APINullable[List[:class:`~pincer.objects.guild.channel.Channel`]]
        All active threads in the guild that current user
        has permission to view
    unavailable: APINullable[:class:`bool`]
        True if this guild is unavailable due to an outage
    voice_states: APINullable[List[:class:`~pincer.objects.user.voice_state.VoiceState`]]
        States of members currently in voice channels;
        lacks the guild_id key
    widget_enabled: APINullable[:class:`bool`]
        True if the server widget is enabled
    widget_channel_id: APINullable[Optional[:class:`~pincer.utils.snowflake.Snowflake`]]
        The channel id that the widget will generate an invite to,
        or null if set to no invite
    welcome_screen: APINullable[:class:`~pincer.objects.guild.welcome_screen.WelcomeScreen`]
        The welcome screen of a Community guild, shown to new members,
        returned in an Invite's guild object
    """  # noqa: E501
    afk_timeout: int
    default_message_notifications: DefaultMessageNotificationLevel
    emojis: List[Emoji]
    explicit_content_filter: ExplicitContentFilterLevel
    features: List[GuildFeature]
    id: Snowflake
    mfa_level: MFALevel
    name: str
    nsfw_level: GuildNSFWLevel
    owner_id: Snowflake
    preferred_locale: str
    premium_tier: PremiumTier
    roles: List[Role]
    system_channel_flags: SystemChannelFlags
    verification_level: VerificationLevel

    guild_scheduled_events: APINullable[List] = MISSING
    lazy: APINullable[bool] = MISSING
    premium_progress_bar_enabled: APINullable[bool] = MISSING
    guild_hashes: APINullable[Dict] = MISSING
    afk_channel_id: APINullable[Snowflake] = MISSING
    application_id: APINullable[Snowflake] = MISSING
    embedded_activities: APINullable[List] = MISSING
    banner: APINullable[str] = MISSING
    description: APINullable[str] = MISSING
    discovery_splash: APINullable[str] = MISSING
    icon: APINullable[str] = MISSING
    public_updates_channel_id: APINullable[Snowflake] = MISSING
    rules_channel_id: APINullable[Snowflake] = MISSING
    splash: APINullable[str] = MISSING
    system_channel_id: APINullable[Snowflake] = MISSING
    vanity_url_code: APINullable[str] = MISSING

    application_command_counts: APINullable[Dict] = MISSING
    application_command_count: APINullable[int] = MISSING
    approximate_member_count: APINullable[int] = MISSING
    approximate_presence_count: APINullable[int] = MISSING
    channels: APINullable[List[Channel]] = field(default_factory=list)
    # TODO: Add type when type is known
    hub_type: APINullable[...] = MISSING
    icon_hash: APINullable[Optional[str]] = MISSING
    joined_at: APINullable[Timestamp] = MISSING
    large: APINullable[bool] = MISSING
    max_members: APINullable[int] = MISSING
    max_presences: APINullable[Optional[int]] = MISSING
    max_video_channel_users: APINullable[int] = MISSING
    members: APINullable[List[GuildMember]] = MISSING
    member_count: APINullable[bool] = MISSING
    nsfw: APINullable[bool] = MISSING
    # Note: This is missing from discord's docs but in the api
    owner: APINullable[bool] = MISSING
    permissions: APINullable[str] = MISSING
    premium_subscription_count: APINullable[int] = MISSING
    presences: APINullable[List[PresenceUpdateEvent]] = MISSING
    stage_instances: APINullable[List[StageInstance]] = MISSING
    stickers: APINullable[List[Sticker]] = MISSING
    region: APINullable[Optional[str]] = MISSING
    threads: APINullable[List[Channel]] = MISSING
    # Guilds are considered available unless otherwise specified
    unavailable: APINullable[bool] = False
    voice_states: APINullable[List[VoiceState]] = MISSING
    widget_enabled: APINullable[bool] = MISSING
    widget_channel_id: APINullable[Optional[Snowflake]] = MISSING
    welcome_screen: APINullable[WelcomeScreen] = MISSING

    @classmethod
    async def from_id(cls, client: Client, _id: Snowflake) -> Guild:
        """
        Parameters
        ----------
        client : `~pincer.Client`
            Client object to use the http gateway from.
        _id : :class: `pincer.utils.snowflake.Snowflake`
            Guild ID.

        Returns
        -------
        :class: `~pincer.objects.guild.guild.Guild`
            The new guild object.
        """
        data = await client.http.get(f"/guilds/{_id}")
        channel_data = await client.http.get(f"/guilds/{_id}/channels")

        data["channels"]: List[Channel] = [
            Channel.from_dict({**i, "_client": client, "_http": client.http})
            for i in (channel_data or [])
        ]

        return Guild.from_dict(construct_client_dict(client, data))

    async def get_member(self, _id: int) -> GuildMember:
        """|coro|

        Fetches a GuildMember from its identifier

        Parameters
        ----------
        _id:
            The id of the guild member which should be fetched from the Discord
            gateway.

        Returns
        -------
        :class:`~pincer.objects.guild.member.GuildMember`
            A GuildMember object.
        """
        return await GuildMember.from_id(self._client, self.id, _id)

    @overload
    async def modify_member(
            self, *,
            _id: int,
            nick: Optional[str] = None,
            roles: Optional[List[Snowflake]] = None,
            mute: Optional[bool] = None,
            deaf: Optional[bool] = None,
            channel_id: Optional[Snowflake] = None
    ) -> GuildMember:
        """|coro|

        Modifies a member in the guild from its identifier and based on the
        keyword arguments provided.

        Parameters
        ----------
        _id : int
            Id of the member to modify
        nick : Optional[:class:`str`]
            New nickname for the member |default| :data:`None`
        roles : Optional[List[:class:`~pincer.utils.snowflake.Snowflake]]
            New roles for the member |default| :data:`None`
        mute : Optional[:class:`bool`]
            Whether the member is muted |default| :data:`None`
        deaf : Optional[:class:`bool`]
            Whether the member is defaened |default| :data:`None`
        channel_id : Optional[:class:`~pincer.utils.snowflake.Snowflake]
            Voice channel id to move to |default| :data:`None`

        Returns
        -------
        :class:`~pincer.objects.guild.member.GuildMember`
            The new member object.
        """
        ...

    async def modify_member(self, _id: int, **kwargs) -> GuildMember:
        data = await self._http.patch(f"guilds/{self.id}/members/{_id}", data=kwargs)
        return GuildMember.from_dict(construct_client_dict(self._client, data))

    @classmethod
    def from_dict(cls, data) -> Guild:
<<<<<<< HEAD
=======
        """
        Parameters
        ----------
        data : :class: Dict
            Guild data recieved from the discord API.

        Returns
        -------
        :class: `~pincer.objects.guild.guild.Guild`
            The new guild object.

        Raises
        :class: `~pincer.exceptions.UnavailableGuildError`
            The guild is unavailable due to a discord outage.
        """
>>>>>>> 94e36752
        if data.get("unavailable", False):
            raise UnavailableGuildError(
                f"Guild \"{data['id']}\" is unavailable due to a discord"
                " outage."
            )

        return super().from_dict(data)<|MERGE_RESOLUTION|>--- conflicted
+++ resolved
@@ -322,7 +322,7 @@
     approximate_presence_count: APINullable[int] = MISSING
     channels: APINullable[List[Channel]] = field(default_factory=list)
     # TODO: Add type when type is known
-    hub_type: APINullable[...] = MISSING
+    hub_type: APINullable[Any] = MISSING
     icon_hash: APINullable[Optional[str]] = MISSING
     joined_at: APINullable[Timestamp] = MISSING
     large: APINullable[bool] = MISSING
@@ -434,8 +434,6 @@
 
     @classmethod
     def from_dict(cls, data) -> Guild:
-<<<<<<< HEAD
-=======
         """
         Parameters
         ----------
@@ -451,7 +449,6 @@
         :class: `~pincer.exceptions.UnavailableGuildError`
             The guild is unavailable due to a discord outage.
         """
->>>>>>> 94e36752
         if data.get("unavailable", False):
             raise UnavailableGuildError(
                 f"Guild \"{data['id']}\" is unavailable due to a discord"
