--- conflicted
+++ resolved
@@ -34,12 +34,8 @@
     from ..user.integration import Integration
     from ..voice.region import VoiceRegion
     from ..events.presence import PresenceUpdateEvent
-<<<<<<< HEAD
     from ..message.emoji import Emoji
     from ..message.sticker import Sticker, StickerPack
-=======
-    from ..message.sticker import Sticker
->>>>>>> 40c66ffe
     from ..user.voice_state import VoiceState
     from ...client import Client
     from ...utils.timestamp import Timestamp
@@ -1309,21 +1305,12 @@
         )
 
     async def create_emoji(
-<<<<<<< HEAD
-            self,
-            *,
-            name: str,
-            image: str,
-            roles: List[Snowflake],
-            reason: Optional[str] = None
-=======
         self,
         *,
         name: str,
         image: File,
         roles: List[Snowflake] = [],
         reason: Optional[str] = None
->>>>>>> 40c66ffe
     ) -> Emoji:
         """|coro|
         Creates a new emoji for the guild.
@@ -1557,8 +1544,6 @@
         return GuildTemplate.from_dict(
             construct_client_dict(self._client, data)
         )
-
-<<<<<<< HEAD
 
     @classmethod
     async def sticker_packs(cls) -> Generator[StickerPack, None, None]:
@@ -1658,7 +1643,7 @@
             id of the sticker
         """
         await self._http.delete(f"guilds/{self.id}/stickers/{_id}")
-=======
+
     async def get_webhooks(self) -> AsyncGenerator[Webhook, None]:
         """|coro|
         Returns an async generator of the guild webhooks.
@@ -1673,7 +1658,7 @@
             yield Webhook.from_dict(
                 construct_client_dict(self._client, webhook_data)
             )
->>>>>>> 40c66ffe
+
 
     @classmethod
     def from_dict(cls, data) -> Guild:
