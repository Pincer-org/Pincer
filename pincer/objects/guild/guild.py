# Copyright Pincer 2021-Present
# Full MIT License can be found in `LICENSE` at the project root.

from __future__ import annotations

from collections import AsyncIterator
from dataclasses import dataclass, field
from enum import IntEnum
from typing import AsyncGenerator, overload, TYPE_CHECKING

<<<<<<< HEAD
=======
from aiohttp import FormData

from .invite import Invite
>>>>>>> b311d767
from .channel import Channel
from .invite import Invite
from ..message.emoji import Emoji
from ..message.file import File
from ...exceptions import UnavailableGuildError
from ...utils.api_object import APIObject
from ...utils.conversion import construct_client_dict, remove_none
from ...utils.types import MISSING

if TYPE_CHECKING:
<<<<<<< HEAD
    from ...utils.types import JsonDict
    from typing import Any, Dict, List, Optional, Union
=======
    from typing import Any, Dict, List, Optional, Tuple, Union, Generator
    from collections.abc import AsyncIterator
>>>>>>> b311d767

    from .audit_log import AuditLog
    from .ban import Ban
    from .channel import PublicThread, PrivateThread, ChannelType
    from .member import GuildMember
    from .features import GuildFeature
    from .overwrite import Overwrite
    from .role import Role
    from .stage import StageInstance
    from .template import GuildTemplate
    from .welcome_screen import WelcomeScreen, WelcomeScreenChannel
    from .widget import GuildWidget
    from .webhook import Webhook
    from ..user.user import User
    from ..user.integration import Integration
    from ..voice.region import VoiceRegion
    from ..events.presence import PresenceUpdateEvent
    from ..message.emoji import Emoji
    from ..message.sticker import Sticker, StickerPack
    from ..user.voice_state import VoiceState
    from ...client import Client
    from ...utils.timestamp import Timestamp
    from ...utils.types import APINullable
    from ...utils.snowflake import Snowflake


class PremiumTier(IntEnum):
    """Represents the boost tier of a guild.
    Attributes
    ----------
    NONE:
        Guild has not unlocked any Server Boost perks.
    TIER_1:
        Guild has unlocked Server Boost level 1 perks.
    TIER_2:
        Guild has unlocked Server Boost level 2 perks.
    TIER_3:
        Guild has unlocked Server Boost level 3 perks.
    """

    NONE = 0
    TIER_1 = 1
    TIER_2 = 2
    TIER_3 = 3


class GuildNSFWLevel(IntEnum):
    """Represents the NSFW level of a guild.
    Attributes
    ----------
    DEFAULT:
        Default NSFW level.
    EXPLICIT:
        Explicit NSFW level.
    SAFE:
        SAFE NSFW level.
    AGE_RESTRICTED:
        Age restricted NSFW level.
    """

    DEFAULT = 0
    EXPLICIT = 1
    SAFE = 2
    AGE_RESTRICTED = 3


class ExplicitContentFilterLevel(IntEnum):
    """Represents the filter content level of a guild.
    Attributes
    ----------
    DISABLED:
        Media content will not be scanned.
    MEMBERS_WITHOUT_ROLES:
        Media content sent by members without roles will be scanned.
    ALL_MEMBERS:
        Media content sent by all members will be scanned.
    """

    DISABLED = 0
    MEMBERS_WITHOUT_ROLES = 1
    ALL_MEMBERS = 2


class MFALevel(IntEnum):
    """Represents the multi factor authentication level of a guild.
    Attributes
    ----------
    NONE:
        Guild has no MFA/2FA requirement for moderation actions.
    ELEVATED:
        Guild has a 2FA requirement for moderation actions
    """

    NONE = 0
    ELEVATED = 1


class VerificationLevel(IntEnum):
    """Represents the verification level of a guild.
    Attributes
    ----------
    NONE:
        Unrestricted.
    LOW:
        Must have verified email on account.
    MEDIUM:
        Must be registered on Discord for longer than 5 minutes.
    HIGH:
        Must be a member of the server for longer than 10 minutes.
    VERY_HIGH:
        Must have a verified phone number.
    """

    NONE = 0
    LOW = 1
    MEDIUM = 2
    HIGH = 3
    VERY_HIGH = 4


class DefaultMessageNotificationLevel(IntEnum):
    """Represents the default message notification level of a guild.
    Attributes
    ----------
    ALL_MESSAGES:
        Members will receive notifications for all messages by default.
    ONLY_MENTIONS:
        Members will receive notifications only for messages that @mention them by default.
    """

    # noqa: E501
    ALL_MESSAGES = 0
    ONLY_MENTIONS = 1


class SystemChannelFlags(IntEnum):
    """Represents the system channel flags of a guild.
    Attributes
    ----------
    SUPPRESS_JOIN_NOTIFICATIONS:
        Suppress member join notifications.
    SUPPRESS_PREMIUM_SUBSCRIPTIONS:
        Suppress server boost notifications.
    SUPPRESS_GUILD_REMINDER_NOTIFICATIONS:
        Suppress server setup tips.
    SUPPRESS_JOIN_NOTIFICATION_REPLIES:
        Hide member join sticker reply buttons
    """

    SUPPRESS_JOIN_NOTIFICATIONS = 1 << 0
    SUPPRESS_PREMIUM_SUBSCRIPTIONS = 1 << 1
    SUPPRESS_GUILD_REMINDER_NOTIFICATIONS = 1 << 2
    SUPPRESS_JOIN_NOTIFICATION_REPLIES = 1 << 3


@dataclass(repr=False)
class GuildPreview(APIObject):
    """Represents a guild preview.
    Attributes
    ----------
    id: :class:`Snowflake`
        The guild ID.
    name: :class:`str`
        The guild name.
    icon: :class:`str`
        The guild icon hash.
    splash: :class:`str`
        The guild splash hash.
    discovery_splash: :class:`str`
        The guild discovery splash hash.
    emojis: :class:`List[Emoji]`
        The guild emojis.
    features: :class:`List[GuildFeature]`
        The guild features.
    approximate_member_count: :class:`int`
        The approximate member count.
    approximate_presence_count: :class:`int`
        The approximate number of online members in this guild
    description: :class:`str`
        The guild description.
    """

    id: Snowflake
    name: str
    emojis: List[Emoji]
    features: List[GuildFeature]
    approximate_member_count: int
    approximate_presence_count: int

    icon: APINullable[str] = MISSING
    splash: APINullable[str] = MISSING
    discovery_splash: APINullable[str] = MISSING
    description: APINullable[str] = MISSING


@dataclass(repr=False)
class Guild(APIObject):
    """Represents a Discord guild/server in which your client resides.
    Attributes
    ----------
    afk_channel_id: Optional[:class:`~pincer.utils.snowflake.Snowflake`]
        Id of afk channel
    afk_timeout: :class:`int`
        Afk timeout in seconds
    application_id: Optional[:class:`~pincer.utils.snowflake.Snowflake`]
        Application id of the guild creator if it is bot-created
    banner: Optional[:class:`str`]
        Banner hash
    default_message_notifications: :class:`~pincer.objects.guild.guild.DefaultMessageNotificationLevel`
        Default message notifications level
    description: Optional[:class:`str`]
        The description of a Community guild
    discovery_splash: Optional[:class:`str`]
        Discovery splash hash;
        only present for guilds with the "DISCOVERABLE" feature
    emojis: List[:class:`~pincer.objects.message.emoji.Emoji`]
        Custom guild emojis
    explicit_content_filter: :class:`~pincer.objects.guild.guild.ExplicitContentFilterLevel`
        Explicit content filter level
    features: List[:class:`~pincer.objects.guild.features.GuildFeature`]
        Enabled guild features
    id: :class:`~pincer.utils.snowflake.Snowflake`
        Guild id
    icon: Optional[:class:`str`]
        Icon hash
    mfa_level: :class:`~pincer.objects.guild.guild.MFALevel`
        Required MFA level for the guild
    name: :class:`str`
        Guild name (2-100 characters, excluding trailing and leading
        whitespace)
    nsfw_level: :class:`~pincer.objects.guild.guild.NSFWLevel`
        Guild NSFW level
    owner_id: :class:`~pincer.utils.snowflake.Snowflake`
        Id of owner
    preferred_locale: :class:`str`
        The preferred locale of a Community guild;
        used in server discovery and notices from Discord;
        defaults to "en-US"
    premium_tier: :class:`~pincer.objects.guild.guild.PremiumTier`
        Premium tier (Server Boost level)
    public_updates_channel_id: Optional[:class:`~pincer.utils.snowflake.Snowflake`]
        The id of the channel where admins
        and moderators of Community guilds receive notices from Discord
    roles: List[:class:`~pincer.objects.guild.role.Role`]
        Roles in the guild
    rules_channel_id: Optional[:class:`~pincer.utils.snowflake.Snowflake`]
        The id of the channel where Community guilds can display rules
        and/or guidelines
    splash: Optional[:class:`str`]
        Splash hash
    system_channel_flags: :class:`~pincer.objects.guild.guild.SystemChannelFlags`
        System channel flags
    system_channel_id: Optional[:class:`~pincer.utils.snowflake.Snowflake`]
        The id of the channel where guild notices
        such as welcome messages and boost events are posted
    vanity_url_code: Optional[:class:`str`]
        The vanity url code for the guild
    verification_level: :class:`~pincer.objects.guild.guild.VerificationLevel`
        Verification level required for the guild
    approximate_member_count: APINullable[:class:`int`]
        Approximate number of members in this guild, returned from the
        `GET /guilds/<id>` endpoint when with_counts is true
    approximate_presence_count: APINullable[:class:`int`]
        Approximate number of non-offline members in this guild,
        returned from the `GET /guilds/<id>`
        endpoint when with_counts is true
    channels: APINullable[List[:class:`~pincer.objects.guild.channel.Channel`]]
        Channels in the guild
    icon_hash: APINullable[Optional[:class:`str`]]
        Icon hash, returned when in the template object
    joined_at: APINullable[:class:`~pincer.utils.timestamp.Timestamp`]
        When this guild was joined at
    large: APINullable[:class:`bool`]
        True if this is considered a large guild
    max_members: APINullable[:class:`int`]
        The maximum number of members for the guild
    max_presences: APINullable[Optional[:class:`int`]]
        The maximum number of presences for the guild
        (null is always returned, apart from the largest of guilds)
    max_video_channel_users: APINullable[:class:`int`]
        The maximum amount of users in a video channel
    members: APINullable[List[:class:`~pincer.objects.guild.member.GuildMember`]]
        Users in the guild
    member_count: APINullable[:class:`bool`]
        Total number of members in this guild
    nsfw: APINullable[:class:`bool`]
        Boolean if the server is NSFW
    owner: APINullable[:class:`bool`]
        True if the user is the owner of the guild
    permissions: APINullable[:class:`str`]
        Total permissions for the user in the guild
        (excludes overwrites)
    premium_subscription_count: APINullable[:class:`int`]
        The number of boosts this guild currently has
    presences: APINullable[List[:class:`~pincer.objects.events.presence.PresenceUpdateEvent`]]
        Presences of the members in the guild,
        will only include non-offline members if the size is greater
        than large threshold
    stage_instances: APINullable[List[:class:`~pincer.objects.guild.stage.StageInstance`]]
        Stage instances in the guild
    stickers: Optional[List[:class:`~pincer.objects.message.sticker.Sticker`]]
        Custom guild stickers
    region: APINullable[Optional[:class:`str`]]
        Voice region id for the guild (deprecated)
    threads: APINullable[List[:class:`~pincer.objects.guild.channel.Channel`]]
        All active threads in the guild that current user
        has permission to view
    unavailable: APINullable[:class:`bool`]
        True if this guild is unavailable due to an outage
    voice_states: APINullable[List[:class:`~pincer.objects.user.voice_state.VoiceState`]]
        States of members currently in voice channels;
        lacks the guild_id key
    widget_enabled: APINullable[:class:`bool`]
        True if the server widget is enabled
    widget_channel_id: APINullable[Optional[:class:`~pincer.utils.snowflake.Snowflake`]]
        The channel id that the widget will generate an invite to,
        or null if set to no invite
    welcome_screen: APINullable[:class:`~pincer.objects.guild.welcome_screen.WelcomeScreen`]
        The welcome screen of a Community guild, shown to new members,
        returned in an Invite's guild object
    """

    # noqa: E501
    features: List[GuildFeature]
    id: Snowflake
    name: str
    nsfw_level: GuildNSFWLevel
    verification_level: VerificationLevel

    # Guild invites missing
    system_channel_flags: APINullable[SystemChannelFlags] = MISSING
    explicit_content_filter: APINullable[ExplicitContentFilterLevel] = MISSING
    premium_tier: APINullable[PremiumTier] = MISSING
    default_message_notifications: APINullable[
        DefaultMessageNotificationLevel
    ] = MISSING
    mfa_level: APINullable[MFALevel] = MISSING
    owner_id: APINullable[Snowflake] = MISSING
    afk_timeout: APINullable[int] = MISSING
    emojis: APINullable[List[Emoji]] = MISSING
    preferred_locale: APINullable[str] = MISSING
    roles: APINullable[List[Role]] = MISSING

    guild_scheduled_events: APINullable[List[Any]] = MISSING
    lazy: APINullable[bool] = MISSING
    premium_progress_bar_enabled: APINullable[bool] = MISSING
    guild_hashes: APINullable[Dict[Any, Any]] = MISSING
    afk_channel_id: APINullable[Snowflake] = MISSING
    application_id: APINullable[Snowflake] = MISSING
    embedded_activities: APINullable[List[Any]] = MISSING
    banner: APINullable[str] = MISSING
    description: APINullable[str] = MISSING
    discovery_splash: APINullable[str] = MISSING
    icon: APINullable[str] = MISSING
    public_updates_channel_id: APINullable[Snowflake] = MISSING
    rules_channel_id: APINullable[Snowflake] = MISSING
    splash: APINullable[str] = MISSING
    system_channel_id: APINullable[Snowflake] = MISSING
    vanity_url_code: APINullable[str] = MISSING

    application_command_counts: APINullable[Dict[Any, Any]] = MISSING
    application_command_count: APINullable[int] = MISSING
    approximate_member_count: APINullable[int] = MISSING
    approximate_presence_count: APINullable[int] = MISSING
    channels: APINullable[List[Channel]] = field(default_factory=list)
    # TODO: Add type when type is known
    hub_type: APINullable[Any] = MISSING
    icon_hash: APINullable[Optional[str]] = MISSING
    joined_at: APINullable[Timestamp] = MISSING
    large: APINullable[bool] = MISSING
    max_members: APINullable[int] = MISSING
    max_presences: APINullable[Optional[int]] = MISSING
    max_video_channel_users: APINullable[int] = MISSING
    members: APINullable[List[GuildMember]] = MISSING
    member_count: APINullable[bool] = MISSING
    nsfw: APINullable[bool] = MISSING
    # Note: This is missing from discord's docs but in the api
    owner: APINullable[bool] = MISSING
    permissions: APINullable[str] = MISSING
    premium_subscription_count: APINullable[int] = MISSING
    presences: APINullable[List[PresenceUpdateEvent]] = MISSING
    stage_instances: APINullable[List[StageInstance]] = MISSING
    stickers: APINullable[List[Sticker]] = MISSING
    region: APINullable[Optional[str]] = MISSING
    threads: APINullable[List[Channel]] = MISSING
    # Guilds are considered available unless otherwise specified
    unavailable: APINullable[bool] = False
    voice_states: APINullable[List[VoiceState]] = MISSING
    widget_enabled: APINullable[bool] = MISSING
    widget_channel_id: APINullable[Optional[Snowflake]] = MISSING
    welcome_screen: APINullable[WelcomeScreen] = MISSING

    @classmethod
    async def from_id(cls, client: Client, _id: Union[int, Snowflake]) -> Guild:
        """
        Parameters
        ----------
        client : :class:`~pincer.Client`
            Client object to use the http gateway from.
        _id : :class:`~pincer.utils.snowflake.Snowflake`
            Guild ID.
        Returns
        -------
        :class:`~pincer.objects.guild.guild.Guild`
            The new guild object.
        """
        data = await client.http.get(f"/guilds/{_id}")
        channel_data = await client.http.get(f"/guilds/{_id}/channels")

        data["channels"] = [
            Channel.from_dict(construct_client_dict(client, i))
            for i in (channel_data or [])
        ]

        return Guild.from_dict(construct_client_dict(client, data))

    async def get_member(self, _id: int) -> GuildMember:
        """|coro|
        Fetches a GuildMember from its identifier

        Parameters
        ----------
        _id: int
            The id of the guild member which should be fetched from the Discord
            gateway.
        Returns
        -------
        :class:`~pincer.objects.guild.member.GuildMember`
            A GuildMember object.
        """
        return await GuildMember.from_id(self._client, self.id, _id)

    @overload
    async def modify_member(
        self,
        *,
        _id: int,
        nick: Optional[str] = None,
        roles: Optional[List[Snowflake]] = None,
        mute: Optional[bool] = None,
        deaf: Optional[bool] = None,
        channel_id: Optional[Snowflake] = None,
        reason: Optional[str] = None
    ) -> GuildMember:
        """|coro|
        Modifies a member in the guild from its identifier and based on the
        keyword arguments provided.
        Parameters
        ----------
        _id : int
            Id of the member to modify
        nick : Optional[:class:`str`]
            New nickname for the member |default| :data:`None`
        roles : Optional[List[:class:`~pincer.utils.snowflake.Snowflake]]
            New roles for the member |default| :data:`None`
        mute : Optional[:class:`bool`]
            Whether the member is muted |default| :data:`None`
        deaf : Optional[:class:`bool`]
            Whether the member is deafened |default| :data:`None`
        channel_id : Optional[:class:`~pincer.utils.snowflake.Snowflake]
            Voice channel id to move to |default| :data:`None`
        reason : Optional[:class:`str`]
            audit log reason |default| :data:`None`
            
        Returns
        -------
        :class:`~pincer.objects.guild.member.GuildMember`
            The new member object.
        """
        ...

    async def modify_member(self, _id: int, reason=None, **kwargs) -> GuildMember:
        data = await self._http.patch(
            f"guilds/{self.id}/members/{_id}",
            data=kwargs,
            headers=remove_none({"X-Audit-Log-Reason": reason})
        )
        return GuildMember.from_dict(construct_client_dict(self._client, data))

      
    @overload
    async def create_channel(
        self,
        *,
        name: str,
        type: Optional[ChannelType] = None,
        topic: Optional[str] = None,
        bitrate: Optional[int] = None,
        user_limit: Optional[int] = None,
        rate_limit_per_user: Optional[int] = None,
        position: Optional[int] = None,
        permission_overwrites: Optional[List[Overwrite]] = None,
        parent_id: Optional[Snowflake] = None,
        nsfw: Optional[bool] = None
    ) -> Channel:
        """|coro|
        Create a new channel object for the guild.

        Parameters
        ----------
        name : str
            channel name (1-100 characters)
        type : Optional[:class:int`]
            the type of channel
        topic : Optional[:class:str`]
            channel topic (0-1024 characters)
        bitrate : Optional[:class:`int`]
            the bitrate (in bits) of the voice channel (voice only)
        user_limit : Optional[:class:`int`]
            the user limit of the voice channel (voice only)
        rate_limit_per_user : Optional[:class:`int`]
            amount of seconds a user has to wait
            before sending another message (0-21600)
            bots, as well as users with the permission
            manage_messages or manage_channel, are unaffected
        position : Optional[:class:`int`]
            sorting position of the channel
        permission_overwrites : Optional[List[:class:`~pincer.objects.guild.overwrite.Overwrite`]]
            the channel's permission overwrites
        parent_id : Optional[:class:`~pincer.utils.snowflake.Snowflake`]
            id of the parent category for a channel
        nsfw : Optional[:class:`bool`]
            whether the channel is nsfw
        reason : Optional[:class:`str`]
            audit log reason |default| :data:`None`
        Returns
        -------
        :class:`~pincer.objects.guild.channel.Channel`
            The new channel object.
        """
        ...

    async def create_channel(
        self,
        *,
        reason: Optional[str] = None,
        **kwargs
    ):
        data = await self._http.post(
            f"guilds/{self.id}/channels",
            data=kwargs,
            headers=remove_none({"X-Audit-Log-Reason": reason})
        )
        return Channel.from_dict(construct_client_dict(self._client, data))

    async def modify_channel_positions(
        self, 
        reason: Optional[str] = None,
        *channel: Dict[str, Optional[Union[int, bool, Snowflake]]]
    ):
        """|coro|
        Create a new channel object for the guild.

        Parameters
        ----------
        reason : Optional[:class:`str`]
            audit log reason |default| :data:`None`
        \\*channel : Dict[str, Optional[Union[int, bool, :class:`~pincer.utils.snowflake.Snowflake`]
            Keys:
                - id : :class:`~pincer.utils.snowflake.Snowflake`
                - position : Optional[:class:`int`]
                - lock_permissions : Optional[:class:`bool`]
                - parent_id : Optional[:class:`~pincer.utils.snowflake.Snowflake`]
        """
        await self._http.patch(
            f"guilds/{self.id}/channels",
            data=channel,
            headers=remove_none({"X-Audit-Log-Reason":reason})
        )

    async def list_active_threads(self) -> Tuple[
        Generator[Union[PublicThread, PrivateThread]], Generator[GuildMember]]:
        """|coro|
        Returns all active threads in the guild,
        including public and private threads.
        
        Returns
        -------
        Generator[Union[:class:`~pincer.objects.guild.channel.PublicThread`, :class:`~pincer.objects.guild.channel.PrivateThread`]], Generator[:class:`~pincer.objects.guild.member.GuildMember`]]
            The new member object.
        """
        data = await self._http.get(f"guilds/{self.id}/threads/active")

        threads = (
            Channel.from_dict(construct_client_dict(self._client, channel))
            for channel in data["threads"]
        )
        members = (
            GuildMember.from_dict(construct_client_dict(self._client, member))
            for member in data["members"]
        )

        return threads, members

    async def list_guild_members(
        self,
        limit: int = 1,
        after: int = 0
    ) -> AsyncIterator[GuildMember]:
        """|coro|
        Returns a list of guild member objects that are members of the guild.

        Parameters
        ----------
        limit : int
            max number of members to return (1-1000) |default| :data:`1`
        after : int
            the highest user id in the previous page |default| :data:`0`
        
        Yields
        ------
        :class:`~pincer.objects.guild.member.GuildMember`
            the guild member object that is in the guild
        """

        members = await self._http.get(
            f"guilds/{self.id}/members?{limit=}&{after=}"
        )
        
        for member in members:
            yield GuildMember.from_dict(
                construct_client_dict(self._client, member)
            )
        

    async def search_guild_members(
        self, 
        query: str,
        limit: Optional[int] = None
    ) -> AsyncIterator[GuildMember]:
        """|coro|
        Returns a list of guild member objects whose
        username or nickname starts with a provided string.

        Parameters
        ----------
        query : str
            Query string to match username(s) and nickname(s) against.
        limit : Optional[int]
            max number of members to return (1-1000) |default| :data:`1`
            
        Yields
        -------
        :class:`~pincer.objects.guild.member.GuildMember`
            guild member objects
        """

        data = await self._http.get(
            f"guilds/{id}/members/search?{query=!s}"
            + (f"&{limit=}" if limit else "")
        )

        for member in data:
            yield GuildMember.from_dict(construct_client_dict(self._client, member))

    @overload
    async def add_guild_member(
        self, *,
        user_id: Snowflake,
        access_token: str,
        nick: Optional[str] = None,
        roles: Optional[List[Snowflake]] = None,
        mute: Optional[bool] = None,
        deaf: Optional[bool] = None,
        reason: Optional[str] = None,
    ) -> Optional[GuildMember]:
        """|coro|
        Adds a user to the guild, provided you have a
        valid oauth2 access token for the user with the guilds.join scope.

        Parameters
        ----------
        user_id : str
            id of the user to be added
        access_token : str
            an oauth2 access token granted with the guilds.join to 
            the bot's application for the user you want to add to the guild
        nick : Optional[str]
        	value to set users nickname to
        roles : Optional[List[:class:`~pincer.utils.snowflake.Snowflake`]]
        	array of role ids the member is assigned
        mute : Optional[bool]
        	whether the user is muted in voice channels
        deaf : Optional[bool]
        	whether the user is deafened in voice channels
        reason : Optional[:class:`str`]
            audit log reason |default| :data:`None`
        Returns
        -------
        :class:`~pincer.objects.guild.member.GuildMember`
            If the user is not in the guild
        None
            If the user is in the guild
        """

    async def add_guild_member(
        self,
        user_id, 
        reason=None, 
        **kwargs
    ):
        data = await self._http.put(
            f"guilds/{self.id}/members/{user_id}", 
            data=kwargs,
            headers=remove_none({"X-Audit-Log-Reason": reason})
        )

        return GuildMember.from_dict(
            construct_client_dict(self._client, data)
        ) if data else None

    async def modify_current_member(
        self, 
        nick: str, 
        reason: Optional[str] = None
    ) -> GuildMember:
        """|coro|
        Modifies the current member in a guild.

        Parameters
        ----------
        nick : str
            value to set users nickname to
        reason : Optional[:class:`str`]
            audit log reason |default| :data:`None`
        Returns
        -------
        class:`~pincer.objects.guild.member.GuildMember
            current guild member
        """
        data = self._http.patch(
            f"guilds/{self.id}/members/@me", 
            {"nick": nick}, 
            headers=remove_none({"X-Audit-Log-Reason":reason})
        )
        return GuildMember.from_dict(construct_client_dict(self._client, data))

    async def add_guild_member_role(
        self,
        user_id: int,
        role_id: int,
        reason: Optional[str] = None
    ) -> None:
        """|coro|
        Adds a role to a guild member.

        Parameters
        ----------
        user_id : int
            id of the user to give a role to
        role_id : int
            id of a role
        reason : Optional[:class:`str`]
            audit log reason |default| :data:`None`
        """
        data = await self._http.put(
            f"guilds/{self.id}/{user_id}/roles/{role_id}",
            headers=remove_none({"X-Audit-Log-Reason": reason})
        )

    async def remove_guild_member_role(
        self, 
        user_id: int,
        role_id: int,
        reason: Optional[str] = None
    ):
        """|coro|
        Removes a role from a guild member.

        Parameters
        ----------
        user_id : int
            id of the user to remove a role from
        role_id : int
            id of a role
        reason : Optional[:class:`str`]
            audit log reason |default| :data:`None`
        """
        await self._http.delete(
            f"guilds/{self.id}/{user_id}/roles/{role_id}",
            headers=remove_none({"X-Audit-Log-Reason": reason})
        )

    async def remove_guild_member(
        self,
        user_id: int,
        reason: Optional[str] = None
    ):
        """|coro|
        Remove a member from a guild.

        Parameters
        ----------
        user_id : int
            id of the user to remove from the guild
        reason : Optional[:class:`str`]
            audit log reason |default| :data:`None`
        """
        await self._http.delete(
            f"guilds/{self.id}/members/{user_id}",
            headers=remove_none({"X-Audit-Log-Reason": reason})
        )

    async def ban(
        self,
        member_id: int,
        reason: str = None,
        delete_message_days: int = None,
    ):
        """
        Parameters
        ----------
        member_id : :class:`int`
            ID of the guild member to ban.
        reason : Optional[:class:`str`]
            Reason for the kick.
        delete_message_days : Optional[:class:`int`]
            Number of days to delete messages for (0-7)
        """
        headers = {}

        if reason is not None:
            headers["X-Audit-Log-Reason"] = reason

        data = {}

        if delete_message_days is not None:
            data["delete_message_days"] = delete_message_days

        await self._http.put(
            f"/guilds/{self.id}/bans/{member_id}", data=data, headers=headers
        )

    async def kick(self, member_id: int, reason: Optional[str] = None):
        """|coro|
        Kicks a guild member.
        Parameters
        ----------
        member_id : :class:`int`
            ID of the guild member to kick.
        reason : Optional[:class:`str`]
            Reason for the kick.
        """

        headers = {}

        if reason is not None:
            headers["X-Audit-Log-Reason"] = reason

        await self._http.delete(
            f"/guilds/{self.id}/members/{member_id}", headers=headers
        )

    async def get_roles(self) -> AsyncGenerator[Role, None]:
        """|coro|
        Fetches all the roles in the guild.

        Yields
        -------
        AsyncGenerator[:class:`~pincer.objects.guild.role.Role`, :data:`None`]
            An async generator of Role objects.
        """
        data = await self._http.get(f"guilds/{self.id}/roles")
        for role_data in data:
            yield Role.from_dict(construct_client_dict(self._client, role_data))

    @overload
    async def create_role(
        self,
        reason: Optional[str] = None,
        *,
        name: Optional[str] = "new role",
        permissions: Optional[str] = None,
        color: Optional[int] = 0,
        hoist: Optional[bool] = False,
        icon: Optional[str] = None,
        unicode_emoji: Optional[str] = None,
        mentionable: Optional[bool] = False,
    ) -> Role:
        """|coro|
        Creates a new role for the guild.
        Requires the ``MANAGE_ROLES`` permission.

        Parameters
        ----------
        reason : Optional[:class:`str`]
            Reason for creating the role. |default| :data:`None`
        name : Optional[:class:`str`]
            name of the role |default| :data:`"new role"`
        permissions : Optional[:class:`str`]
            bitwise value of the enabled/disabled
            permissions, set to @everyone permissions
            by default |default| :data:`None`
        color : Optional[:class:`int`]
            RGB color value |default| :data:`0`
        hoist : Optional[:class:`bool`]
            whether the role should be displayed
            separately in the sidebar |default| :data:`False`
        icon : Optional[:class:`str`]
            the role's icon image (if the guild has
            the ``ROLE_ICONS`` feature) |default| :data:`None`
        unicode_emoji : Optional[:class:`str`]
            the role's unicode emoji as a standard emoji (if the guild
            has the ``ROLE_ICONS`` feature) |default| :data:`None`
        mentionable : Optional[:class:`bool`]
            whether the role should be mentionable |default| :data:`False`

        Returns
        -------
        :class:`~pincer.objects.guild.role.Role`
            The new role object.
        """
        ...

    async def create_role(self, reason: Optional[str] = None, **kwargs) -> Role:
        return Role.from_dict(
            construct_client_dict(
                self._client,
                await self._http.post(
                    f"guilds/{self.id}/roles",
                    data=kwargs,
                    headers=remove_none({"X-Audit-Log-Reason": reason}),
                ),
            )
        )

    async def edit_role_position(
        self,
        id: Snowflake,
        reason: Optional[str] = None,
        position: Optional[int] = None,
    ) -> AsyncGenerator[Role, None]:
        """|coro|
        Edits the position of a role.

        Parameters
        ----------
        id : :class:`~pincer.utils.snowflake.Snowflake`
            The role ID
        reason : Optional[:class:`str`]
            Reason for editing the role position. |default| :data:`None`
        position : Optional[:class:`int`]
            Sorting position of the role |default| :data:`None`

        Yields
        -------
        AsyncGenerator[:class:`~pincer.objects.guild.role.Role`, :data:`None`]
            An async generator of all the guild's role objects.
        """
        data = await self._http.patch(
            f"guilds/{self.id}/roles",
            data={"id": id, "position": position},
            headers=remove_none({"X-Audit-Log-Reason": reason}),
        )
        for role_data in data:
            yield Role.from_dict(construct_client_dict(self._client, role_data))

    @overload
    async def edit_role(
        self,
        id: Snowflake,
        reason: Optional[str] = None,
        *,
        name: Optional[str] = None,
        permissions: Optional[str] = None,
        color: Optional[int] = None,
        hoist: Optional[bool] = None,
        icon: Optional[str] = None,
        unicode_emoji: Optional[str] = None,
        mentionable: Optional[bool] = None,
    ) -> Role:
        """|coro|
        Edits a role.
        Requires the ``MANAGE_ROLES`` permission.

        Parameters
        ----------
        id : :class:`~pincer.utils.snowflake.Snowflake`
            The role ID
        reason : Optional[:class:`str`]
            Reason for editing the role |default| :data:`None`
        name : Optional[:class:`str`]
            Name of the role |default| :data:`None`
        permissions : Optional[:class:`str`]
            Bitwise value of the enabled/disabled
            permissions |default| :data:`None`
        color : Optional[:class:`int`]
            RGB color value |default| :data:`None`
        hoist : Optional[:class:`bool`]
            Whether the role should be displayed
            separately in the sidebar |default| :data:`None`
        icon : Optional[:class:`str`]
            The role's icon image (if the guild has
            the ``ROLE_ICONS`` feature) |default| :data:`None`
        unicode_emoji : Optional[:class:`str`]
            The role's unicode emoji as a standard emoji (if the guild
            has the ``ROLE_ICONS`` feature) |default| :data:`None`
        mentionable : Optional[:class:`bool`]
            Whether the role should be mentionable |default| :data:`None`

        Returns
        -------
        :class:`~pincer.objects.guild.role.Role`
            The edited role object.
        """
        ...

    async def edit_role(
        self, id: Snowflake, reason: Optional[str] = None, **kwargs
    ) -> Role:
        return Role.from_dict(
            construct_client_dict(
                self._client,
                await self._http.patch(
                    f"guilds/{self.id}/roles/{id}",
                    data=kwargs,
                    headers=remove_none({"X-Audit-Log-Reason": reason}),
                ),
            )
        )

    async def delete_role(self, id: Snowflake, reason: Optional[str] = None):
        """|coro|
        Deletes a role.
        Requires the `MANAGE_ROLES` permission.

        Parameters
        ----------
        id : :class:`~pincer.utils.snowflake.Snowflake`
            The role ID
        reason : Optional[:class:`str`]
            The reason for deleting the role |default| :data:`None`
        """
        await self._http.delete(
            f"guilds/{self.id}/roles/{id}",
            headers=remove_none({"X-Audit-Log-Reason": reason}),
        )

    async def get_bans(self) -> AsyncGenerator[Ban, None]:
        """|coro|
        Fetches all the bans in the guild.

        Yields
        -------
        AsyncGenerator[:class:`~pincer.objects.guild.ban.Ban`, :data:`None`]
            An async generator of Ban objects.
        """
        data = await self._http.get(f"guilds/{self.id}/bans")
        for ban_data in data:
            yield Ban.from_dict(construct_client_dict(self._client, ban_data))

    async def get_ban(self, id: Snowflake) -> Ban:
        """|coro|
        Fetches a ban from the guild.

        Parameters
        ----------
        id : :class:`~pincer.utils.snowflake.Snowflake`
            The user ID

        Returns
        -------
        :class:`~pincer.objects.guild.ban.Ban`
            The Ban object.
        """
        return Ban.from_dict(
            construct_client_dict(
                self._client,
                await self._http.get(f"guilds/{self.id}/bans/{id}"),
            )
        )

    async def unban(self, id: Snowflake, reason: Optional[str] = None):
        """|coro|
        Unbans a user from the guild.

        Parameters
        ----------
        id : :class:`~pincer.utils.snowflake.Snowflake`
            The user ID
        reason : Optional[:class:`str`]
            The reason for unbanning the user |default| :data:`None`
        """
        await self._http.delete(
            f"guilds/{self.id}/bans/{id}",
            headers=remove_none({"X-Audit-Log-Reason": reason}),
        )

    @overload
    async def edit(
        self,
        *,
        name: Optional[str] = None,
        region: Optional[str] = None,
        verification_level: Optional[int] = None,
        default_message_notifications: Optional[int] = None,
        explicit_content_filter: Optional[int] = None,
        afk_channel_id: Optional[Snowflake] = None,
        afk_timeout: Optional[int] = None,
        icon: Optional[str] = None,
        owner_id: Optional[Snowflake] = None,
        splash: Optional[str] = None,
        discovery_splash: Optional[str] = None,
        banner: Optional[str] = None,
        system_channel_id: Optional[Snowflake] = None,
        system_channel_flags: Optional[int] = None,
        rules_channel_id: Optional[Snowflake] = None,
        public_updates_channel_id: Optional[Snowflake] = None,
        preferred_locale: Optional[str] = None,
        features: Optional[List[GuildFeature]] = None,
        description: Optional[str] = None,
    ) -> Guild:
        """|coro|
        Modifies the guild

        Parameters
        ----------
        name : Optional[:class:`str`]
            Guild name |default| :data:`None`
        region : Optional[:class:`str`]
            Guild voice region ID |default| :data:`None`
        verification_level : Optional[:class:`int`]
            Verification level |default| :data:`None`
        default_message_notifications : Optional[:class:`int`]
            Default message notification level |default| :data:`None`
        explicit_content_filter : Optional[:class:`int`]
            Explicit content filter level |default| :data:`None`
        afk_channel_id : Optional[:class:`~pincer.utils.snowflake.Snowflake`]
            ID for AFK channel |default| :data:`None`
        afk_timeout : Optional[:class:`int`]
            AFK timeout in seconds |default| :data:`None`
        icon : Optional[:class:`str`]
            base64 1024x1024 png/jpeg/gif image for the guild icon
            (can be animated gif when the server
            has the `ANIMATED_ICON` feature) |default| :data:`None`
        owner_id : Optional[:class:`~pincer.utils.snowflake.Snowflake`]
            User ID to transfer guild ownership to (must be owner) |default| :data:`None`
        splash : Optional[:class:`str`]
            base64 16:9 png/jpeg image for the guild splash (when the
            server has the `INVITE_SPLASH` feature) |default| :data:`None`
        discovery_splash : Optional[:class:`str`]
            base64 16:9 png/jpeg image for the guild discovery splash
            (when the server has the `DISCOVERABLE` feature) |default| :data:`None`
        banner : Optional[:class:`str`]
            base64 16:9 png/jpeg image for the guild banner (when the
            server has the `BANNER` feature) |default| :data:`None`
        system_channel_id : Optional[:class:`~pincer.utils.snowflake.Snowflake`]
            The ID of the channel where guild notices such as welcome
            messages and boost events are posted |default| :data:`None`
        system_channel_flags : Optional[:class:`int`]
            System channel flags |default| :data:`None`
        rules_channel_id : Optional[:class:`~pincer.utils.snowflake.Snowflake`]
            The ID of the channel where Community guilds display rules
            and/or guidelines |default| :data:`None`
        public_updates_channel_id : Optional[:class:`~pincer.utils.snowflake.Snowflake`]
            The ID of the channel where admins and moderators of
            Community guilds receive notices from Discord |default| :data:`None`
        preferred_locale : Optional[:class:`str`]
            The preferred locale of a Community guild used in server
            discovery and notices from Discord; defaults to "en-US" |default| :data:`None`
        features : Optional[List[:class:`GuildFeature`]]
            Enabled guild features |default| :data:`None`
        description : Optional[:class:`str`]
            The description for the guild, if the guild is discoverable |default| :data:`None`

        Returns
        -------
        :class:`~pincer.objects.guild.Guild`
            The modified guild object.
        """
        ...

    async def edit(self, **kwargs) -> Guild:
        g = await self._http.patch(f"guilds/{self.id}", data=kwargs)
        return Guild.from_dict(construct_client_dict(self._client, g))

    async def preview(self) -> GuildPreview:
        """|coro|
        Previews the guild.

        Returns
        -------
        :class:`~pincer.objects.guild.guild.GuildPreview`
            The guild preview object.
        """
        data = await self._http.get(f"guilds/{self.id}/preview")
        return GuildPreview.from_dict(data)

    async def delete(self):
        """|coro|
        Deletes the guild. Returns `204 No Content` on success.
        """
        await self._http.delete(f"guilds/{self.id}")

    async def prune_count(
        self, days: Optional[int] = 7, include_roles: Optional[str] = None
    ) -> int:
        """|coro|
        Returns the number of members that
        would be removed in a prune operation.
        Requires the ``KICK_MEMBERS`` permission.

        Parameters
        ----------
        days : Optional[:class:`int`]
            Number of days to count prune for (1-30) |default| :data:`7`
        include_roles : Optional[:class:`str`]
            Comma-delimited array of Snowflakes;
            role(s) to include |default| :data:`None`

        Returns
        -------
        :class:`int`
            The number of members that would be removed.
        """
        return await self._http.get(
            f"guilds/{self.id}/prune?{days=}&{include_roles=!s}"
        )["pruned"]

    async def prune(
        self,
        days: Optional[int] = 7,
        compute_prune_days: Optional[bool] = True,
        include_roles: Optional[List[Snowflake]] = None,
        reason: Optional[str] = None,
    ) -> int:
        """|coro|
        Prunes members from the guild. Requires the ``KICK_MEMBERS`` permission.

        Parameters

        Parameters
        ----------
        days : Optional[:class:`int`]
            Number of days to prune (1-30) |default| :data:`7`
        compute_prune_days : Optional[:class:`bool`]
            Whether ``pruned`` is returned, discouraged for large guilds
            |default| :data:`True`
        include_roles : Optional[List[:class:`~pincer.utils.snowflake.Snowflake`]]
            role(s) to include |default| :data:`None`
        reason : Optional[:class:`str`]
            Reason for the prune |default| :data:`None`

        Returns
        -------
        :class:`int`
            The number of members that were removed.
        """
        return await self._http.post(
            f"guilds/{self.id}/prune",
            data={
                "days": days,
                "compute_prune_days": compute_prune_days,
                "include_roles": include_roles,
            },
            headers=remove_none({"X-Audit-Log-Reason": reason}),
        )["pruned"]

    async def get_voice_regions(self) -> AsyncGenerator[VoiceRegion, None]:
        """|coro|
        Returns an async generator of voice regions.

        Yields
        -------
        AsyncGenerator[:class:`~pincer.objects.voice.VoiceRegion`, :data:`None`]
            An async generator of voice regions.
        """
        data = await self._http.get(f"guilds/{self.id}/regions")
        for voice_region_data in data:
            yield VoiceRegion.from_dict(
                construct_client_dict(self._client, voice_region_data)
            )

    async def get_invites(self) -> AsyncGenerator[Invite, None]:
        """|coro|
        Returns an async generator of invites for the guild.
        Requires the ``MANAGE_GUILD`` permission.

        Yields
        -------
        AsyncGenerator[:class:`~pincer.objects.invite.Invite`, :data:`None`]
            An async generator of invites.
        """
        data = await self._http.get(f"guilds/{self.id}/invites")
        for invite_data in data:
            yield Invite.from_dict(
                construct_client_dict(self._client, invite_data)
            )

    async def get_integrations(self) -> AsyncIterator[Integration]:
        """|coro|
        Returns an async generator of integrations for the guild.
        Requires the ``MANAGE_GUILD`` permission.

        Yields
        -------
        AsyncGenerator[:class:`~pincer.objects.integration.Integration`, :data:`None`]
            An async generator of integrations.
        """
        data = await self._http.get(f"guilds/{self.id}/integrations")
        for integration_data in data:
            yield Integration.from_dict(
                construct_client_dict(self._client, integration_data)
            )

    async def delete_integration(
        self, integration: Integration, reason: Optional[str] = None
    ):
        """|coro|
        Deletes an integration.
        Requires the ``MANAGE_GUILD`` permission.

        Parameters
        ----------
        integration : :class:`~pincer.objects.integration.Integration`
            The integration to delete.
        reason : Optional[:class:`str`]
            Reason for the deletion |default| :data:`None`
        """
        await self._http.delete(
            f"guilds/{self.id}/integrations/{integration.id}",
            headers=remove_none({"X-Audit-Log-Reason": reason}),
        )

    async def get_widget_settings(self) -> GuildWidget:
        """|coro|
        Returns the guild widget settings.
        Requires the ``MANAGE_GUILD`` permission.

        Returns
        -------
        :class:`~pincer.objects.guild.widget.GuildWidget`
            The guild widget settings.
        """
        return GuildWidget.from_dict(
            construct_client_dict(
                self._client, await self._http.get(f"guilds/{self.id}/widget")
            )
        )

    async def modify_widget(
        self, reason: Optional[str] = None, **kwargs
    ) -> GuildWidget:
        """|coro|
        Modifies the guild widget for the guild.
        Requires the ``MANAGE_GUILD`` permission.

        Parameters
        ----------
        reason : Optional[:class:`str`]
            Reason for the modification |default| :data:`None`
        \\*\\*kwargs
            The widget settings to modify

        Returns
        -------
        :class:`~pincer.objects.guild.widget.GuildWidget`
            The updated GuildWidget object
        """
        data = await self._http.patch(
            f"guilds/{self.id}/widget",
            data=kwargs,
            headers=remove_none({"X-Audit-Log-Reason": reason}),
        )
        return GuildWidget.from_dict(construct_client_dict(self._client, data))

    async def get_widget(self) -> JsonDict:
        """|coro|
        Returns the widget for the guild
        """
        return await self._http.get(f"guilds/{self.id}/widget.json")

    @property
    async def vanity_url(self) -> Invite:
        """|coro|
        Returns the Vanity URL for the guild.
        Requires the ``MANAGE_GUILD`` permission.
        ``code`` will be null if a vanity URL has not been set.

        Returns
        -------
        :class:`~pincer.objects.guild.invite.Invite`
            The vanity url for the guild.
        """
        data = await self._http.get(f"guilds/{self.id}/vanity-url")
        return Invite.from_dict(construct_client_dict(self._client, data))

    async def get_widget_image(
        self, style: Optional[str] = "shield"
<<<<<<< HEAD
    ) -> JsonDict:  # TODO Replace str with ImageURL object
=======
    ) -> str:  # TODO Replace str with ImageURL object
>>>>>>> b311d767
        """|coro|
        Returns a PNG image widget for the guild.
        Requires no permissions or authentication.

        Widget Style Options
        -------------------
        * [``shield``](https://discord.com/api/guilds/81384788765712384/widget.png?style=shield)
          shield style widget with Discord icon and guild members online count
        * [``banner1``](https://discord.com/api/guilds/81384788765712384/widget.png?style=banner1)
          large image with guild icon, name and online count.
          "POWERED BY DISCORD" as the footer of the widget
        * [``banner2``](https://discord.com/api/guilds/81384788765712384/widget.png?style=banner2)
          smaller widget style with guild icon, name and online count.
          Split on the right with Discord logo
        * [``banner3``](https://discord.com/api/guilds/81384788765712384/widget.png?style=banner3)
          large image with guild icon, name and online count.
          In the footer, Discord logo on the
          left and "Chat Now" on the right
        * [``banner4``](https://discord.com/api/guilds/81384788765712384/widget.png?style=banner4)
          large Discord logo at the top of the widget.
          Guild icon, name and online count in the middle portion
          of the widget and a "JOIN MY SERVER" button at the bottom

        Parameters
        ----------
        style : Optional[:class:`str`]
            Style of the widget image returned |default| :data:`"shield"`

        Returns
        -------
        :class:`str`
            A PNG image of the guild widget.
        """
        return await self._http.get(f"guilds/{self.id}/widget.png?{style=!s}")

    async def get_welcome_screen(self) -> WelcomeScreen:
        """Returns the welcome screen for the guild.

        Returns
        -------
        :class:`~pincer.objects.guild.welcome_screen.WelcomeScreen`
            The welcome screen for the guild.
        """
        data = await self._http.get(f"guilds/{self.id}/welcome-screen")
        return WelcomeScreen.from_dict(
            construct_client_dict(self._client, data)
        )

    async def modify_welcome_screen(
        self,
        enabled: Optional[bool] = None,
        welcome_channels: Optional[List[WelcomeScreenChannel]] = None,
        description: Optional[str] = None,
        reason: Optional[str] = None,
    ) -> WelcomeScreen:
        """|coro|
        Modifies the guild's Welcome Screen.
        Requires the ``MANAGE_GUILD`` permission.

        Parameters
        ----------
        enabled : Optional[:class:`bool`]
            Whether the welcome screen is enabled |default| :data:`None`
        welcome_channels : Optional[List[:class:`~pincer.objects.guild.welcome_screen.WelcomeScreenChannel`]]
            Channels linked in the welcome screen and
            their display options |default| :data:`None`
        description : Optional[:class:`str`]
            The server description to show
            in the welcome screen |default| :data:`None`
        reason : Optional[:class:`str`]
            Reason for the modification |default| :data:`None`

        Returns
        -------
        :class:`~pincer.objects.guild.welcome_screen.WelcomeScreen`
            The updated WelcomeScreen object
        """
        data = await self._http.patch(
            f"guilds/{self.id}/welcome-screen",
            data={
                "enabled": enabled,
                "welcome_channels": welcome_channels,
                "description": description,
            },
            headers=remove_none({"X-Audit-Log-Reason": reason}),
        )
        return WelcomeScreen.from_dict(
            construct_client_dict(self._client, data)
        )

    async def modify_current_user_voice_state(
        self,
        channel_id: Snowflake,
        suppress: Optional[bool] = None,
        request_to_speak_timestamp: Optional[Timestamp] = None,
    ):
        """|coro|
        Updates the current user's voice state.

        There are currently several caveats for this endpoint:
        * ``channel_id`` must currently point to a stage channel
        * current user must already have joined ``channel_id``
        * You must have the ``MUTE_MEMBERS`` permission to
          unsuppress yourself. You can always suppress yourself.
        * You must have the ``REQUEST_TO_SPEAK`` permission to request
          to speak. You can always clear your own request to speak.
        * You are able to set ``request_to_speak_timestamp`` to any
          present or future time.

        Parameters
        ----------
        channel_id : :class:`~pincer.utils.snowflake.Snowflake`
            The ID of the channel the user is currently in
        suppress : Optional[:class:`bool`]
            Toggles the user's suppress state |default| :data:`None`
        request_to_speak_timestamp : Optional[:class:`~pincer.utils.timestamp.Timestamp`]
            Sets the user's request to speak
        """
        await self._http.patch(
            f"guilds/{self.id}/voice-states/@me",
            data={
                "channel_id": channel_id,
                "suppress": suppress,
                "request_to_speak_timestamp": request_to_speak_timestamp,
            },
        )

    async def modify_user_voice_state(
        self, user: User, channel_id: Snowflake, suppress: Optional[bool] = None
    ):
        """|coro|
        Updates another user's voice state.

        There are currently several caveats for this endpoint:
        * ``channel_id`` must currently point to a stage channel
        * User must already have joined ``channel_id``
        * You must have the ``MUTE_MEMBERS`` permission.
          (Since suppression is the only thing that is available currently.)
        * When unsuppressed, non-bot users will have their
          ``request_to_speak_timestamp`` set to the current time.
          Bot users will not.
        * When suppressed, the user will have their
          ``request_to_speak_timestamp`` removed.

        Parameters
        ----------
        user : :class:`~pincer.objects.guild.member.Member`
            The user to update
        channel_id : :class:`~pincer.utils.snowflake.Snowflake`
            The ID of the channel the user is currently in
        suppress : Optional[:class:`bool`]
            Toggles the user's suppress state |default| :data:`None`
        """
        await self._http.patch(
            f"guilds/{self.id}/voice-states/{user.id}",
            data={"channel_id": channel_id, "suppress": suppress},
        )

    async def get_audit_log(self) -> AuditLog:
        """|coro|
        Returns an audit log object for the guild.
        Requires the ``VIEW_AUDIT_LOG`` permission.

        Returns
        -------
        :class:`~pincer.objects.guild.audit_log.AuditLog`
            The audit log object for the guild.
        """
        return AuditLog.from_dict(
            construct_client_dict(
                self._client,
                await self._http.get(f"guilds/{self.id}/audit-logs"),
            )
        )

    async def get_emojis(self) -> AsyncGenerator[Emoji, None]:
        """|coro|
        Returns an async generator of the emojis in the guild.

        Yields
        ------
        :class:`~pincer.objects.guild.emoji.Emoji`
            The emoji object.
        """
        data = await self._http.get(f"guilds/{self.id}/emojis")
        for emoji_data in data:
            yield Emoji.from_dict(
                construct_client_dict(self._client, emoji_data)
            )

    async def get_emoji(self, id: Snowflake) -> Emoji:
        """|coro|
        Returns an emoji object for the given ID.

        Parameters
        ----------
        id : :class:`~pincer.utils.snowflake.Snowflake`
            The ID of the emoji

        Returns
        -------
        :class:`~pincer.objects.guild.emoji.Emoji`
            The emoji object.
        """
        return Emoji.from_dict(
            construct_client_dict(
                self._client,
                await self._http.get(f"guilds/{self.id}/emojis/{id}"),
            )
        )

    async def create_emoji(
        self,
        *,
        name: str,
        image: File,
        roles: List[Snowflake] = [],
        reason: Optional[str] = None,
    ) -> Emoji:
        """|coro|
        Creates a new emoji for the guild.
        Requires the ``MANAGE_EMOJIS_AND_STICKERS`` permission.

        Emojis and animated emojis have a maximum file size of 256kb.
        Attempting to upload an emoji larger than this limit will fail.

        Parameters
        ----------
        name : :class:`str`
            Name of the emoji
        image : :class:`~pincer.objects.message.file.File`
            The File for the 128x128 emoji image data
        roles : List[:class:`~pincer.utils.snowflake.Snowflake`]
            Roles allowed to use this emoji |default| :data:`[]`
        reason : Optional[:class:`str`]
            The reason for creating the emoji |default| :data:`None`

        Returns
        -------
        :class:`~pincer.objects.guild.emoji.Emoji`
            The newly created emoji object.
        """
        data = await self._http.post(
            f"guilds/{self.id}/emojis",
            data={"name": name, "image": image.uri, "roles": roles},
            headers=remove_none({"X-Audit-Log-Reason": reason}),
        )
        return Emoji.from_dict(construct_client_dict(self._client, data))

    async def edit_emoji(
        self,
        id: Snowflake,
        *,
        name: Optional[str] = None,
        roles: Optional[List[Snowflake]] = None,
        reason: Optional[str] = None,
    ) -> Emoji:
        """|coro|
        Modifies the given emoji.
        Requires the ``MANAGE_EMOJIS_AND_STICKERS`` permission.

        Parameters
        ----------
        id : :class:`~pincer.utils.snowflake.Snowflake`
            The ID of the emoji
        name : Optional[:class:`str`]
            Name of the emoji |default| :data:`None`
        roles : Optional[List[:class:`~pincer.utils.snowflake.Snowflake`]]
            Roles allowed to use this emoji |default| :data:`None`
        reason : Optional[:class:`str`]
            The reason for editing the emoji |default| :data:`None`

        Returns
        -------
        :class:`~pincer.objects.guild.emoji.Emoji`
            The modified emoji object.
        """
        data = await self._http.patch(
            f"guilds/{self.id}/emojis/{id}",
            data={"name": name, "roles": roles},
            headers=remove_none({"X-Audit-Log-Reason": reason}),
        )
        return Emoji.from_dict(construct_client_dict(self._client, data))

    async def delete_emoji(
        self, id: Snowflake, *, reason: Optional[str] = None
    ):
        """|coro|
        Deletes the given emoji.
        Requires the ``MANAGE_EMOJIS_AND_STICKERS`` permission.

        Parameters
        ----------
        id : :class:`~pincer.utils.snowflake.Snowflake`
            The ID of the emoji
        reason : Optional[:class:`str`]
            The reason for deleting the emoji |default| :data:`None`
        """
        await self._http.delete(
            f"guilds/{self.id}/emojis/{id}",
            headers=remove_none({"X-Audit-Log-Reason": reason}),
        )

    async def get_templates(self) -> AsyncIterator[GuildTemplate]:
        """|coro|
        Returns an async generator of the guild templates.

        Yields
        -------
        AsyncGenerator[:class:`~pincer.objects.guild.template.GuildTemplate`, :data:`None`]
            The guild template object.
        """
        data = await self._http.get(f"guilds/{self.id}/templates")
        for template_data in data:
            yield GuildTemplate.from_dict(
                construct_client_dict(self._client, template_data)
            )

    async def create_template(
        self, name: str, description: Optional[str] = None
    ) -> GuildTemplate:
        """|coro|
        Creates a new template for the guild.
        Requires the ``MANAGE_GUILD`` permission.

        Parameters
        ----------
        name : :class:`str`
            Name of the template (1-100 characters)
        description : Optional[:class:`str`]
            Description of the template
            (0-120 characters) |default| :data:`None`
        Returns
        -------
        :class:`~pincer.objects.guild.template.GuildTemplate`
            The newly created template object.
        """
        data = await self._http.post(
            f"guilds/{self.id}/templates",
            data={"name": name, "description": description},
        )
        return GuildTemplate.from_dict(
            construct_client_dict(self._client, data)
        )

    async def sync_template(self, template: GuildTemplate) -> GuildTemplate:
        """|coro|
        Syncs the given template.
        Requires the ``MANAGE_GUILD`` permission.

        Parameters
        ----------
        template : :class:`~pincer.objects.guild.template.GuildTemplate`
            The template to sync

        Returns
        -------
        :class:`~pincer.objects.guild.template.GuildTemplate`
            The synced template object.
        """
        data = await self._http.put(
            f"guilds/{self.id}/templates/{template.code}"
        )
        return GuildTemplate.from_dict(
            construct_client_dict(self._client, data)
        )

    async def edit_template(
        self,
        template: GuildTemplate,
        *,
        name: Optional[str] = None,
        description: Optional[str] = None,
    ) -> GuildTemplate:
        """|coro|
        Modifies the template's metadata.
        Requires the ``MANAGE_GUILD`` permission.

        Parameters
        ----------
        template : :class:`~pincer.objects.guild.template.GuildTemplate`
            The template to edit
        name : Optional[:class:`str`]
            Name of the template (1-100 characters)
            |default| :data:`None`
        description : Optional[:class:`str`]
            Description of the template (0-120 characters)
            |default| :data:`None`

        Returns
        -------
        :class:`~pincer.objects.guild.template.GuildTemplate`
            The edited template object.
        """
        data = await self._http.patch(
            f"guilds/{self.id}/templates/{template.code}",
            data={"name": name, "description": description},
        )
        return GuildTemplate.from_dict(
            construct_client_dict(self._client, data)
        )

    async def delete_template(self, template: GuildTemplate) -> GuildTemplate:
        """|coro|
        Deletes the given template.
        Requires the ``MANAGE_GUILD`` permission.

        Parameters
        ----------
        template : :class:`~pincer.objects.guild.template.GuildTemplate`
            The template to delete

        Returns
        -------
        :class:`~pincer.objects.guild.template.GuildTemplate`
            The deleted template object.
        """
        data = await self._http.delete(
            f"guilds/{self.id}/templates/{template.code}"
        )
        return GuildTemplate.from_dict(
            construct_client_dict(self._client, data)
        )

    async def list_stickers(self) -> AsyncIterator[Sticker]:
        """|coro|
        Yields sticker objects for the current guild.
        Includes ``user`` fields if the bot has the 
        ``MANAGE_EMOJIS_AND_STICKERS`` permission.

        Yields
        ------
        :class:`~pincer.objects.message.sticker.Sticker`
            a sticker for the current guild
        """

        for sticker in await self._http.get(f"guild/{self.id}/stickers"):
            yield Sticker.from_dict(sticker)

    async def get_sticker(self, _id: Snowflake) -> Sticker:
        """|coro|
        Returns a sticker object for the current guild and sticker IDs.
        Includes the ``user`` field if the bot has the 
        ``MANAGE_EMOJIS_AND_STICKERS`` permission.

        Parameters
        ----------
        _id : int
            id of the sticker

        Returns
        -------
        :class:`~pincer.objects.message.sticker.Sticker`
            the sticker requested
        """
        sticker = await self._http.get(f"guilds/{self.id}/stickers/{_id}")
        return Sticker.from_dict(sticker)

    async def create_sticker(
        self,
        name: str,
        tags: str,
        description: str,
        file: File,
        reason: Optional[str] = None,
    ) -> Sticker:
        """|coro|
        Create a new sticker for the guild.
        Requires the ``MANAGE_EMOJIS_AND_STICKERS permission``.

        Parameters
        ----------
        name : str
            name of the sticker (2-30 characters)
        tags : str
            autocomplete/suggestion tags for the sticker (max 200 characters)
        file : :class:`~pincer.objects.message.file.File`
            the sticker file to upload, must be a PNG, APNG, or Lottie JSON file, max 500 KB
        description : str
            description of the sticker (empty or 2-100 characters) |default| :data:`""`
        reason : Optional[:class:`str`] |default| :data:`None`
            reason for creating the sticker

        Returns
        -------
        :class:`~pincer.objects.message.sticker.Sticker`
            the newly created sticker
        """  # noqa: E501

        form = FormData()
        form.add_field("name", name)
        form.add_field("tags", tags)
        form.add_field("description", description)
        form.add_field(
            "file",
            file.content,
            content_type=file.content_type
        )

        payload = form()

        sticker = await self._http.post(
            f"guilds/{self.id}/stickers",
            data=payload,
            headers=remove_none({"X-Audit-Log-Reason": reason}),
            content_type=payload.content_type
        )

        return Sticker.from_dict(sticker)

    async def delete_sticker(self, _id: Snowflake):
        """|coro|
        Delete the given sticker.
        Requires the ``MANAGE_EMOJIS_AND_STICKERS`` permission.

        Parameters
        ----------
        _id: Snowflake
            id of the sticker
        """
        await self._http.delete(f"guilds/{self.id}/stickers/{_id}")

    async def get_webhooks(self) -> AsyncGenerator[Webhook, None]:
        """|coro|
        Returns an async generator of the guild webhooks.

        Yields
        -------
        AsyncGenerator[:class:`~pincer.objects.guild.webhook.Webhook`, None]
            The guild webhook object.
        """
        data = await self._http.get(f"guilds/{self.id}/webhooks")
        for webhook_data in data:
            yield Webhook.from_dict(
                construct_client_dict(self._client, webhook_data)
            )

    @classmethod
    def from_dict(cls, data) -> Guild:
        """
        Parameters
        ----------
        data : :class:`Dict`
            Guild data received from the discord API.
        Returns
        -------
        :class:`~pincer.objects.guild.guild.Guild`
            The new guild object.
        Raises
        ------
        :class:`~pincer.exceptions.UnavailableGuildError`
            The guild is unavailable due to a discord outage.
        """
        if data.get("unavailable", False):
            raise UnavailableGuildError(
                f"Guild \"{data['id']}\" is unavailable due to a discord"
                " outage."
            )

        return super().from_dict(data)


@dataclass(repr=False)
class UnavailableGuild(APIObject):
    id: Snowflake
    unavailable: bool = True<|MERGE_RESOLUTION|>--- conflicted
+++ resolved
@@ -8,12 +8,9 @@
 from enum import IntEnum
 from typing import AsyncGenerator, overload, TYPE_CHECKING
 
-<<<<<<< HEAD
-=======
 from aiohttp import FormData
 
 from .invite import Invite
->>>>>>> b311d767
 from .channel import Channel
 from .invite import Invite
 from ..message.emoji import Emoji
@@ -23,14 +20,11 @@
 from ...utils.conversion import construct_client_dict, remove_none
 from ...utils.types import MISSING
 
+
 if TYPE_CHECKING:
-<<<<<<< HEAD
     from ...utils.types import JsonDict
-    from typing import Any, Dict, List, Optional, Union
-=======
     from typing import Any, Dict, List, Optional, Tuple, Union, Generator
     from collections.abc import AsyncIterator
->>>>>>> b311d767
 
     from .audit_log import AuditLog
     from .ban import Ban
@@ -53,7 +47,7 @@
     from ..user.voice_state import VoiceState
     from ...client import Client
     from ...utils.timestamp import Timestamp
-    from ...utils.types import APINullable
+    from ...utils.types import APINullable, JSONSerializable
     from ...utils.snowflake import Snowflake
 
 
@@ -374,13 +368,13 @@
     preferred_locale: APINullable[str] = MISSING
     roles: APINullable[List[Role]] = MISSING
 
-    guild_scheduled_events: APINullable[List[Any]] = MISSING
+    guild_scheduled_events: APINullable[List] = MISSING
     lazy: APINullable[bool] = MISSING
     premium_progress_bar_enabled: APINullable[bool] = MISSING
-    guild_hashes: APINullable[Dict[Any, Any]] = MISSING
+    guild_hashes: APINullable[Dict] = MISSING
     afk_channel_id: APINullable[Snowflake] = MISSING
     application_id: APINullable[Snowflake] = MISSING
-    embedded_activities: APINullable[List[Any]] = MISSING
+    embedded_activities: APINullable[List] = MISSING
     banner: APINullable[str] = MISSING
     description: APINullable[str] = MISSING
     discovery_splash: APINullable[str] = MISSING
@@ -391,7 +385,7 @@
     system_channel_id: APINullable[Snowflake] = MISSING
     vanity_url_code: APINullable[str] = MISSING
 
-    application_command_counts: APINullable[Dict[Any, Any]] = MISSING
+    application_command_counts: APINullable[Dict] = MISSING
     application_command_count: APINullable[int] = MISSING
     approximate_member_count: APINullable[int] = MISSING
     approximate_presence_count: APINullable[int] = MISSING
@@ -440,7 +434,7 @@
         data = await client.http.get(f"/guilds/{_id}")
         channel_data = await client.http.get(f"/guilds/{_id}/channels")
 
-        data["channels"] = [
+        data["channels"]: List[Channel] = [
             Channel.from_dict(construct_client_dict(client, i))
             for i in (channel_data or [])
         ]
@@ -494,7 +488,7 @@
             Voice channel id to move to |default| :data:`None`
         reason : Optional[:class:`str`]
             audit log reason |default| :data:`None`
-            
+
         Returns
         -------
         :class:`~pincer.objects.guild.member.GuildMember`
@@ -510,7 +504,7 @@
         )
         return GuildMember.from_dict(construct_client_dict(self._client, data))
 
-      
+
     @overload
     async def create_channel(
         self,
@@ -577,7 +571,7 @@
         return Channel.from_dict(construct_client_dict(self._client, data))
 
     async def modify_channel_positions(
-        self, 
+        self,
         reason: Optional[str] = None,
         *channel: Dict[str, Optional[Union[int, bool, Snowflake]]]
     ):
@@ -606,7 +600,7 @@
         """|coro|
         Returns all active threads in the guild,
         including public and private threads.
-        
+
         Returns
         -------
         Generator[Union[:class:`~pincer.objects.guild.channel.PublicThread`, :class:`~pincer.objects.guild.channel.PrivateThread`]], Generator[:class:`~pincer.objects.guild.member.GuildMember`]]
@@ -639,7 +633,7 @@
             max number of members to return (1-1000) |default| :data:`1`
         after : int
             the highest user id in the previous page |default| :data:`0`
-        
+
         Yields
         ------
         :class:`~pincer.objects.guild.member.GuildMember`
@@ -649,15 +643,15 @@
         members = await self._http.get(
             f"guilds/{self.id}/members?{limit=}&{after=}"
         )
-        
+
         for member in members:
             yield GuildMember.from_dict(
                 construct_client_dict(self._client, member)
             )
-        
+
 
     async def search_guild_members(
-        self, 
+        self,
         query: str,
         limit: Optional[int] = None
     ) -> AsyncIterator[GuildMember]:
@@ -671,7 +665,7 @@
             Query string to match username(s) and nickname(s) against.
         limit : Optional[int]
             max number of members to return (1-1000) |default| :data:`1`
-            
+
         Yields
         -------
         :class:`~pincer.objects.guild.member.GuildMember`
@@ -706,7 +700,7 @@
         user_id : str
             id of the user to be added
         access_token : str
-            an oauth2 access token granted with the guilds.join to 
+            an oauth2 access token granted with the guilds.join to
             the bot's application for the user you want to add to the guild
         nick : Optional[str]
         	value to set users nickname to
@@ -728,12 +722,12 @@
 
     async def add_guild_member(
         self,
-        user_id, 
-        reason=None, 
+        user_id,
+        reason=None,
         **kwargs
     ):
         data = await self._http.put(
-            f"guilds/{self.id}/members/{user_id}", 
+            f"guilds/{self.id}/members/{user_id}",
             data=kwargs,
             headers=remove_none({"X-Audit-Log-Reason": reason})
         )
@@ -743,8 +737,8 @@
         ) if data else None
 
     async def modify_current_member(
-        self, 
-        nick: str, 
+        self,
+        nick: str,
         reason: Optional[str] = None
     ) -> GuildMember:
         """|coro|
@@ -762,8 +756,8 @@
             current guild member
         """
         data = self._http.patch(
-            f"guilds/{self.id}/members/@me", 
-            {"nick": nick}, 
+            f"guilds/{self.id}/members/@me",
+            {"nick": nick},
             headers=remove_none({"X-Audit-Log-Reason":reason})
         )
         return GuildMember.from_dict(construct_client_dict(self._client, data))
@@ -792,7 +786,7 @@
         )
 
     async def remove_guild_member_role(
-        self, 
+        self,
         user_id: int,
         role_id: int,
         reason: Optional[str] = None
@@ -1397,7 +1391,7 @@
         )
         return GuildWidget.from_dict(construct_client_dict(self._client, data))
 
-    async def get_widget(self) -> JsonDict:
+    async def get_widget(self) -> Dict[str, JSONSerializable]:
         """|coro|
         Returns the widget for the guild
         """
@@ -1420,11 +1414,7 @@
 
     async def get_widget_image(
         self, style: Optional[str] = "shield"
-<<<<<<< HEAD
     ) -> JsonDict:  # TODO Replace str with ImageURL object
-=======
-    ) -> str:  # TODO Replace str with ImageURL object
->>>>>>> b311d767
         """|coro|
         Returns a PNG image widget for the guild.
         Requires no permissions or authentication.
@@ -1852,7 +1842,7 @@
     async def list_stickers(self) -> AsyncIterator[Sticker]:
         """|coro|
         Yields sticker objects for the current guild.
-        Includes ``user`` fields if the bot has the 
+        Includes ``user`` fields if the bot has the
         ``MANAGE_EMOJIS_AND_STICKERS`` permission.
 
         Yields
@@ -1867,7 +1857,7 @@
     async def get_sticker(self, _id: Snowflake) -> Sticker:
         """|coro|
         Returns a sticker object for the current guild and sticker IDs.
-        Includes the ``user`` field if the bot has the 
+        Includes the ``user`` field if the bot has the
         ``MANAGE_EMOJIS_AND_STICKERS`` permission.
 
         Parameters
