--- conflicted
+++ resolved
@@ -168,10 +168,8 @@
     SUPPRESS_JOIN_NOTIFICATION_REPLIES = 1 << 3
 
 
-<<<<<<< HEAD
+
 @dataclass(repr=False)
-=======
->>>>>>> b5645331
 class GuildPreview(APIObject):
     """Represents a guild preview.
     Attributes
