--- conflicted
+++ resolved
@@ -486,43 +486,30 @@
         )
         return GuildMember.from_dict(construct_client_dict(self._client, data))
 
-<<<<<<< HEAD
+    async def kick(self, member_id: int):
+        """|coro|
+        Bans a guild member.
+
+        Parameters
+        ----------
+        member_id : :class: int
+            ID of the guild member to kick.
+        """
+        await self._http.delete(f"/guilds/{self.id}/members/{member_id}")
+
     async def ban(self, member_id: int, **kwargs):
-=======
-    async def kick(self, member_id: int):
->>>>>>> 20c66889
-        """|coro|
-        Bans a guild member.
+        """|coro|
+        Kicks a guild member.
 
         Parameters
         ----------
         member_id : :class: int
-<<<<<<< HEAD
             ID of the guild member to ban.
         \\*\\* kwargs
-            Additional keyword arguments to ban the guild member with.
-=======
-            ID of the guild member to kick.
->>>>>>> 20c66889
-        """
-        await self._http.delete(f"/guilds/{self.id}/members/{member_id}")
-
-<<<<<<< HEAD
-    async def kick(self, member_id: int):
-=======
-    async def ban(self, member_id: int, **kwargs):
->>>>>>> 20c66889
-        """|coro|
-        Kicks a guild member.
-
-        Parameters
-        ----------
-        member_id : :class: int
-<<<<<<< HEAD
-            ID of the guild member to kick.
-        """
-        await self._http.delete(f"/guilds/{self.id}/members/{member_id}")
-    
+            Additional keyword arguments to kick the guild member with.
+        """
+        await self._http.put(f"/guilds/{self.id}/bans/{member_id}", data=kwargs)
+
     async def edit(self, **kwargs):
         """|coro|
         Modifies the guild.
@@ -551,13 +538,6 @@
         Deletes the guild. Returns `204 No Content` on success.
         """
         await self._http.delete(f"/guilds/{self.id}")
-=======
-            ID of the guild member to ban.
-        \\*\\* kwargs
-            Additional keyword arguments to kick the guild member with.
-        """
-        await self._http.put(f"/guilds/{self.id}/bans/{member_id}", data=kwargs)
->>>>>>> 20c66889
 
     @classmethod
     def from_dict(cls, data) -> Guild:
