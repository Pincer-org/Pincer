# Copyright Pincer 2021-Present
# Full MIT License can be found in `LICENSE` at the project root.

from __future__ import annotations

from dataclasses import dataclass, field
from datetime import datetime
from enum import IntEnum
from typing import AsyncGenerator, overload, TYPE_CHECKING

from aiohttp import FormData

from .channel import Channel, Thread
<<<<<<< HEAD
from .scheduled_events import ScheduledEvent, GuildScheduledEventUser
=======
from ..message.emoji import Emoji
>>>>>>> dd8349a2
from ..message.file import File
from ...exceptions import UnavailableGuildError
from ...utils import remove_none
from ...utils.api_object import APIObject
from ...utils.types import MISSING

if TYPE_CHECKING:
    from typing import Any, Dict, List, Optional, Tuple, Union, Generator

    from collections.abc import AsyncIterator
    from .audit_log import AuditLog
    from .ban import Ban
    from .channel import ChannelType
    from .member import GuildMember
    from .features import GuildFeature
    from .invite import Invite
    from .overwrite import Overwrite
    from .role import Role
    from .scheduled_events import ScheduledEvent, GuildScheduledEventUser
    from .stage import StageInstance
    from .template import GuildTemplate
    from .welcome_screen import WelcomeScreen, WelcomeScreenChannel
    from .widget import GuildWidget
    from .webhook import Webhook
    from ..user.user import User
    from ..user.integration import Integration
    from ..voice.region import VoiceRegion
    from ..events.presence import PresenceUpdateEvent
    from ..message.sticker import Sticker
    from ..user.voice_state import VoiceState
    from ...client import Client
    from ...utils.timestamp import Timestamp
    from ...utils.types import APINullable, JSONSerializable
    from ...utils.snowflake import Snowflake


class PremiumTier(IntEnum):
    """Represents the boost tier of a guild.
    Attributes
    ----------
    NONE:
        Guild has not unlocked any Server Boost perks.
    TIER_1:
        Guild has unlocked Server Boost level 1 perks.
    TIER_2:
        Guild has unlocked Server Boost level 2 perks.
    TIER_3:
        Guild has unlocked Server Boost level 3 perks.
    """

    NONE = 0
    TIER_1 = 1
    TIER_2 = 2
    TIER_3 = 3


class GuildNSFWLevel(IntEnum):
    """Represents the NSFW level of a guild.
    Attributes
    ----------
    DEFAULT:
        Default NSFW level.
    EXPLICIT:
        Explicit NSFW level.
    SAFE:
        SAFE NSFW level.
    AGE_RESTRICTED:
        Age restricted NSFW level.
    """

    DEFAULT = 0
    EXPLICIT = 1
    SAFE = 2
    AGE_RESTRICTED = 3


class ExplicitContentFilterLevel(IntEnum):
    """Represents the filter content level of a guild.
    Attributes
    ----------
    DISABLED:
        Media content will not be scanned.
    MEMBERS_WITHOUT_ROLES:
        Media content sent by members without roles will be scanned.
    ALL_MEMBERS:
        Media content sent by all members will be scanned.
    """

    DISABLED = 0
    MEMBERS_WITHOUT_ROLES = 1
    ALL_MEMBERS = 2


class MFALevel(IntEnum):
    """Represents the multi-factor authentication level of a guild.
    Attributes
    ----------
    NONE:
        Guild has no MFA/2FA requirement for moderation actions.
    ELEVATED:
        Guild has a 2FA requirement for moderation actions
    """

    NONE = 0
    ELEVATED = 1


class VerificationLevel(IntEnum):
    """Represents the verification level of a guild.
    Attributes
    ----------
    NONE:
        Unrestricted.
    LOW:
        Must have verified email on account.
    MEDIUM:
        Must be registered on Discord for longer than 5 minutes.
    HIGH:
        Must be a member of the server for longer than 10 minutes.
    VERY_HIGH:
        Must have a verified phone number.
    """

    NONE = 0
    LOW = 1
    MEDIUM = 2
    HIGH = 3
    VERY_HIGH = 4


class DefaultMessageNotificationLevel(IntEnum):
    """Represents the default message notification level of a guild.
    Attributes
    ----------
    ALL_MESSAGES:
        Members will receive notifications for all messages by default.
    ONLY_MENTIONS:
        Members will receive notifications only for messages that @mention them by default.
    """

    # noqa: E501
    ALL_MESSAGES = 0
    ONLY_MENTIONS = 1


class SystemChannelFlags(IntEnum):
    """Represents the system channel flags of a guild.
    Attributes
    ----------
    SUPPRESS_JOIN_NOTIFICATIONS:
        Suppress member join notifications.
    SUPPRESS_PREMIUM_SUBSCRIPTIONS:
        Suppress server boost notifications.
    SUPPRESS_GUILD_REMINDER_NOTIFICATIONS:
        Suppress server setup tips.
    SUPPRESS_JOIN_NOTIFICATION_REPLIES:
        Hide member join sticker reply buttons
    """

    SUPPRESS_JOIN_NOTIFICATIONS = 1 << 0
    SUPPRESS_PREMIUM_SUBSCRIPTIONS = 1 << 1
    SUPPRESS_GUILD_REMINDER_NOTIFICATIONS = 1 << 2
    SUPPRESS_JOIN_NOTIFICATION_REPLIES = 1 << 3


@dataclass(repr=False)
class GuildPreview(APIObject):
    """Represents a guild preview.
    Attributes
    ----------
    id: :class:`Snowflake`
        The guild ID.
    name: :class:`str`
        The guild name.
    icon: :class:`str`
        The guild icon hash.
    splash: :class:`str`
        The guild splash hash.
    discovery_splash: :class:`str`
        The guild discovery splash hash.
    emojis: :class:`List[Emoji]`
        The guild emojis.
    features: :class:`List[GuildFeature]`
        The guild features.
    approximate_member_count: :class:`int`
        The approximate member count.
    approximate_presence_count: :class:`int`
        The approximate number of online members in this guild
    description: :class:`str`
        The guild description.
    """

    id: Snowflake
    name: str
    emojis: List[Emoji]
    features: List[GuildFeature]
    approximate_member_count: int
    approximate_presence_count: int

    icon: APINullable[str] = MISSING
    splash: APINullable[str] = MISSING
    discovery_splash: APINullable[str] = MISSING
    description: APINullable[str] = MISSING


@dataclass(repr=False)
class Guild(APIObject):
    """Represents a Discord guild/server in which your client resides.
    Attributes
    ----------
    afk_channel_id: Optional[:class:`~pincer.utils.snowflake.Snowflake`]
        Id of afk channel
    afk_timeout: :class:`int`
        Afk timeout in seconds
    application_id: Optional[:class:`~pincer.utils.snowflake.Snowflake`]
        Application id of the guild creator if it is bot-created
    banner: Optional[:class:`str`]
        Banner hash
    default_message_notifications: :class:`~pincer.objects.guild.guild.DefaultMessageNotificationLevel`
        Default message notifications level
    description: Optional[:class:`str`]
        The description of a Community guild
    discovery_splash: Optional[:class:`str`]
        Discovery splash hash;
        only present for guilds with the "DISCOVERABLE" feature
    emojis: List[:class:`~pincer.objects.message.emoji.Emoji`]
        Custom guild emojis
    explicit_content_filter: :class:`~pincer.objects.guild.guild.ExplicitContentFilterLevel`
        Explicit content filter level
    features: List[:class:`~pincer.objects.guild.features.GuildFeature`]
        Enabled guild features
    id: :class:`~pincer.utils.snowflake.Snowflake`
        Guild id
    icon: Optional[:class:`str`]
        Icon hash
    mfa_level: :class:`~pincer.objects.guild.guild.MFALevel`
        Required MFA level for the guild
    name: :class:`str`
        Guild name (2-100 characters, excluding trailing and leading
        whitespace)
    nsfw_level: :class:`~pincer.objects.guild.guild.NSFWLevel`
        Guild NSFW level
    owner_id: :class:`~pincer.utils.snowflake.Snowflake`
        Id of owner
    preferred_locale: :class:`str`
        The preferred locale of a Community guild;
        used in server discovery and notices from Discord;
        defaults to "en-US"
    premium_tier: :class:`~pincer.objects.guild.guild.PremiumTier`
        Premium tier (Server Boost level)
    public_updates_channel_id: Optional[:class:`~pincer.utils.snowflake.Snowflake`]
        The id of the channel where admins
        and moderators of Community guilds receive notices from Discord
    roles: List[:class:`~pincer.objects.guild.role.Role`]
        Roles in the guild
    rules_channel_id: Optional[:class:`~pincer.utils.snowflake.Snowflake`]
        The id of the channel where Community guilds can display rules
        and/or guidelines
    splash: Optional[:class:`str`]
        Splash hash
    system_channel_flags: :class:`~pincer.objects.guild.guild.SystemChannelFlags`
        System channel flags
    system_channel_id: Optional[:class:`~pincer.utils.snowflake.Snowflake`]
        The id of the channel where guild notices
        such as welcome messages and boost events are posted
    vanity_url_code: Optional[:class:`str`]
        The vanity url code for the guild
    verification_level: :class:`~pincer.objects.guild.guild.VerificationLevel`
        Verification level required for the guild
    approximate_member_count: APINullable[:class:`int`]
        Approximate number of members in this guild, returned from the
        `GET /guilds/<id>` endpoint when with_counts is true
    approximate_presence_count: APINullable[:class:`int`]
        Approximate number of non-offline members in this guild,
        returned from the `GET /guilds/<id>`
        endpoint when with_counts is true
    channels: APINullable[List[:class:`~pincer.objects.guild.channel.Channel`]]
        Channels in the guild
    icon_hash: APINullable[Optional[:class:`str`]]
        Icon hash, returned when in the template object
    joined_at: APINullable[:class:`~pincer.utils.timestamp.Timestamp`]
        When this guild was joined at
    large: APINullable[:class:`bool`]
        True if this is considered a large guild
    max_members: APINullable[:class:`int`]
        The maximum number of members for the guild
    max_presences: APINullable[Optional[:class:`int`]]
        The maximum number of presences for the guild
        (null is always returned, apart from the largest of guilds)
    max_video_channel_users: APINullable[:class:`int`]
        The maximum amount of users in a video channel
    members: APINullable[List[:class:`~pincer.objects.guild.member.GuildMember`]]
        Users in the guild
    member_count: APINullable[:class:`bool`]
        Total number of members in this guild
    nsfw: APINullable[:class:`bool`]
        Boolean if the server is NSFW
    owner: APINullable[:class:`bool`]
        True if the user is the owner of the guild
    permissions: APINullable[:class:`str`]
        Total permissions for the user in the guild
        (excludes overwrites)
    premium_subscription_count: APINullable[:class:`int`]
        The number of boosts this guild currently has
    presences: APINullable[List[:class:`~pincer.objects.events.presence.PresenceUpdateEvent`]]
        Presences of the members in the guild,
        will only include non-offline members if the size is greater
        than large threshold
    stage_instances: APINullable[List[:class:`~pincer.objects.guild.stage.StageInstance`]]
        Stage instances in the guild
    stickers: Optional[List[:class:`~pincer.objects.message.sticker.Sticker`]]
        Custom guild stickers
    region: APINullable[Optional[:class:`str`]]
        Voice region id for the guild (deprecated)
    threads: APINullable[List[:class:`~pincer.objects.guild.channel.Channel`]]
        All active threads in the guild that current user
        has permission to view
    unavailable: APINullable[:class:`bool`]
        True if this guild is unavailable due to an outage
    voice_states: APINullable[List[:class:`~pincer.objects.user.voice_state.VoiceState`]]
        States of members currently in voice channels;
        lacks the guild_id key
    widget_enabled: APINullable[:class:`bool`]
        True if the server widget is enabled
    widget_channel_id: APINullable[Optional[:class:`~pincer.utils.snowflake.Snowflake`]]
        The channel id that the widget will generate an invite to,
        or null if set to no invite
    welcome_screen: APINullable[:class:`~pincer.objects.guild.welcome_screen.WelcomeScreen`]
        The welcome screen of a Community guild, shown to new members,
        returned in an Invite's guild object
    """

    # noqa: E501
    features: List[GuildFeature]
    id: Snowflake
    name: str
    nsfw_level: GuildNSFWLevel
    verification_level: VerificationLevel

    # Guild invites missing
    system_channel_flags: APINullable[SystemChannelFlags] = MISSING
    explicit_content_filter: APINullable[ExplicitContentFilterLevel] = MISSING
    premium_tier: APINullable[PremiumTier] = MISSING
    default_message_notifications: APINullable[
        DefaultMessageNotificationLevel
    ] = MISSING
    mfa_level: APINullable[MFALevel] = MISSING
    owner_id: APINullable[Snowflake] = MISSING
    afk_timeout: APINullable[int] = MISSING
    emojis: APINullable[List[Emoji]] = MISSING
    preferred_locale: APINullable[str] = MISSING
    roles: APINullable[List[Role]] = MISSING

    guild_scheduled_events: APINullable[List[ScheduledEvent]] = MISSING
    lazy: APINullable[bool] = MISSING
    premium_progress_bar_enabled: APINullable[bool] = MISSING
    guild_hashes: APINullable[Dict] = MISSING
    afk_channel_id: APINullable[Snowflake] = MISSING
    application_id: APINullable[Snowflake] = MISSING
    embedded_activities: APINullable[List] = MISSING
    banner: APINullable[str] = MISSING
    description: APINullable[str] = MISSING
    discovery_splash: APINullable[str] = MISSING
    icon: APINullable[str] = MISSING
    public_updates_channel_id: APINullable[Snowflake] = MISSING
    rules_channel_id: APINullable[Snowflake] = MISSING
    splash: APINullable[str] = MISSING
    system_channel_id: APINullable[Snowflake] = MISSING
    vanity_url_code: APINullable[str] = MISSING

    application_command_counts: APINullable[Dict] = MISSING
    application_command_count: APINullable[int] = MISSING
    approximate_member_count: APINullable[int] = MISSING
    approximate_presence_count: APINullable[int] = MISSING
    channels: APINullable[List[Channel]] = field(default_factory=list)
    # TODO: Add type when type is known
    hub_type: APINullable[Any] = MISSING
    icon_hash: APINullable[Optional[str]] = MISSING
    joined_at: APINullable[Timestamp] = MISSING
    large: APINullable[bool] = MISSING
    max_members: APINullable[int] = MISSING
    max_presences: APINullable[Optional[int]] = MISSING
    max_video_channel_users: APINullable[int] = MISSING
    members: APINullable[List[GuildMember]] = MISSING
    member_count: APINullable[bool] = MISSING
    nsfw: APINullable[bool] = MISSING
    # Note: This is missing from discord's docs but in the api
    owner: APINullable[bool] = MISSING
    permissions: APINullable[str] = MISSING
    premium_subscription_count: APINullable[int] = MISSING
    presences: APINullable[List[PresenceUpdateEvent]] = MISSING
    stage_instances: APINullable[List[StageInstance]] = MISSING
    stickers: APINullable[List[Sticker]] = MISSING
    region: APINullable[Optional[str]] = MISSING
    threads: APINullable[List[Channel]] = MISSING
    # Guilds are considered available unless otherwise specified
    unavailable: APINullable[bool] = False
    voice_states: APINullable[List[VoiceState]] = MISSING
    widget_enabled: APINullable[bool] = MISSING
    widget_channel_id: APINullable[Optional[Snowflake]] = MISSING
    welcome_screen: APINullable[WelcomeScreen] = MISSING

    @classmethod
    async def from_id(
        cls,
        client: Client,
        _id: Union[int, Snowflake],
        with_counts: bool = False,
    ) -> Guild:
        """
        Parameters
        ----------
        client : :class:`~pincer.Client`
            Client object to use the http gateway from.
        _id : :class:`~pincer.utils.snowflake.Snowflake`
            Guild ID.
        Returns
        -------
        :class:`~pincer.objects.guild.guild.Guild`
            The new guild object.
        """
        data = await client.http.get(
            f"/guilds/{_id}",
            # Yarl don't support boolean params
            params={"with_counts": "true" if with_counts else None},
        )
        channel_data = await client.http.get(f"/guilds/{_id}/channels")

        data["channels"]: List[Channel] = [
            Channel.from_dict(i) for i in (channel_data or [])
        ]

        return Guild.from_dict(data)

    async def get_member(self, _id: int) -> GuildMember:
        """|coro|
        Fetches a GuildMember from its identifier

        Parameters
        ----------
        _id: int
            The id of the guild member which should be fetched from the Discord
            gateway.
        Returns
        -------
        :class:`~pincer.objects.guild.member.GuildMember`
            A GuildMember object.
        """
        return await GuildMember.from_id(self._client, self.id, _id)

    @overload
    async def modify_member(
        self,
        *,
        _id: int,
        nick: Optional[str] = None,
        roles: Optional[List[Snowflake]] = None,
        mute: Optional[bool] = None,
        deaf: Optional[bool] = None,
        channel_id: Optional[Snowflake] = None,
        reason: Optional[str] = None,
        communication_disabled_until: Optional[Timestamp] = MISSING,
    ) -> GuildMember:
        """|coro|
        Modifies a member in the guild from its identifier and based on the
        keyword arguments provided.
        Parameters
        ----------
        _id : int
            Id of the member to modify
        nick : Optional[:class:`str`]
            New nickname for the member |default| :data:`None`
        roles : Optional[List[:class:`~pincer.utils.snowflake.Snowflake]]
            New roles for the member |default| :data:`None`
        mute : Optional[:class:`bool`]
            Whether the member is muted |default| :data:`None`
        deaf : Optional[:class:`bool`]
            Whether the member is deafened |default| :data:`None`
        channel_id : Optional[:class:`~pincer.utils.snowflake.Snowflake]
            Voice channel id to move to |default| :data:`None`
        reason : Optional[:class:`str`]
            audit log reason |default| :data:`None`
        communication_disabled_until : Optional[Timestamp]
            When the member can communicate again, requires ``MODERATE_MEMBERS``
            permissions. Set to ``None`` to disable the timeout.

        Returns
        -------
        :class:`~pincer.objects.guild.member.GuildMember`
            The new member object.
        """
        ...

    async def modify_member(
        self, _id: int, reason=None, **kwargs
    ) -> GuildMember:
        if kwargs.get("communication_disabled_until") is MISSING:
            kwargs.pop("communication_disabled_until")
        data = await self._http.patch(
            f"guilds/{self.id}/members/{_id}",
            data=kwargs,
            headers={"X-Audit-Log-Reason": reason},
        )
        return GuildMember.from_dict(data)

    @overload
    async def create_channel(
        self,
        *,
        name: str,
        type: Optional[ChannelType] = None,
        topic: Optional[str] = None,
        bitrate: Optional[int] = None,
        user_limit: Optional[int] = None,
        rate_limit_per_user: Optional[int] = None,
        position: Optional[int] = None,
        permission_overwrites: Optional[List[Overwrite]] = None,
        parent_id: Optional[Snowflake] = None,
        nsfw: Optional[bool] = None,
    ) -> Channel:
        """|coro|
        Create a new channel object for the guild.

        Parameters
        ----------
        name : str
            channel name (1-100 characters)
        type : Optional[:class:int`]
            the type of channel
        topic : Optional[:class:str`]
            channel topic (0-1024 characters)
        bitrate : Optional[:class:`int`]
            the bitrate (in bits) of the voice channel (voice only)
        user_limit : Optional[:class:`int`]
            the user limit of the voice channel (voice only)
        rate_limit_per_user : Optional[:class:`int`]
            amount of seconds a user has to wait
            before sending another message (0-21600)
            bots, as well as users with the permission
            manage_messages or manage_channel, are unaffected
        position : Optional[:class:`int`]
            sorting position of the channel
        permission_overwrites : Optional[List[:class:`~pincer.objects.guild.overwrite.Overwrite`]]
            the channel's permission overwrites
        parent_id : Optional[:class:`~pincer.utils.snowflake.Snowflake`]
            id of the parent category for a channel
        nsfw : Optional[:class:`bool`]
            whether the channel is nsfw
        reason : Optional[:class:`str`]
            audit log reason |default| :data:`None`
        Returns
        -------
        :class:`~pincer.objects.guild.channel.Channel`
            The new channel object.
        """
        ...

    async def create_channel(self, *, reason: Optional[str] = None, **kwargs):
        data = await self._http.post(
            f"guilds/{self.id}/channels",
            data=kwargs,
            headers={"X-Audit-Log-Reason": reason},
        )
        return Channel.from_dict(data)

    async def modify_channel_positions(
        self,
        reason: Optional[str] = None,
        *channel: Dict[str, Optional[Union[int, bool, Snowflake]]],
    ):
        """|coro|
        Create a new channel object for the guild.

        Parameters
        ----------
        reason : Optional[:class:`str`]
            audit log reason |default| :data:`None`
        \\*channel : Dict[str, Optional[Union[int, bool, :class:`~pincer.utils.snowflake.Snowflake`]
            Keys:
                - id : :class:`~pincer.utils.snowflake.Snowflake`
                - position : Optional[:class:`int`]
                - lock_permissions : Optional[:class:`bool`]
                - parent_id : Optional[:class:`~pincer.utils.snowflake.Snowflake`]
        """
        await self._http.patch(
            f"guilds/{self.id}/channels",
            data=channel,
            headers={"X-Audit-Log-Reason": reason},
        )

    async def list_active_threads(
        self,
    ) -> Tuple[Generator[Thread], Generator[GuildMember]]:
        """|coro|
        Returns all active threads in the guild,
        including public and private threads.

        Returns
        -------
        Generator[Union[:class:`~pincer.objects.guild.channel.PublicThread`, :class:`~pincer.objects.guild.channel.PrivateThread`]], Generator[:class:`~pincer.objects.guild.member.GuildMember`]]
            The new member object.
        """
        data = await self._http.get(f"guilds/{self.id}/threads/active")

        threads = (Channel.from_dict(channel) for channel in data["threads"])
        members = (GuildMember.from_dict(member) for member in data["members"])

        return threads, members

    async def list_guild_members(
        self, limit: int = 1, after: int = 0
    ) -> AsyncIterator[GuildMember]:
        """|coro|
        Returns a list of guild member objects that are members of the guild.

        Parameters
        ----------
        limit : int
            max number of members to return (1-1000) |default| :data:`1`
        after : int
            the highest user id in the previous page |default| :data:`0`

        Yields
        ------
        :class:`~pincer.objects.guild.member.GuildMember`
            the guild member object that is in the guild
        """

        members = await self._http.get(
            f"guilds/{self.id}/members", params={"limit": limit, "after": after}
        )

        for member in members:
            yield GuildMember.from_dict(member)

    async def search_guild_members(
        self, query: str, limit: Optional[int] = None
    ) -> AsyncIterator[GuildMember]:
        """|coro|
        Returns a list of guild member objects whose
        username or nickname starts with a provided string.

        Parameters
        ----------
        query : str
            Query string to match username(s) and nickname(s) against.
        limit : Optional[int]
            max number of members to return (1-1000) |default| :data:`1`

        Yields
        -------
        :class:`~pincer.objects.guild.member.GuildMember`
            guild member objects
        """

        data = await self._http.get(
            f"guilds/{self.id}/members/search",
            params={"query": query, "limit": limit},
        )

        for member in data:
            yield GuildMember.from_dict(member)

    @overload
    async def add_guild_member(
        self,
        *,
        user_id: Snowflake,
        access_token: str,
        nick: Optional[str] = None,
        roles: Optional[List[Snowflake]] = None,
        mute: Optional[bool] = None,
        deaf: Optional[bool] = None,
        reason: Optional[str] = None,
    ) -> Optional[GuildMember]:
        """|coro|
        Adds a user to the guild, provided you have a
        valid oauth2 access token for the user with the guilds.join scope.

        Parameters
        ----------
        user_id : str
            id of the user to be added
        access_token : str
            an oauth2 access token granted with the guilds.join to
            the bot's application for the user you want to add to the guild
        nick : Optional[str]
            value to set users nickname to
        roles : Optional[List[:class:`~pincer.utils.snowflake.Snowflake`]]
            array of role ids the member is assigned
        mute : Optional[bool]
            whether the user is muted in voice channels
        deaf : Optional[bool]
            whether the user is deafened in voice channels
        reason : Optional[:class:`str`]
            audit log reason |default| :data:`None`
        Returns
        -------
        :class:`~pincer.objects.guild.member.GuildMember`
            If the user is not in the guild
        None
            If the user is in the guild
        """

    async def add_guild_member(self, user_id, reason=None, **kwargs):
        data = await self._http.put(
            f"guilds/{self.id}/members/{user_id}",
            data=kwargs,
            headers={"X-Audit-Log-Reason": reason},
        )

        return GuildMember.from_dict(data) if data else None

    async def modify_current_member(
        self, nick: str, reason: Optional[str] = None
    ) -> GuildMember:
        """|coro|
        Modifies the current member in a guild.

        Parameters
        ----------
        nick : str
            value to set users nickname to
        reason : Optional[:class:`str`]
            audit log reason |default| :data:`None`
        Returns
        -------
        class:`~pincer.objects.guild.member.GuildMember
            current guild member
        """
        data = self._http.patch(
            f"guilds/{self.id}/members/@me",
            {"nick": nick},
            headers={"X-Audit-Log-Reason": reason},
        )
        return GuildMember.from_dict(data)

    async def add_guild_member_role(
        self, user_id: int, role_id: int, reason: Optional[str] = None
    ) -> None:
        """|coro|
        Adds a role to a guild member.

        Parameters
        ----------
        user_id : int
            id of the user to give a role to
        role_id : int
            id of a role
        reason : Optional[:class:`str`]
            audit log reason |default| :data:`None`
        """
        data = await self._http.put(
            f"guilds/{self.id}/{user_id}/roles/{role_id}",
            headers={"X-Audit-Log-Reason": reason},
        )

    async def remove_guild_member_role(
        self, user_id: int, role_id: int, reason: Optional[str] = None
    ):
        """|coro|
        Removes a role from a guild member.

        Parameters
        ----------
        user_id : int
            id of the user to remove a role from
        role_id : int
            id of a role
        reason : Optional[:class:`str`]
            audit log reason |default| :data:`None`
        """
        await self._http.delete(
            f"guilds/{self.id}/{user_id}/roles/{role_id}",
            headers={"X-Audit-Log-Reason": reason},
        )

    async def remove_guild_member(
        self, user_id: int, reason: Optional[str] = None
    ):
        """|coro|
        Remove a member from a guild.

        Parameters
        ----------
        user_id : int
            id of the user to remove from the guild
        reason : Optional[:class:`str`]
            audit log reason |default| :data:`None`
        """
        await self._http.delete(
            f"guilds/{self.id}/members/{user_id}",
            headers={"X-Audit-Log-Reason": reason},
        )

    async def ban(
        self,
        member_id: int,
        reason: str = None,
        delete_message_days: int = None,
    ):
        """
        Parameters
        ----------
        member_id : :class:`int`
            ID of the guild member to ban.
        reason : Optional[:class:`str`]
            Reason for the kick.
        delete_message_days : Optional[:class:`int`]
            Number of days to delete messages for (0-7)
        """
        headers = {}

        if reason is not None:
            headers["X-Audit-Log-Reason"] = reason

        data = {}

        if delete_message_days is not None:
            data["delete_message_days"] = delete_message_days

        await self._http.put(
            f"/guilds/{self.id}/bans/{member_id}", data=data, headers=headers
        )

    async def kick(self, member_id: int, reason: Optional[str] = None):
        """|coro|
        Kicks a guild member.
        Parameters
        ----------
        member_id : :class:`int`
            ID of the guild member to kick.
        reason : Optional[:class:`str`]
            Reason for the kick.
        """

        headers = {}

        if reason is not None:
            headers["X-Audit-Log-Reason"] = reason

        await self._http.delete(
            f"/guilds/{self.id}/members/{member_id}", headers=headers
        )

    async def get_roles(self) -> AsyncGenerator[Role, None]:
        """|coro|
        Fetches all the roles in the guild.

        Yields
        -------
        AsyncGenerator[:class:`~pincer.objects.guild.role.Role`, :data:`None`]
            An async generator of Role objects.
        """
        data = await self._http.get(f"guilds/{self.id}/roles")
        for role_data in data:
            yield Role.from_dict(role_data)

    @overload
    async def create_role(
        self,
        reason: Optional[str] = None,
        *,
        name: Optional[str] = "new role",
        permissions: Optional[str] = None,
        color: Optional[int] = 0,
        hoist: Optional[bool] = False,
        icon: Optional[str] = None,
        unicode_emoji: Optional[str] = None,
        mentionable: Optional[bool] = False,
    ) -> Role:
        """|coro|
        Creates a new role for the guild.
        Requires the ``MANAGE_ROLES`` permission.

        Parameters
        ----------
        reason : Optional[:class:`str`]
            Reason for creating the role. |default| :data:`None`
        name : Optional[:class:`str`]
            name of the role |default| :data:`"new role"`
        permissions : Optional[:class:`str`]
            bitwise value of the enabled/disabled
            permissions, set to @everyone permissions
            by default |default| :data:`None`
        color : Optional[:class:`int`]
            RGB color value |default| :data:`0`
        hoist : Optional[:class:`bool`]
            whether the role should be displayed
            separately in the sidebar |default| :data:`False`
        icon : Optional[:class:`str`]
            the role's icon image (if the guild has
            the ``ROLE_ICONS`` feature) |default| :data:`None`
        unicode_emoji : Optional[:class:`str`]
            the role's unicode emoji as a standard emoji (if the guild
            has the ``ROLE_ICONS`` feature) |default| :data:`None`
        mentionable : Optional[:class:`bool`]
            whether the role should be mentionable |default| :data:`False`

        Returns
        -------
        :class:`~pincer.objects.guild.role.Role`
            The new role object.
        """
        ...

    async def create_role(self, reason: Optional[str] = None, **kwargs) -> Role:
        return Role.from_dict(
            await self._http.post(
                f"guilds/{self.id}/roles",
                data=kwargs,
                headers={"X-Audit-Log-Reason": reason},
            )
        )

    async def edit_role_position(
        self,
        id: Snowflake,
        reason: Optional[str] = None,
        position: Optional[int] = None,
    ) -> AsyncGenerator[Role, None]:
        """|coro|
        Edits the position of a role.

        Parameters
        ----------
        id : :class:`~pincer.utils.snowflake.Snowflake`
            The role ID
        reason : Optional[:class:`str`]
            Reason for editing the role position. |default| :data:`None`
        position : Optional[:class:`int`]
            Sorting position of the role |default| :data:`None`

        Yields
        -------
        AsyncGenerator[:class:`~pincer.objects.guild.role.Role`, :data:`None`]
            An async generator of all the guild's role objects.
        """
        data = await self._http.patch(
            f"guilds/{self.id}/roles",
            data={"id": id, "position": position},
            headers={"X-Audit-Log-Reason": reason},
        )
        for role_data in data:
            yield Role.from_dict(role_data)

    @overload
    async def edit_role(
        self,
        id: Snowflake,
        reason: Optional[str] = None,
        *,
        name: Optional[str] = None,
        permissions: Optional[str] = None,
        color: Optional[int] = None,
        hoist: Optional[bool] = None,
        icon: Optional[str] = None,
        unicode_emoji: Optional[str] = None,
        mentionable: Optional[bool] = None,
    ) -> Role:
        """|coro|
        Edits a role.
        Requires the ``MANAGE_ROLES`` permission.

        Parameters
        ----------
        id : :class:`~pincer.utils.snowflake.Snowflake`
            The role ID
        reason : Optional[:class:`str`]
            Reason for editing the role |default| :data:`None`
        name : Optional[:class:`str`]
            Name of the role |default| :data:`None`
        permissions : Optional[:class:`str`]
            Bitwise value of the enabled/disabled
            permissions |default| :data:`None`
        color : Optional[:class:`int`]
            RGB color value |default| :data:`None`
        hoist : Optional[:class:`bool`]
            Whether the role should be displayed
            separately in the sidebar |default| :data:`None`
        icon : Optional[:class:`str`]
            The role's icon image (if the guild has
            the ``ROLE_ICONS`` feature) |default| :data:`None`
        unicode_emoji : Optional[:class:`str`]
            The role's unicode emoji as a standard emoji (if the guild
            has the ``ROLE_ICONS`` feature) |default| :data:`None`
        mentionable : Optional[:class:`bool`]
            Whether the role should be mentionable |default| :data:`None`

        Returns
        -------
        :class:`~pincer.objects.guild.role.Role`
            The edited role object.
        """
        ...

    async def edit_role(
        self, id: Snowflake, reason: Optional[str] = None, **kwargs
    ) -> Role:
        return Role.from_dict(
            await self._http.patch(
                f"guilds/{self.id}/roles/{id}",
                data=kwargs,
                headers={"X-Audit-Log-Reason": reason},
            )
        )

    async def delete_role(self, id: Snowflake, reason: Optional[str] = None):
        """|coro|
        Deletes a role.
        Requires the `MANAGE_ROLES` permission.

        Parameters
        ----------
        id : :class:`~pincer.utils.snowflake.Snowflake`
            The role ID
        reason : Optional[:class:`str`]
            The reason for deleting the role |default| :data:`None`
        """
        await self._http.delete(
            f"guilds/{self.id}/roles/{id}",
            headers={"X-Audit-Log-Reason": reason},
        )

    async def get_bans(self) -> AsyncGenerator[Ban, None]:
        """|coro|
        Fetches all the bans in the guild.

        Yields
        -------
        AsyncGenerator[:class:`~pincer.objects.guild.ban.Ban`, :data:`None`]
            An async generator of Ban objects.
        """
        data = await self._http.get(f"guilds/{self.id}/bans")
        for ban_data in data:
            yield Ban.from_dict(ban_data)

    async def get_ban(self, id: Snowflake) -> Ban:
        """|coro|
        Fetches a ban from the guild.

        Parameters
        ----------
        id : :class:`~pincer.utils.snowflake.Snowflake`
            The user ID

        Returns
        -------
        :class:`~pincer.objects.guild.ban.Ban`
            The Ban object.
        """
        return Ban.from_dict(
            await self._http.get(f"guilds/{self.id}/bans/{id}")
        )

    async def unban(self, id: Snowflake, reason: Optional[str] = None):
        """|coro|
        Unbans a user from the guild.

        Parameters
        ----------
        id : :class:`~pincer.utils.snowflake.Snowflake`
            The user ID
        reason : Optional[:class:`str`]
            The reason for unbanning the user |default| :data:`None`
        """
        await self._http.delete(
            f"guilds/{self.id}/bans/{id}",
            headers={"X-Audit-Log-Reason": reason},
        )

    @overload
    async def edit(
        self,
        *,
        name: Optional[str] = None,
        region: Optional[str] = None,
        verification_level: Optional[int] = None,
        default_message_notifications: Optional[int] = None,
        explicit_content_filter: Optional[int] = None,
        afk_channel_id: Optional[Snowflake] = None,
        afk_timeout: Optional[int] = None,
        icon: Optional[str] = None,
        owner_id: Optional[Snowflake] = None,
        splash: Optional[str] = None,
        discovery_splash: Optional[str] = None,
        banner: Optional[str] = None,
        system_channel_id: Optional[Snowflake] = None,
        system_channel_flags: Optional[int] = None,
        rules_channel_id: Optional[Snowflake] = None,
        public_updates_channel_id: Optional[Snowflake] = None,
        preferred_locale: Optional[str] = None,
        features: Optional[List[GuildFeature]] = None,
        description: Optional[str] = None,
    ) -> Guild:
        """|coro|
        Modifies the guild

        Parameters
        ----------
        name : Optional[:class:`str`]
            Guild name |default| :data:`None`
        region : Optional[:class:`str`]
            Guild voice region ID |default| :data:`None`
        verification_level : Optional[:class:`int`]
            Verification level |default| :data:`None`
        default_message_notifications : Optional[:class:`int`]
            Default message notification level |default| :data:`None`
        explicit_content_filter : Optional[:class:`int`]
            Explicit content filter level |default| :data:`None`
        afk_channel_id : Optional[:class:`~pincer.utils.snowflake.Snowflake`]
            ID for AFK channel |default| :data:`None`
        afk_timeout : Optional[:class:`int`]
            AFK timeout in seconds |default| :data:`None`
        icon : Optional[:class:`str`]
            base64 1024x1024 png/jpeg/gif image for the guild icon
            (can be animated gif when the server
            has the `ANIMATED_ICON` feature) |default| :data:`None`
        owner_id : Optional[:class:`~pincer.utils.snowflake.Snowflake`]
            User ID to transfer guild ownership to (must be owner) |default| :data:`None`
        splash : Optional[:class:`str`]
            base64 16:9 png/jpeg image for the guild splash (when the
            server has the `INVITE_SPLASH` feature) |default| :data:`None`
        discovery_splash : Optional[:class:`str`]
            base64 16:9 png/jpeg image for the guild discovery splash
            (when the server has the `DISCOVERABLE` feature) |default| :data:`None`
        banner : Optional[:class:`str`]
            base64 16:9 png/jpeg image for the guild banner (when the
            server has the `BANNER` feature) |default| :data:`None`
        system_channel_id : Optional[:class:`~pincer.utils.snowflake.Snowflake`]
            The ID of the channel where guild notices such as welcome
            messages and boost events are posted |default| :data:`None`
        system_channel_flags : Optional[:class:`int`]
            System channel flags |default| :data:`None`
        rules_channel_id : Optional[:class:`~pincer.utils.snowflake.Snowflake`]
            The ID of the channel where Community guilds display rules
            and/or guidelines |default| :data:`None`
        public_updates_channel_id : Optional[:class:`~pincer.utils.snowflake.Snowflake`]
            The ID of the channel where admins and moderators of
            Community guilds receive notices from Discord |default| :data:`None`
        preferred_locale : Optional[:class:`str`]
            The preferred locale of a Community guild used in server
            discovery and notices from Discord; defaults to "en-US" |default| :data:`None`
        features : Optional[List[:class:`GuildFeature`]]
            Enabled guild features |default| :data:`None`
        description : Optional[:class:`str`]
            The description for the guild, if the guild is discoverable |default| :data:`None`

        Returns
        -------
        :class:`~pincer.objects.guild.Guild`
            The modified guild object.
        """
        ...

    async def edit(self, **kwargs) -> Guild:
        g = await self._http.patch(f"guilds/{self.id}", data=kwargs)
        return Guild.from_dict(g)

    async def preview(self) -> GuildPreview:
        """|coro|
        Previews the guild.

        Returns
        -------
        :class:`~pincer.objects.guild.guild.GuildPreview`
            The guild preview object.
        """
        data = await self._http.get(f"guilds/{self.id}/preview")
        return GuildPreview.from_dict(data)

    async def delete(self):
        """|coro|
        Deletes the guild. Returns `204 No Content` on success.
        """
        await self._http.delete(f"guilds/{self.id}")

    async def prune_count(
        self, days: Optional[int] = 7, include_roles: Optional[str] = None
    ) -> int:
        """|coro|
        Returns the number of members that
        would be removed in a prune operation.
        Requires the ``KICK_MEMBERS`` permission.

        Parameters
        ----------
        days : Optional[:class:`int`]
            Number of days to count prune for (1-30) |default| :data:`7`
        include_roles : Optional[:class:`str`]
            Comma-delimited array of Snowflakes;
            role(s) to include |default| :data:`None`

        Returns
        -------
        :class:`int`
            The number of members that would be removed.
        """
        return await self._http.get(
            f"guilds/{self.id}/prune",
            params={"days": days, "include_roles": include_roles},
        )["pruned"]

    async def prune(
        self,
        days: Optional[int] = 7,
        compute_prune_days: Optional[bool] = True,
        include_roles: Optional[List[Snowflake]] = None,
        reason: Optional[str] = None,
    ) -> int:
        """|coro|
        Prunes members from the guild. Requires the ``KICK_MEMBERS`` permission.

        Parameters

        Parameters
        ----------
        days : Optional[:class:`int`]
            Number of days to prune (1-30) |default| :data:`7`
        compute_prune_days : Optional[:class:`bool`]
            Whether ``pruned`` is returned, discouraged for large guilds
            |default| :data:`True`
        include_roles : Optional[List[:class:`~pincer.utils.snowflake.Snowflake`]]
            role(s) to include |default| :data:`None`
        reason : Optional[:class:`str`]
            Reason for the prune |default| :data:`None`

        Returns
        -------
        :class:`int`
            The number of members that were removed.
        """
        return await self._http.post(
            f"guilds/{self.id}/prune",
            data={
                "days": days,
                "compute_prune_days": compute_prune_days,
                "include_roles": include_roles,
            },
            headers={"X-Audit-Log-Reason": reason},
        )["pruned"]

    async def get_voice_regions(self) -> AsyncGenerator[VoiceRegion, None]:
        """|coro|
        Returns an async generator of voice regions.

        Yields
        -------
        AsyncGenerator[:class:`~pincer.objects.voice.VoiceRegion`, :data:`None`]
            An async generator of voice regions.
        """
        data = await self._http.get(f"guilds/{self.id}/regions")
        for voice_region_data in data:
            yield VoiceRegion.from_dict(voice_region_data)

    async def get_invites(self) -> AsyncGenerator[Invite, None]:
        """|coro|
        Returns an async generator of invites for the guild.
        Requires the ``MANAGE_GUILD`` permission.

        Yields
        -------
        AsyncGenerator[:class:`~pincer.objects.invite.Invite`, :data:`None`]
            An async generator of invites.
        """
        data = await self._http.get(f"guilds/{self.id}/invites")
        for invite_data in data:
            yield Invite.from_dict(invite_data)

    async def get_invite(self, code: str) -> Invite:
        """|coro|
        Returns an Invite object for the given invite code.

        Parameters
        ----------
        code : :class:`str`
            The invite code to get the invite for.

        Returns
        -------
        :class:`~pincer.objects.guild.invite.Invite`
            The invite object.
        """
        data = await self._http.get(f"invite/{code}")
        return Invite.from_dict(data)

    async def get_integrations(self) -> AsyncIterator[Integration]:
        """|coro|
        Returns an async generator of integrations for the guild.
        Requires the ``MANAGE_GUILD`` permission.

        Yields
        -------
        AsyncGenerator[:class:`~pincer.objects.integration.Integration`, :data:`None`]
            An async generator of integrations.
        """
        data = await self._http.get(f"guilds/{self.id}/integrations")
        for integration_data in data:
            yield Integration.from_dict(integration_data)

    async def delete_integration(
        self, integration: Integration, reason: Optional[str] = None
    ):
        """|coro|
        Deletes an integration.
        Requires the ``MANAGE_GUILD`` permission.

        Parameters
        ----------
        integration : :class:`~pincer.objects.integration.Integration`
            The integration to delete.
        reason : Optional[:class:`str`]
            Reason for the deletion |default| :data:`None`
        """
        await self._http.delete(
            f"guilds/{self.id}/integrations/{integration.id}",
            headers={"X-Audit-Log-Reason": reason},
        )

    async def delete_invite(self, code: str):
        """|coro|
        Deletes an invite.
        Requires the ``MANAGE_GUILD`` intent.

        Parameters
        ----------
        code : :class:`str`
            The code of the invite to delete.
        """
        await self._http.delete(f"guilds/{self.id}/invites/{code}")

    async def get_widget_settings(self) -> GuildWidget:
        """|coro|
        Returns the guild widget settings.
        Requires the ``MANAGE_GUILD`` permission.

        Returns
        -------
        :class:`~pincer.objects.guild.widget.GuildWidget`
            The guild widget settings.
        """
        return GuildWidget.from_dict(
            await self._http.get(f"guilds/{self.id}/widget")
        )

    async def modify_widget(
        self, reason: Optional[str] = None, **kwargs
    ) -> GuildWidget:
        """|coro|
        Modifies the guild widget for the guild.
        Requires the ``MANAGE_GUILD`` permission.

        Parameters
        ----------
        reason : Optional[:class:`str`]
            Reason for the modification |default| :data:`None`
        \\*\\*kwargs
            The widget settings to modify

        Returns
        -------
        :class:`~pincer.objects.guild.widget.GuildWidget`
            The updated GuildWidget object
        """
        data = await self._http.patch(
            f"guilds/{self.id}/widget",
            data=kwargs,
            headers={"X-Audit-Log-Reason": reason},
        )
        return GuildWidget.from_dict(data)

    async def get_widget(self) -> Dict[str, JSONSerializable]:
        """|coro|
        Returns the widget for the guild
        """
        return await self._http.get(f"guilds/{self.id}/widget.json")

    @property
    async def vanity_url(self) -> Invite:
        """|coro|
        Returns the Vanity URL for the guild.
        Requires the ``MANAGE_GUILD`` permission.
        ``code`` will be null if a vanity URL has not been set.

        Returns
        -------
        :class:`~pincer.objects.guild.invite.Invite`
            The vanity url for the guild.
        """
        data = await self._http.get(f"guilds/{self.id}/vanity-url")
        return Invite.from_dict(data)

    async def get_widget_image(
        self, style: Optional[str] = "shield"
    ) -> str:  # TODO Replace str with ImageURL object
        """|coro|
        Returns a PNG image widget for the guild.
        Requires no permissions or authentication.

        Widget Style Options
        -------------------
        * [``shield``](https://discord.com/api/guilds/81384788765712384/widget.png?style=shield)
          shield style widget with Discord icon and guild members online count
        * [``banner1``](https://discord.com/api/guilds/81384788765712384/widget.png?style=banner1)
          large image with guild icon, name and online count.
          "POWERED BY DISCORD" as the footer of the widget
        * [``banner2``](https://discord.com/api/guilds/81384788765712384/widget.png?style=banner2)
          smaller widget style with guild icon, name and online count.
          Split on the right with Discord logo
        * [``banner3``](https://discord.com/api/guilds/81384788765712384/widget.png?style=banner3)
          large image with guild icon, name and online count.
          In the footer, Discord logo on the
          left and "Chat Now" on the right
        * [``banner4``](https://discord.com/api/guilds/81384788765712384/widget.png?style=banner4)
          large Discord logo at the top of the widget.
          Guild icon, name and online count in the middle portion
          of the widget and a "JOIN MY SERVER" button at the bottom

        Parameters
        ----------
        style : Optional[:class:`str`]
            Style of the widget image returned |default| :data:`"shield"`

        Returns
        -------
        :class:`str`
            A PNG image of the guild widget.
        """
        return await self._http.get(f"guilds/{self.id}/widget.png?{style=!s}")

    async def get_welcome_screen(self) -> WelcomeScreen:
        """Returns the welcome screen for the guild.

        Returns
        -------
        :class:`~pincer.objects.guild.welcome_screen.WelcomeScreen`
            The welcome screen for the guild.
        """
        data = await self._http.get(f"guilds/{self.id}/welcome-screen")
        return WelcomeScreen.from_dict(data)

    async def modify_welcome_screen(
        self,
        enabled: Optional[bool] = None,
        welcome_channels: Optional[List[WelcomeScreenChannel]] = None,
        description: Optional[str] = None,
        reason: Optional[str] = None,
    ) -> WelcomeScreen:
        """|coro|
        Modifies the guild's Welcome Screen.
        Requires the ``MANAGE_GUILD`` permission.

        Parameters
        ----------
        enabled : Optional[:class:`bool`]
            Whether the welcome screen is enabled |default| :data:`None`
        welcome_channels : Optional[List[:class:`~pincer.objects.guild.welcome_screen.WelcomeScreenChannel`]]
            Channels linked in the welcome screen and
            their display options |default| :data:`None`
        description : Optional[:class:`str`]
            The server description to show
            in the welcome screen |default| :data:`None`
        reason : Optional[:class:`str`]
            Reason for the modification |default| :data:`None`

        Returns
        -------
        :class:`~pincer.objects.guild.welcome_screen.WelcomeScreen`
            The updated WelcomeScreen object
        """
        data = await self._http.patch(
            f"guilds/{self.id}/welcome-screen",
            data={
                "enabled": enabled,
                "welcome_channels": welcome_channels,
                "description": description,
            },
            headers={"X-Audit-Log-Reason": reason},
        )
        return WelcomeScreen.from_dict(data)

    async def modify_current_user_voice_state(
        self,
        channel_id: Snowflake,
        suppress: Optional[bool] = None,
        request_to_speak_timestamp: Optional[Timestamp] = None,
    ):
        """|coro|
        Updates the current user's voice state.

        There are currently several caveats for this endpoint:
        * ``channel_id`` must currently point to a stage channel
        * current user must already have joined ``channel_id``
        * You must have the ``MUTE_MEMBERS`` permission to
          unsuppress yourself. You can always suppress yourself.
        * You must have the ``REQUEST_TO_SPEAK`` permission to request
          to speak. You can always clear your own request to speak.
        * You are able to set ``request_to_speak_timestamp`` to any
          present or future time.

        Parameters
        ----------
        channel_id : :class:`~pincer.utils.snowflake.Snowflake`
            The ID of the channel the user is currently in
        suppress : Optional[:class:`bool`]
            Toggles the user's suppress state |default| :data:`None`
        request_to_speak_timestamp : Optional[:class:`~pincer.utils.timestamp.Timestamp`]
            Sets the user's request to speak
        """
        await self._http.patch(
            f"guilds/{self.id}/voice-states/@me",
            data={
                "channel_id": channel_id,
                "suppress": suppress,
                "request_to_speak_timestamp": request_to_speak_timestamp,
            },
        )

    async def modify_user_voice_state(
        self, user: User, channel_id: Snowflake, suppress: Optional[bool] = None
    ):
        """|coro|
        Updates another user's voice state.

        There are currently several caveats for this endpoint:
        * ``channel_id`` must currently point to a stage channel
        * User must already have joined ``channel_id``
        * You must have the ``MUTE_MEMBERS`` permission.
          (Since suppression is the only thing that is available currently.)
        * When unsuppressed, non-bot users will have their
          ``request_to_speak_timestamp`` set to the current time.
          Bot users will not.
        * When suppressed, the user will have their
          ``request_to_speak_timestamp`` removed.

        Parameters
        ----------
        user : :class:`~pincer.objects.guild.member.Member`
            The user to update
        channel_id : :class:`~pincer.utils.snowflake.Snowflake`
            The ID of the channel the user is currently in
        suppress : Optional[:class:`bool`]
            Toggles the user's suppress state |default| :data:`None`
        """
        await self._http.patch(
            f"guilds/{self.id}/voice-states/{user.id}",
            data={"channel_id": channel_id, "suppress": suppress},
        )

    async def get_audit_log(self) -> AuditLog:
        """|coro|
        Returns an audit log object for the guild.
        Requires the ``VIEW_AUDIT_LOG`` permission.

        Returns
        -------
        :class:`~pincer.objects.guild.audit_log.AuditLog`
            The audit log object for the guild.
        """
        return AuditLog.from_dict(
            await self._http.get(f"guilds/{self.id}/audit-logs")
        )

    async def get_emojis(self) -> AsyncGenerator[Emoji, None]:
        """|coro|
        Returns an async generator of the emojis in the guild.

        Yields
        ------
        :class:`~pincer.objects.guild.emoji.Emoji`
            The emoji object.
        """
        data = await self._http.get(f"guilds/{self.id}/emojis")
        for emoji_data in data:
            yield Emoji.from_dict(emoji_data)

    async def get_emoji(self, id: Snowflake) -> Emoji:
        """|coro|
        Returns an emoji object for the given ID.

        Parameters
        ----------
        id : :class:`~pincer.utils.snowflake.Snowflake`
            The ID of the emoji

        Returns
        -------
        :class:`~pincer.objects.guild.emoji.Emoji`
            The emoji object.
        """
        return Emoji.from_dict(
            await self._http.get(f"guilds/{self.id}/emojis/{id}")
        )

    async def create_emoji(
        self,
        *,
        name: str,
        image: File,
        roles: Optional[List[Snowflake]] = None,
        reason: Optional[str] = None,
    ) -> Emoji:
        """|coro|
        Creates a new emoji for the guild.
        Requires the ``MANAGE_EMOJIS_AND_STICKERS`` permission.

        Emojis and animated emojis have a maximum file size of 256kb.
        Attempting to upload an emoji larger than this limit will fail.

        Parameters
        ----------
        name : :class:`str`
            Name of the emoji
        image : :class:`~pincer.objects.message.file.File`
            The File for the 128x128 emoji image data
        roles : Optional[List[:class:`~pincer.utils.snowflake.Snowflake`]]
            Roles allowed to use this emoji |default| :data:`[]`
        reason : Optional[:class:`str`]
            The reason for creating the emoji |default| :data:`None`

        Returns
        -------
        :class:`~pincer.objects.guild.emoji.Emoji`
            The newly created emoji object.
        """
        roles = [] if roles is None else roles

        data = await self._http.post(
            f"guilds/{self.id}/emojis",
            data={"name": name, "image": image.uri, "roles": roles},
            headers={"X-Audit-Log-Reason": reason},
        )
        return Emoji.from_dict(data)

    async def edit_emoji(
        self,
        id: Snowflake,
        *,
        name: Optional[str] = None,
        roles: Optional[List[Snowflake]] = None,
        reason: Optional[str] = None,
    ) -> Emoji:
        """|coro|
        Modifies the given emoji.
        Requires the ``MANAGE_EMOJIS_AND_STICKERS`` permission.

        Parameters
        ----------
        id : :class:`~pincer.utils.snowflake.Snowflake`
            The ID of the emoji
        name : Optional[:class:`str`]
            Name of the emoji |default| :data:`None`
        roles : Optional[List[:class:`~pincer.utils.snowflake.Snowflake`]]
            Roles allowed to use this emoji |default| :data:`None`
        reason : Optional[:class:`str`]
            The reason for editing the emoji |default| :data:`None`

        Returns
        -------
        :class:`~pincer.objects.guild.emoji.Emoji`
            The modified emoji object.
        """
        data = await self._http.patch(
            f"guilds/{self.id}/emojis/{id}",
            data={"name": name, "roles": roles},
            headers={"X-Audit-Log-Reason": reason},
        )
        return Emoji.from_dict(data)

    async def delete_emoji(
        self, id: Snowflake, *, reason: Optional[str] = None
    ):
        """|coro|
        Deletes the given emoji.
        Requires the ``MANAGE_EMOJIS_AND_STICKERS`` permission.

        Parameters
        ----------
        id : :class:`~pincer.utils.snowflake.Snowflake`
            The ID of the emoji
        reason : Optional[:class:`str`]
            The reason for deleting the emoji |default| :data:`None`
        """
        await self._http.delete(
            f"guilds/{self.id}/emojis/{id}",
            headers={"X-Audit-Log-Reason": reason},
        )

    async def get_templates(self) -> AsyncIterator[GuildTemplate]:
        """|coro|
        Returns an async generator of the guild templates.

        Yields
        -------
        AsyncGenerator[:class:`~pincer.objects.guild.template.GuildTemplate`, :data:`None`]
            The guild template object.
        """
        data = await self._http.get(f"guilds/{self.id}/templates")
        for template_data in data:
            yield GuildTemplate.from_dict(template_data)

    async def create_template(
        self, name: str, description: Optional[str] = None
    ) -> GuildTemplate:
        """|coro|
        Creates a new template for the guild.
        Requires the ``MANAGE_GUILD`` permission.

        Parameters
        ----------
        name : :class:`str`
            Name of the template (1-100 characters)
        description : Optional[:class:`str`]
            Description of the template
            (0-120 characters) |default| :data:`None`
        Returns
        -------
        :class:`~pincer.objects.guild.template.GuildTemplate`
            The newly created template object.
        """
        data = await self._http.post(
            f"guilds/{self.id}/templates",
            data={"name": name, "description": description},
        )
        return GuildTemplate.from_dict(data)

    async def sync_template(self, template: GuildTemplate) -> GuildTemplate:
        """|coro|
        Syncs the given template.
        Requires the ``MANAGE_GUILD`` permission.

        Parameters
        ----------
        template : :class:`~pincer.objects.guild.template.GuildTemplate`
            The template to sync

        Returns
        -------
        :class:`~pincer.objects.guild.template.GuildTemplate`
            The synced template object.
        """
        data = await self._http.put(
            f"guilds/{self.id}/templates/{template.code}"
        )
        return GuildTemplate.from_dict(data)

    async def edit_template(
        self,
        template: GuildTemplate,
        *,
        name: Optional[str] = None,
        description: Optional[str] = None,
    ) -> GuildTemplate:
        """|coro|
        Modifies the template's metadata.
        Requires the ``MANAGE_GUILD`` permission.

        Parameters
        ----------
        template : :class:`~pincer.objects.guild.template.GuildTemplate`
            The template to edit
        name : Optional[:class:`str`]
            Name of the template (1-100 characters)
            |default| :data:`None`
        description : Optional[:class:`str`]
            Description of the template (0-120 characters)
            |default| :data:`None`

        Returns
        -------
        :class:`~pincer.objects.guild.template.GuildTemplate`
            The edited template object.
        """
        data = await self._http.patch(
            f"guilds/{self.id}/templates/{template.code}",
            data={"name": name, "description": description},
        )
        return GuildTemplate.from_dict(data)

    async def delete_template(self, template: GuildTemplate) -> GuildTemplate:
        """|coro|
        Deletes the given template.
        Requires the ``MANAGE_GUILD`` permission.

        Parameters
        ----------
        template : :class:`~pincer.objects.guild.template.GuildTemplate`
            The template to delete

        Returns
        -------
        :class:`~pincer.objects.guild.template.GuildTemplate`
            The deleted template object.
        """
        data = await self._http.delete(
            f"guilds/{self.id}/templates/{template.code}"
        )
        return GuildTemplate.from_dict(data)

    async def list_stickers(self) -> AsyncIterator[Sticker]:
        """|coro|
        Yields sticker objects for the current guild.
        Includes ``user`` fields if the bot has the
        ``MANAGE_EMOJIS_AND_STICKERS`` permission.

        Yields
        ------
        :class:`~pincer.objects.message.sticker.Sticker`
            a sticker for the current guild
        """

        for sticker in await self._http.get(f"guild/{self.id}/stickers"):
            yield Sticker.from_dict(sticker)

    async def get_sticker(self, _id: Snowflake) -> Sticker:
        """|coro|
        Returns a sticker object for the current guild and sticker IDs.
        Includes the ``user`` field if the bot has the
        ``MANAGE_EMOJIS_AND_STICKERS`` permission.

        Parameters
        ----------
        _id : int
            id of the sticker

        Returns
        -------
        :class:`~pincer.objects.message.sticker.Sticker`
            the sticker requested
        """
        sticker = await self._http.get(f"guilds/{self.id}/stickers/{_id}")
        return Sticker.from_dict(sticker)

    async def create_sticker(
        self,
        name: str,
        tags: str,
        description: str,
        file: File,
        reason: Optional[str] = None,
    ) -> Sticker:
        """|coro|
        Create a new sticker for the guild.
        Requires the ``MANAGE_EMOJIS_AND_STICKERS permission``.

        Parameters
        ----------
        name : str
            name of the sticker (2-30 characters)
        tags : str
            autocomplete/suggestion tags for the sticker (max 200 characters)
        file : :class:`~pincer.objects.message.file.File`
            the sticker file to upload, must be a PNG, APNG, or Lottie JSON file, max 500 KB
        description : str
            description of the sticker (empty or 2-100 characters) |default| :data:`""`
        reason : Optional[:class:`str`] |default| :data:`None`
            reason for creating the sticker

        Returns
        -------
        :class:`~pincer.objects.message.sticker.Sticker`
            the newly created sticker
        """  # noqa: E501

        form = FormData()
        form.add_field("name", name)
        form.add_field("tags", tags)
        form.add_field("description", description)
        form.add_field("file", file.content, content_type=file.content_type)

        payload = form()

        sticker = await self._http.post(
            f"guilds/{self.id}/stickers",
            data=payload,
            headers={"X-Audit-Log-Reason": reason},
            content_type=payload.content_type,
        )

        return Sticker.from_dict(sticker)

    async def delete_sticker(self, _id: Snowflake):
        """|coro|
        Delete the given sticker.
        Requires the ``MANAGE_EMOJIS_AND_STICKERS`` permission.

        Parameters
        ----------
        _id: Snowflake
            id of the sticker
        """
        await self._http.delete(f"guilds/{self.id}/stickers/{_id}")

    async def get_webhooks(self) -> AsyncGenerator[Webhook, None]:
        """|coro|
        Returns an async generator of the guild webhooks.

        Yields
        -------
        AsyncGenerator[:class:`~pincer.objects.guild.webhook.Webhook`, None]
            The guild webhook object.
        """
        data = await self._http.get(f"guilds/{self.id}/webhooks")
        for webhook_data in data:
            yield Webhook.from_dict(webhook_data)

    async def get_scheduled_events(
        self, with_user_count: bool = False
    ) -> AsyncIterator[ScheduledEvent]:
        """
        Returns an async generator of the guild scheduled events.

        Parameters
        ----------
        with_user_count : :class:`bool`
            Whether to include the user count in the scheduled event.

        Yields
        ------
        :class:`~pincer.objects.guild.scheduled_event.ScheduledEvent`
            The scheduled event object.
        """
        data = await self._http.get(
            f"guilds/{self.id}/scheduled-events",
            param={"with_user_count": with_user_count},
        )
        for event_data in data:
            yield ScheduledEvent.from_dict(event_data)

    async def create_scheduled_event(
        self,
        name: str,
        privacy_level: int,
        entity_type: int,
        scheduled_start_time: datetime,
        scheduled_end_time: Optional[datetime] = None,
        entity_metadata: Optional[str] = None,
        channel_id: Optional[int] = None,
        description: Optional[str] = None,
        reason: Optional[str] = None,
    ) -> ScheduledEvent:
        """
        Create a new scheduled event for the guild.

        Parameters
        ----------
        name : :class:`str`
            The name of the scheduled event.
        privacy_level : :class:`int`
            The privacy level of the scheduled event.
        entity_type : :class:`int`
            The type of entity to be scheduled.
        scheduled_start_time : :class:`datetime`
            The scheduled start time of the event.
        scheduled_end_time : Optional[:class:`datetime`]
            The scheduled end time of the event.
        entity_metadata : Optional[:class:`str`]
            The metadata of the entity to be scheduled.
        channel_id : Optional[:class:`int`]
            The channel id of the channel to be scheduled.
        description : Optional[:class:`str`]
            The description of the scheduled event.
        reason : Optional[:class:`str`]
            The reason for creating the scheduled event.
            
        Raises
        ------
        ValueError:
            If an event is created in the past or if an event ends before it starts

        Returns
        -------
        :class:`~pincer.objects.guild.scheduled_event.ScheduledEvent`
            The newly created scheduled event.
        """
        if scheduled_start_time < datetime.now():
            raise ValueError("An event cannot be created in the past")

        if (
            scheduled_end_time
            and scheduled_end_time < scheduled_start_time
        ):
            raise ValueError("An event cannot start before it ends")

        data = await self._http.post(
            f"guilds/{self.id}/scheduled-events",
            data={
                "name": name,
                "privacy_level": privacy_level,
                "entity_type": entity_type,
                "scheduled_start_time": scheduled_start_time.isoformat(),
                "scheduled_end_time": scheduled_end_time.isoformat()
                if scheduled_end_time is not None
                else None,
                "entity_metadata": entity_metadata,
                "channel_id": channel_id,
                "description": description,
            },
            headers={"X-Audit-Log-Reason": reason},
        )
        return ScheduledEvent.from_dict(data)

    async def get_scheduled_event(
        self, _id: int, with_user_count: bool = False
    ) -> ScheduledEvent:
        """
        Get a scheduled event by id.

        Parameters
        ----------
        _id : :class:`int`
            The id of the scheduled event.
        with_user_count : :class:`bool`
            Whether to include the user count in the scheduled event.

        Returns
        -------
        :class:`~pincer.objects.guild.scheduled_event.ScheduledEvent`
            The scheduled event object.
        """
        data = await self._http.get(
            f"guilds/{self.id}/scheduled-events/{_id}",
            params={"with_user_count": with_user_count},
        )
        return ScheduledEvent.from_dict(data)

    async def modify_scheduled_event(
        self,
        _id: int,
        name: Optional[str] = None,
        entity_type: Optional[int] = None,
        privacy_level: Optional[int] = None,
        scheduled_start_time: Optional[datetime] = None,
        scheduled_end_time: Optional[datetime] = None,
        entity_metadata: Optional[str] = None,
        channel_id: Optional[int] = None,
        description: Optional[str] = None,
        status: Optional[int] = None,
        reason: Optional[str] = None,
    ) -> ScheduledEvent:
        """
        Modify a scheduled event.

        Parameters
        ----------
        _id : :class:`int`
            The id of the scheduled event.
        name : Optional[:class:`str`]
            The name of the scheduled event.
        entity_type : Optional[:class:`int`]
            The type of entity to be scheduled.
        privacy_level : Optional[:class:`int`]
            The privacy level of the scheduled event.
        scheduled_start_time : Optional[:class:`datetime`]
            The scheduled start time of the event.
        scheduled_end_time : Optional[:class:`datetime`]
            The scheduled end time of the event.
        entity_metadata : Optional[:class:`str`]
            The metadata of the entity to be scheduled.
        channel_id : Optional[:class:`int`]
            The channel id of the channel to be scheduled.
        description : Optional[:class:`str`]
            The description of the scheduled event.
        status : Optional[:class:`int`]
            The status of the scheduled event.
        reason : Optional[:class:`str`]
            The reason for modifying the scheduled event.

        Raises
        ------
        :class:`ValueError`
            If the scheduled event is in the past,
            or if the scheduled end time is before the scheduled start time.

        Returns
        -------
        :class:`~pincer.objects.guild.scheduled_event.ScheduledEvent`
            The scheduled event object.
        """
        if scheduled_start_time:
            if scheduled_start_time < datetime.now():
                raise ValueError("An event cannot be created in the past")

            if (
                scheduled_end_time
                and scheduled_end_time < scheduled_start_time
            ):
                raise ValueError("An event cannot start before it ends")

        kwargs: Dict[str, str] = remove_none(
            {
                "name": name,
                "privacy_level": privacy_level,
                "entity_type": entity_type,
                "scheduled_start_time": scheduled_start_time.isoformat()
                if scheduled_start_time is not None
                else None,
                "scheduled_end_time": scheduled_end_time.isoformat()
                if scheduled_end_time is not None
                else None,
                "entity_metadata": entity_metadata,
                "channel_id": channel_id,
                "description": description,
                "status": status,
            }
        )

        data = await self._http.patch(
            f"guilds/{self.id}/scheduled-events/{_id}",
            data=kwargs,
            headers={"X-Audit-Log-Reason": reason},
        )
        return ScheduledEvent.from_dict(data)

    async def delete_scheduled_event(self, _id: int):
        """
        Delete a scheduled event.

        Parameters
        ----------
        _id : :class:`int`
            The id of the scheduled event.
        """
        await self._http.delete(f"guilds/{self.id}/scheduled-events/{_id}")

    async def get_guild_scheduled_event_users(
        self,
        _id: int,
        limit: int = 100,
        with_member: bool = False,
        before: Optional[int] = None,
        after: Optional[int] = None,
    ) -> AsyncIterator[GuildScheduledEventUser]:
        """
        Get the users of a scheduled event.

        Parameters
        ----------
        _id : :class:`int`
            The id of the scheduled event.
        limit : :class:`int`
            The number of users to retrieve.
        with_member : :class:`bool`
            Whether to include the member object in the scheduled event user.
        before : Optional[:class:`int`]
            consider only users before given user id
        after : Optional[:class:`int`]
            consider only users after given user id

        Yields
        ------
        :class:`~pincer.objects.guild.scheduled_event.GuildScheduledEventUser`
            The scheduled event user object.
        """
        params = remove_none({
            "limit": limit,
            "with_member": with_member,
            "before": before,
            "after": after,
        })

        data = await self._http.get(
            f"guilds/{self.id}/scheduled-events/{_id}/users",
            params=params,
        )

        for user_data in data:
            yield GuildScheduledEventUser.from_dict(user_data)

    @classmethod
    def from_dict(cls, data) -> Guild:
        """
        Parameters
        ----------
        data : :class:`Dict`
            Guild data received from the discord API.
        Returns
        -------
        :class:`~pincer.objects.guild.guild.Guild`
            The new guild object.
        Raises
        ------
        :class:`~pincer.exceptions.UnavailableGuildError`
            The guild is unavailable due to a discord outage.
        """
        if data.get("unavailable", False):
            raise UnavailableGuildError(
                f"Guild \"{data['id']}\" is unavailable due to a discord"
                " outage."
            )

        return super().from_dict(data)


@dataclass(repr=False)
class UnavailableGuild(APIObject):
    id: Snowflake
    unavailable: bool = True<|MERGE_RESOLUTION|>--- conflicted
+++ resolved
@@ -11,11 +11,8 @@
 from aiohttp import FormData
 
 from .channel import Channel, Thread
-<<<<<<< HEAD
 from .scheduled_events import ScheduledEvent, GuildScheduledEventUser
-=======
-from ..message.emoji import Emoji
->>>>>>> dd8349a2
+from .message.emoji import Emoji
 from ..message.file import File
 from ...exceptions import UnavailableGuildError
 from ...utils import remove_none
