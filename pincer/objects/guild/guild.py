# Copyright Pincer 2021-Present
# Full MIT License can be found in `LICENSE` at the project root.

from __future__ import annotations

from dataclasses import dataclass, field
from enum import IntEnum
from typing import AsyncGenerator, overload, TYPE_CHECKING

<<<<<<< HEAD

=======
from .invite import Invite
>>>>>>> b5645331
from .channel import Channel
from ..message.emoji import Emoji
from ..message.file import File
from ...exceptions import UnavailableGuildError
from ...utils.api_object import APIObject
from ...utils.conversion import construct_client_dict, remove_none
from ...utils.types import MISSING


if TYPE_CHECKING:
    from typing import Any, Dict, List, Optional, Union

    from .audit_log import AuditLog
    from .ban import Ban
    from .member import GuildMember
    from .features import GuildFeature
    from .role import Role
    from .stage import StageInstance
    from .template import GuildTemplate
    from .welcome_screen import WelcomeScreen, WelcomeScreenChannel
    from .widget import GuildWidget
    from ..user.user import User
    from ..user.integration import Integration
    from ..voice.region import VoiceRegion
    from ..events.presence import PresenceUpdateEvent
    from ..message.sticker import Sticker
    from ..user.voice_state import VoiceState
    from ...client import Client
    from ...utils.timestamp import Timestamp
    from ...utils.types import APINullable, JSONSerializable
    from ...utils.snowflake import Snowflake


class PremiumTier(IntEnum):
    """Represents the boost tier of a guild.
    Attributes
    ----------
    NONE:
        Guild has not unlocked any Server Boost perks.
    TIER_1:
        Guild has unlocked Server Boost level 1 perks.
    TIER_2:
        Guild has unlocked Server Boost level 2 perks.
    TIER_3:
        Guild has unlocked Server Boost level 3 perks.
    """

    NONE = 0
    TIER_1 = 1
    TIER_2 = 2
    TIER_3 = 3


class GuildNSFWLevel(IntEnum):
    """Represents the NSFW level of a guild.
    Attributes
    ----------
    DEFAULT:
        Default NSFW level.
    EXPLICIT:
        Explicit NSFW level.
    SAFE:
        SAFE NSFW level.
    AGE_RESTRICTED:
        Age restricted NSFW level.
    """

    DEFAULT = 0
    EXPLICIT = 1
    SAFE = 2
    AGE_RESTRICTED = 3


class ExplicitContentFilterLevel(IntEnum):
    """Represents the filter content level of a guild.
    Attributes
    ----------
    DISABLED:
        Media content will not be scanned.
    MEMBERS_WITHOUT_ROLES:
        Media content sent by members without roles will be scanned.
    ALL_MEMBERS:
        Media content sent by all members will be scanned.
    """

    DISABLED = 0
    MEMBERS_WITHOUT_ROLES = 1
    ALL_MEMBERS = 2


class MFALevel(IntEnum):
    """Represents the multi factor authentication level of a guild.
    Attributes
    ----------
    NONE:
        Guild has no MFA/2FA requirement for moderation actions.
    ELEVATED:
        Guild has a 2FA requirement for moderation actions
    """

    NONE = 0
    ELEVATED = 1


class VerificationLevel(IntEnum):
    """Represents the verification level of a guild.
    Attributes
    ----------
    NONE:
        Unrestricted.
    LOW:
        Must have verified email on account.
    MEDIUM:
        Must be registered on Discord for longer than 5 minutes.
    HIGH:
        Must be a member of the server for longer than 10 minutes.
    VERY_HIGH:
        Must have a verified phone number.
    """

    NONE = 0
    LOW = 1
    MEDIUM = 2
    HIGH = 3
    VERY_HIGH = 4


class DefaultMessageNotificationLevel(IntEnum):
    """Represents the default message notification level of a guild.
    Attributes
    ----------
    ALL_MESSAGES:
        Members will receive notifications for all messages by default.
    ONLY_MENTIONS:
        Members will receive notifications only for messages that @mention them by default.
    """

    # noqa: E501
    ALL_MESSAGES = 0
    ONLY_MENTIONS = 1


class SystemChannelFlags(IntEnum):
    """Represents the system channel flags of a guild.
    Attributes
    ----------
    SUPPRESS_JOIN_NOTIFICATIONS:
        Suppress member join notifications.
    SUPPRESS_PREMIUM_SUBSCRIPTIONS:
        Suppress server boost notifications.
    SUPPRESS_GUILD_REMINDER_NOTIFICATIONS:
        Suppress server setup tips.
    SUPPRESS_JOIN_NOTIFICATION_REPLIES:
        Hide member join sticker reply buttons
    """

    SUPPRESS_JOIN_NOTIFICATIONS = 1 << 0
    SUPPRESS_PREMIUM_SUBSCRIPTIONS = 1 << 1
    SUPPRESS_GUILD_REMINDER_NOTIFICATIONS = 1 << 2
    SUPPRESS_JOIN_NOTIFICATION_REPLIES = 1 << 3


class GuildPreview(APIObject):
    """Represents a guild preview.
    Attributes
    ----------
    id: :class:`Snowflake`
        The guild ID.
    name: :class:`str`
        The guild name.
    icon: :class:`str`
        The guild icon hash.
    splash: :class:`str`
        The guild splash hash.
    discovery_splash: :class:`str`
        The guild discovery splash hash.
    emojis: :class:`List[Emoji]`
        The guild emojis.
    features: :class:`List[GuildFeature]`
        The guild features.
    approximate_member_count: :class:`int`
        The approximate member count.
    approximate_presence_count: :class:`int`
        The approximate number of online members in this guild
    description: :class:`str`
        The guild description.
    """

    id: Snowflake
    name: str
    emojis: List[Emoji]
    features: List[GuildFeature]
    approximate_member_count: int
    approximate_presence_count: int

    icon: APINullable[str] = MISSING
    splash: APINullable[str] = MISSING
    discovery_splash: APINullable[str] = MISSING
    description: APINullable[str] = MISSING


@dataclass
class Guild(APIObject):
    """Represents a Discord guild/server in which your client resides.
    Attributes
    ----------
    afk_channel_id: Optional[:class:`~pincer.utils.snowflake.Snowflake`]
        Id of afk channel
    afk_timeout: :class:`int`
        Afk timeout in seconds
    application_id: Optional[:class:`~pincer.utils.snowflake.Snowflake`]
        Application id of the guild creator if it is bot-created
    banner: Optional[:class:`str`]
        Banner hash
    default_message_notifications: :class:`~pincer.objects.guild.guild.DefaultMessageNotificationLevel`
        Default message notifications level
    description: Optional[:class:`str`]
        The description of a Community guild
    discovery_splash: Optional[:class:`str`]
        Discovery splash hash;
        only present for guilds with the "DISCOVERABLE" feature
    emojis: List[:class:`~pincer.objects.message.emoji.Emoji`]
        Custom guild emojis
    explicit_content_filter: :class:`~pincer.objects.guild.guild.ExplicitContentFilterLevel`
        Explicit content filter level
    features: List[:class:`~pincer.objects.guild.features.GuildFeature`]
        Enabled guild features
    id: :class:`~pincer.utils.snowflake.Snowflake`
        Guild id
    icon: Optional[:class:`str`]
        Icon hash
    mfa_level: :class:`~pincer.objects.guild.guild.MFALevel`
        Required MFA level for the guild
    name: :class:`str`
        Guild name (2-100 characters, excluding trailing and leading
        whitespace)
    nsfw_level: :class:`~pincer.objects.guild.guild.NSFWLevel`
        Guild NSFW level
    owner_id: :class:`~pincer.utils.snowflake.Snowflake`
        Id of owner
    preferred_locale: :class:`str`
        The preferred locale of a Community guild;
        used in server discovery and notices from Discord;
        defaults to "en-US"
    premium_tier: :class:`~pincer.objects.guild.guild.PremiumTier`
        Premium tier (Server Boost level)
    public_updates_channel_id: Optional[:class:`~pincer.utils.snowflake.Snowflake`]
        The id of the channel where admins
        and moderators of Community guilds receive notices from Discord
    roles: List[:class:`~pincer.objects.guild.role.Role`]
        Roles in the guild
    rules_channel_id: Optional[:class:`~pincer.utils.snowflake.Snowflake`]
        The id of the channel where Community guilds can display rules
        and/or guidelines
    splash: Optional[:class:`str`]
        Splash hash
    system_channel_flags: :class:`~pincer.objects.guild.guild.SystemChannelFlags`
        System channel flags
    system_channel_id: Optional[:class:`~pincer.utils.snowflake.Snowflake`]
        The id of the channel where guild notices
        such as welcome messages and boost events are posted
    vanity_url_code: Optional[:class:`str`]
        The vanity url code for the guild
    verification_level: :class:`~pincer.objects.guild.guild.VerificationLevel`
        Verification level required for the guild
    approximate_member_count: APINullable[:class:`int`]
        Approximate number of members in this guild, returned from the
        `GET /guilds/<id>` endpoint when with_counts is true
    approximate_presence_count: APINullable[:class:`int`]
        Approximate number of non-offline members in this guild,
        returned from the `GET /guilds/<id>`
        endpoint when with_counts is true
    channels: APINullable[List[:class:`~pincer.objects.guild.channel.Channel`]]
        Channels in the guild
    icon_hash: APINullable[Optional[:class:`str`]]
        Icon hash, returned when in the template object
    joined_at: APINullable[:class:`~pincer.utils.timestamp.Timestamp`]
        When this guild was joined at
    large: APINullable[:class:`bool`]
        True if this is considered a large guild
    max_members: APINullable[:class:`int`]
        The maximum number of members for the guild
    max_presences: APINullable[Optional[:class:`int`]]
        The maximum number of presences for the guild
        (null is always returned, apart from the largest of guilds)
    max_video_channel_users: APINullable[:class:`int`]
        The maximum amount of users in a video channel
    members: APINullable[List[:class:`~pincer.objects.guild.member.GuildMember`]]
        Users in the guild
    member_count: APINullable[:class:`bool`]
        Total number of members in this guild
    nsfw: APINullable[:class:`bool`]
        Boolean if the server is NSFW
    owner: APINullable[:class:`bool`]
        True if the user is the owner of the guild
    permissions: APINullable[:class:`str`]
        Total permissions for the user in the guild
        (excludes overwrites)
    premium_subscription_count: APINullable[:class:`int`]
        The number of boosts this guild currently has
    presences: APINullable[List[:class:`~pincer.objects.events.presence.PresenceUpdateEvent`]]
        Presences of the members in the guild,
        will only include non-offline members if the size is greater
        than large threshold
    stage_instances: APINullable[List[:class:`~pincer.objects.guild.stage.StageInstance`]]
        Stage instances in the guild
    stickers: Optional[List[:class:`~pincer.objects.message.sticker.Sticker`]]
        Custom guild stickers
    region: APINullable[Optional[:class:`str`]]
        Voice region id for the guild (deprecated)
    threads: APINullable[List[:class:`~pincer.objects.guild.channel.Channel`]]
        All active threads in the guild that current user
        has permission to view
    unavailable: APINullable[:class:`bool`]
        True if this guild is unavailable due to an outage
    voice_states: APINullable[List[:class:`~pincer.objects.user.voice_state.VoiceState`]]
        States of members currently in voice channels;
        lacks the guild_id key
    widget_enabled: APINullable[:class:`bool`]
        True if the server widget is enabled
    widget_channel_id: APINullable[Optional[:class:`~pincer.utils.snowflake.Snowflake`]]
        The channel id that the widget will generate an invite to,
        or null if set to no invite
    welcome_screen: APINullable[:class:`~pincer.objects.guild.welcome_screen.WelcomeScreen`]
        The welcome screen of a Community guild, shown to new members,
        returned in an Invite's guild object
    """

    # noqa: E501
    features: List[GuildFeature]
    id: Snowflake
    name: str
    nsfw_level: GuildNSFWLevel
    verification_level: VerificationLevel

    # Guild invites missing
    system_channel_flags: APINullable[SystemChannelFlags] = MISSING
    explicit_content_filter: APINullable[ExplicitContentFilterLevel] = MISSING
    premium_tier: APINullable[PremiumTier] = MISSING
    default_message_notifications: APINullable[DefaultMessageNotificationLevel] = MISSING
    mfa_level: APINullable[MFALevel] = MISSING
    owner_id: APINullable[Snowflake] = MISSING
    afk_timeout: APINullable[int] = MISSING
    emojis: APINullable[List[Emoji]] = MISSING
    preferred_locale: APINullable[str] = MISSING
    roles: APINullable[List[Role]] = MISSING

    guild_scheduled_events: APINullable[List] = MISSING
    lazy: APINullable[bool] = MISSING
    premium_progress_bar_enabled: APINullable[bool] = MISSING
    guild_hashes: APINullable[Dict] = MISSING
    afk_channel_id: APINullable[Snowflake] = MISSING
    application_id: APINullable[Snowflake] = MISSING
    embedded_activities: APINullable[List] = MISSING
    banner: APINullable[str] = MISSING
    description: APINullable[str] = MISSING
    discovery_splash: APINullable[str] = MISSING
    icon: APINullable[str] = MISSING
    public_updates_channel_id: APINullable[Snowflake] = MISSING
    rules_channel_id: APINullable[Snowflake] = MISSING
    splash: APINullable[str] = MISSING
    system_channel_id: APINullable[Snowflake] = MISSING
    vanity_url_code: APINullable[str] = MISSING

    application_command_counts: APINullable[Dict] = MISSING
    application_command_count: APINullable[int] = MISSING
    approximate_member_count: APINullable[int] = MISSING
    approximate_presence_count: APINullable[int] = MISSING
    channels: APINullable[List[Channel]] = field(default_factory=list)
    # TODO: Add type when type is known
    hub_type: APINullable[Any] = MISSING
    icon_hash: APINullable[Optional[str]] = MISSING
    joined_at: APINullable[Timestamp] = MISSING
    large: APINullable[bool] = MISSING
    max_members: APINullable[int] = MISSING
    max_presences: APINullable[Optional[int]] = MISSING
    max_video_channel_users: APINullable[int] = MISSING
    members: APINullable[List[GuildMember]] = MISSING
    member_count: APINullable[bool] = MISSING
    nsfw: APINullable[bool] = MISSING
    # Note: This is missing from discord's docs but in the api
    owner: APINullable[bool] = MISSING
    permissions: APINullable[str] = MISSING
    premium_subscription_count: APINullable[int] = MISSING
    presences: APINullable[List[PresenceUpdateEvent]] = MISSING
    stage_instances: APINullable[List[StageInstance]] = MISSING
    stickers: APINullable[List[Sticker]] = MISSING
    region: APINullable[Optional[str]] = MISSING
    threads: APINullable[List[Channel]] = MISSING
    # Guilds are considered available unless otherwise specified
    unavailable: APINullable[bool] = False
    voice_states: APINullable[List[VoiceState]] = MISSING
    widget_enabled: APINullable[bool] = MISSING
    widget_channel_id: APINullable[Optional[Snowflake]] = MISSING
    welcome_screen: APINullable[WelcomeScreen] = MISSING

    @classmethod
    async def from_id(cls, client: Client, _id: Union[int, Snowflake]) -> Guild:
        """
        Parameters
        ----------
        client : `~pincer.Client`
            Client object to use the http gateway from.
        _id : :class: `pincer.utils.snowflake.Snowflake`
            Guild ID.
        Returns
        -------
        :class: `~pincer.objects.guild.guild.Guild`
            The new guild object.
        """
        data = await client.http.get(f"/guilds/{_id}")
        channel_data = await client.http.get(f"/guilds/{_id}/channels")

        data["channels"]: List[Channel] = [
            Channel.from_dict({**i, "_client": client, "_http": client.http})
            for i in (channel_data or [])
        ]

        return Guild.from_dict(construct_client_dict(client, data))

    async def get_member(self, _id: int) -> GuildMember:
        """|coro|
        Fetches a GuildMember from its identifier

        Parameters
        ----------
        _id: int
            The id of the guild member which should be fetched from the Discord
            gateway.
        Returns
        -------
        :class:`~pincer.objects.guild.member.GuildMember`
            A GuildMember object.
        """
        return await GuildMember.from_id(self._client, self.id, _id)

    @overload
    async def modify_member(
        self,
        *,
        _id: int,
        nick: Optional[str] = None,
        roles: Optional[List[Snowflake]] = None,
        mute: Optional[bool] = None,
        deaf: Optional[bool] = None,
        channel_id: Optional[Snowflake] = None,
    ) -> GuildMember:
        """|coro|
        Modifies a member in the guild from its identifier and based on the
        keyword arguments provided.
        Parameters
        ----------
        _id : int
            Id of the member to modify
        nick : Optional[:class:`str`]
            New nickname for the member |default| :data:`None`
        roles : Optional[List[:class:`~pincer.utils.snowflake.Snowflake]]
            New roles for the member |default| :data:`None`
        mute : Optional[:class:`bool`]
            Whether the member is muted |default| :data:`None`
        deaf : Optional[:class:`bool`]
            Whether the member is deafened |default| :data:`None`
        channel_id : Optional[:class:`~pincer.utils.snowflake.Snowflake]
            Voice channel id to move to |default| :data:`None`
        Returns
        -------
        :class:`~pincer.objects.guild.member.GuildMember`
            The new member object.
        """
        ...

    async def modify_member(self, _id: int, **kwargs) -> GuildMember:
        data = await self._http.patch(
            f"guilds/{self.id}/members/{_id}", data=kwargs
        )
        return GuildMember.from_dict(construct_client_dict(self._client, data))

    async def ban(
        self,
        member_id: int,
        reason: str = None,
        delete_message_days: int = None
    ):
        """
        Parameters
        ----------
        member_id : :class:`int`
            ID of the guild member to ban.
        reason : Optional[:class:`str`]
            Reason for the kick.
        delete_message_days : Optional[:class:`int`]
            Number of days to delete messages for (0-7)
        """
        headers = {}

        if reason is not None:
            headers["X-Audit-Log-Reason"] = reason

        data = {}

        if delete_message_days is not None:
            data["delete_message_days"] = delete_message_days

        await self._http.put(
            f"/guilds/{self.id}/bans/{member_id}",
            data=data,
            headers=headers
        )

    async def kick(self, member_id: int, reason: Optional[str] = None):
        """|coro|
        Kicks a guild member.
        Parameters
        ----------
        member_id : :class:`int`
            ID of the guild member to kick.
        reason : Optional[:class:`str`]
            Reason for the kick.
        """

        headers = {}

        if reason is not None:
            headers["X-Audit-Log-Reason"] = reason

        await self._http.delete(
            f"/guilds/{self.id}/members/{member_id}",
            header=headers
        )

    async def get_roles(self) -> AsyncGenerator[Role, None]:
        """|coro|
        Fetches all the roles in the guild.

        Yields
        -------
        AsyncGenerator[:class:`~pincer.objects.guild.role.Role`, :data:`None`]
            An async generator of Role objects.
        """
        data = await self._http.get(f"guilds/{self.id}/roles")
        for role_data in data:
            yield Role.from_dict(construct_client_dict(self._client, role_data))

    @overload
    async def create_role(
        self,
        reason: Optional[str] = None,
        *,
        name: Optional[str] = "new role",
        permissions: Optional[str] = None,
        color: Optional[int] = 0,
        hoist: Optional[bool] = False,
        icon: Optional[str] = None,
        unicode_emoji: Optional[str] = None,
        mentionable: Optional[bool] = False,
    ) -> Role:
        """|coro|
        Creates a new role for the guild.
        Requires the ``MANAGE_ROLES`` permission.

        Parameters
        ----------
        reason : Optional[:class:`str`]
            Reason for creating the role. |default| :data:`None`
        name : Optional[:class:`str`]
            name of the role |default| :data:`"new role"`
        permissions : Optional[:class:`str`]
            bitwise value of the enabled/disabled
            permissions, set to @everyone permissions
            by default |default| :data:`None`
        color : Optional[:class:`int`]
            RGB color value |default| :data:`0`
        hoist : Optional[:class:`bool`]
            whether the role should be displayed
            separately in the sidebar |default| :data:`False`
        icon : Optional[:class:`str`]
            the role's icon image (if the guild has
            the ``ROLE_ICONS`` feature) |default| :data:`None`
        unicode_emoji : Optional[:class:`str`]
            the role's unicode emoji as a standard emoji (if the guild
            has the ``ROLE_ICONS`` feature) |default| :data:`None`
        mentionable : Optional[:class:`bool`]
            whether the role should be mentionable |default| :data:`False`

        Returns
        -------
        :class:`~pincer.objects.guild.role.Role`
            The new role object.
        """
        ...

    async def create_role(
        self,
        reason: Optional[str] = None,
        **kwargs
    ) -> Role:
        return Role.from_dict(
            construct_client_dict(
                self._client,
                await self._http.post(
                    f"guilds/{self.id}/roles",
                    data=kwargs,
                    headers=remove_none({"X-Audit-Log-Reason": reason})
                ),
            )
        )

    async def edit_role_position(
        self,
        id: Snowflake,
        reason: Optional[str] = None,
        position: Optional[int] = None
    ) -> AsyncGenerator[Role, None]:
        """|coro|
        Edits the position of a role.

        Parameters
        ----------
        id : :class:`~pincer.utils.snowflake.Snowflake`
            The role ID
        reason : Optional[:class:`str`]
            Reason for editing the role position. |default| :data:`None`
        position : Optional[:class:`int`]
            Sorting position of the role |default| :data:`None`

        Yields
        -------
        AsyncGenerator[:class:`~pincer.objects.guild.role.Role`, :data:`None`]
            An async generator of all of the guild's role objects.
        """
        data = await self._http.patch(
            f"guilds/{self.id}/roles",
            data={"id": id, "position": position},
            headers=remove_none({"X-Audit-Log-Reason": reason})
        )
        for role_data in data:
            yield Role.from_dict(construct_client_dict(self._client, role_data))

    @overload
    async def edit_role(
        self,
        id: Snowflake,
        reason: Optional[str] = None,
        *,
        name: Optional[str] = None,
        permissions: Optional[str] = None,
        color: Optional[int] = None,
        hoist: Optional[bool] = None,
        icon: Optional[str] = None,
        unicode_emoji: Optional[str] = None,
        mentionable: Optional[bool] = None,
    ) -> Role:
        """|coro|
        Edits a role.
        Requires the ``MANAGE_ROLES`` permission.

        Parameters
        ----------
        id : :class:`~pincer.utils.snowflake.Snowflake`
            The role ID
        reason : Optional[:class:`str`]
            Reason for editing the role |default| :data:`None`
        name : Optional[:class:`str`]
            Name of the role |default| :data:`None`
        permissions : Optional[:class:`str`]
            Bitwise value of the enabled/disabled
            permissions |default| :data:`None`
        color : Optional[:class:`int`]
            RGB color value |default| :data:`None`
        hoist : Optional[:class:`bool`]
            Whether the role should be displayed
            separately in the sidebar |default| :data:`None`
        icon : Optional[:class:`str`]
            The role's icon image (if the guild has
            the ``ROLE_ICONS`` feature) |default| :data:`None`
        unicode_emoji : Optional[:class:`str`]
            The role's unicode emoji as a standard emoji (if the guild
            has the ``ROLE_ICONS`` feature) |default| :data:`None`
        mentionable : Optional[:class:`bool`]
            Whether the role should be mentionable |default| :data:`None`

        Returns
        -------
        :class:`~pincer.objects.guild.role.Role`
            The edited role object.
        """
        ...

    async def edit_role(
        self,
        id: Snowflake,
        reason: Optional[str] = None,
        **kwargs
    ) -> Role:
        return Role.from_dict(
            construct_client_dict(
                self._client,
                await self._http.patch(
                    f"guilds/{self.id}/roles/{id}",
                    data=kwargs,
                    headers=remove_none({"X-Audit-Log-Reason": reason})
                ),
            )
        )

    async def delete_role(self, id: Snowflake, reason: Optional[str] = None):
        """|coro|
        Deletes a role.
        Requires the `MANAGE_ROLES` permission.

        Parameters
        ----------
        id : :class:`~pincer.utils.snowflake.Snowflake`
            The role ID
        reason : Optional[:class:`str`]
            The reason for deleting the role |default| :data:`None`
        """
        await self._http.delete(
            f"guilds/{self.id}/roles/{id}",
            headers=remove_none({"X-Audit-Log-Reason": reason})
        )

    async def get_bans(self) -> AsyncGenerator[Ban, None]:
        """|coro|
        Fetches all the bans in the guild.

        Yields
        -------
        AsyncGenerator[:class:`~pincer.objects.guild.ban.Ban`, :data:`None`]
            An async generator of Ban objects.
        """
        data = await self._http.get(f"guilds/{self.id}/bans")
        for ban_data in data:
            yield Ban.from_dict(construct_client_dict(self._client, ban_data))

    async def get_ban(self, id: Snowflake) -> Ban:
        """|coro|
        Fetches a ban from the guild.

        Parameters
        ----------
        id : :class:`~pincer.utils.snowflake.Snowflake`
            The user ID

        Returns
        -------
        :class:`~pincer.objects.guild.ban.Ban`
            The Ban object.
        """
        return Ban.from_dict(
            construct_client_dict(
                self._client,
                await self._http.get(f"guilds/{self.id}/bans/{id}"),
            )
        )

    async def unban(self, id: Snowflake, reason: Optional[str] = None):
        """|coro|
        Unbans a user from the guild.

        Parameters
        ----------
        id : :class:`~pincer.utils.snowflake.Snowflake`
            The user ID
        reason : Optional[:class:`str`]
            The reason for unbanning the user |default| :data:`None`
        """
        await self._http.delete(
            f"guilds/{self.id}/bans/{id}",
            headers=remove_none({"X-Audit-Log-Reason": reason})
        )

    @overload
    async def edit(
        self,
        *,
        name: Optional[str] = None,
        region: Optional[str] = None,
        verification_level: Optional[int] = None,
        default_message_notifications: Optional[int] = None,
        explicit_content_filter: Optional[int] = None,
        afk_channel_id: Optional[Snowflake] = None,
        afk_timeout: Optional[int] = None,
        icon: Optional[str] = None,
        owner_id: Optional[Snowflake] = None,
        splash: Optional[str] = None,
        discovery_splash: Optional[str] = None,
        banner: Optional[str] = None,
        system_channel_id: Optional[Snowflake] = None,
        system_channel_flags: Optional[int] = None,
        rules_channel_id: Optional[Snowflake] = None,
        public_updates_channel_id: Optional[Snowflake] = None,
        preferred_locale: Optional[str] = None,
        features: Optional[List[GuildFeature]] = None,
        description: Optional[str] = None,
    ) -> Guild:
        """|coro|
        Modifies the guild

        Parameters
        ----------
        name : Optional[:class:`str`]
            Guild name |default| :data:`None`
        region : Optional[:class:`str`]
            Guild voice region ID |default| :data:`None`
        verification_level : Optional[:class:`int`]
            Verification level |default| :data:`None`
        default_message_notifications : Optional[:class:`int`]
            Default message notification level |default| :data:`None`
        explicit_content_filter : Optional[:class:`int`]
            Explicit content filter level |default| :data:`None`
        afk_channel_id : Optional[:class:`~pincer.utils.snowflake.Snowflake`]
            ID for AFK channel |default| :data:`None`
        afk_timeout : Optional[:class:`int`]
            AFK timeout in seconds |default| :data:`None`
        icon : Optional[:class:`str`]
            base64 1024x1024 png/jpeg/gif image for the guild icon
            (can be animated gif when the server
            has the `ANIMATED_ICON` feature) |default| :data:`None`
        owner_id : Optional[:class:`~pincer.utils.snowflake.Snowflake`]
            User ID to transfer guild ownership to (must be owner) |default| :data:`None`
        splash : Optional[:class:`str`]
            base64 16:9 png/jpeg image for the guild splash (when the
            server has the `INVITE_SPLASH` feature) |default| :data:`None`
        discovery_splash : Optional[:class:`str`]
            base64 16:9 png/jpeg image for the guild discovery splash
            (when the server has the `DISCOVERABLE` feature) |default| :data:`None`
        banner : Optional[:class:`str`]
            base64 16:9 png/jpeg image for the guild banner (when the
            server has the `BANNER` feature) |default| :data:`None`
        system_channel_id : Optional[:class:`~pincer.utils.snowflake.Snowflake`]
            The ID of the channel where guild notices such as welcome
            messages and boost events are posted |default| :data:`None`
        system_channel_flags : Optional[:class:`int`]
            System channel flags |default| :data:`None`
        rules_channel_id : Optional[:class:`~pincer.utils.snowflake.Snowflake`]
            The ID of the channel where Community guilds display rules
            and/or guidelines |default| :data:`None`
        public_updates_channel_id : Optional[:class:`~pincer.utils.snowflake.Snowflake`]
            The ID of the channel where admins and moderators of
            Community guilds receive notices from Discord |default| :data:`None`
        preferred_locale : Optional[:class:`str`]
            The preferred locale of a Community guild used in server
            discovery and notices from Discord; defaults to "en-US" |default| :data:`None`
        features : Optional[List[:class:`GuildFeature`]]
            Enabled guild features |default| :data:`None`
        description : Optional[:class:`str`]
            The description for the guild, if the guild is discoverable |default| :data:`None`

        Returns
        -------
        :class:`~pincer.objects.guild.Guild`
            The modified guild object.
        """
        ...

    async def edit(self, **kwargs) -> Guild:
        g = await self._http.patch(f"guilds/{self.id}", data=kwargs)
        return Guild.from_dict(construct_client_dict(self._client, g))

    async def preview(self) -> GuildPreview:
        """|coro|
        Previews the guild.

        Returns
        -------
        :class:`~pincer.objects.guild.guild.GuildPreview`
            The guild preview object.
        """
        data = await self._http.get(f"guilds/{self.id}/preview")
        return GuildPreview.from_dict(data)

    async def delete(self):
        """|coro|
        Deletes the guild. Returns `204 No Content` on success.
        """
        await self._http.delete(f"guilds/{self.id}")

    async def prune_count(
        self,
        days: Optional[int] = 7,
        include_roles: Optional[str] = None
    ) -> int:
        """|coro|
        Returns the number of members that
        would be removed in a prune operation.
        Requires the ``KICK_MEMBERS`` permission.

        Parameters
        ----------
        days : Optional[:class:`int`]
            Number of days to count prune for (1-30) |default| :data:`7`
        include_roles : Optional[:class:`str`]
            Comma-delimited array of Snowflakes;
            role(s) to include |default| :data:`None`

        Returns
        -------
        :class:`int`
            The number of members that would be removed.
        """
        return await self._http.get(
            f"guilds/{self.id}/prune?{days=}&{include_roles=!s}"
        )["pruned"]

    async def prune(
        self,
        days: Optional[int] = 7,
        compute_prune_days: Optional[bool] = True,
        include_roles: Optional[List[Snowflake]] = None,
        reason: Optional[str] = None
    ) -> int:
        """|coro|
        Prunes members from the guild. Requires the ``KICK_MEMBERS`` permission.

        Parameters

        Parameters
        ----------
        days : Optional[:class:`int`]
            Number of days to prune (1-30) |default| :data:`7`
        compute_prune_days : Optional[:class:`bool`]
            Whether ``pruned`` is returned, discouraged for large guilds
            |default| :data:`True`
        include_roles : Optional[List[:class:`~pincer.utils.snowflake.Snowflake`]]
            role(s) to include |default| :data:`None`
        reason : Optional[:class:`str`]
            Reason for the prune |default| :data:`None`

        Returns
        -------
        :class:`int`
            The number of members that were removed.
        """
        return await self._http.post(
            f"guilds/{self.id}/prune",
            data={
                "days": days,
                "compute_prune_days": compute_prune_days,
                "include_roles": include_roles
            },
            headers=remove_none({"X-Audit-Log-Reason": reason})
        )["pruned"]

    async def get_voice_regions(self) -> AsyncGenerator[VoiceRegion, None]:
        """|coro|
        Returns an async generator of voice regions.

        Yields
        -------
        AsyncGenerator[:class:`~pincer.objects.voice.VoiceRegion`, :data:`None`]
            An async generator of voice regions.
        """
        data = await self._http.get(f"guilds/{self.id}/regions")
        for voice_region_data in data:
            yield VoiceRegion.from_dict(construct_client_dict(self._client, voice_region_data))

    async def get_invites(self) -> AsyncGenerator[Invite, None]:
        """|coro|
        Returns an async generator of invites for the guild.
        Requires the ``MANAGE_GUILD`` permission.

        Yields
        -------
        AsyncGenerator[:class:`~pincer.objects.invite.Invite`, :data:`None`]
            An async generator of invites.
        """
        data = await self._http.get(f"guilds/{self.id}/invites")
        for invite_data in data:
            yield Invite.from_dict(construct_client_dict(self._client, invite_data))

    async def get_integrations(self) -> AsyncGenerator[Integration, None]:
        """|coro|
        Returns an async generator of integrations for the guild.
        Requires the ``MANAGE_GUILD`` permission.

        Yields
        -------
        AsyncGenerator[:class:`~pincer.objects.integration.Integration`, :data:`None`]
            An async generator of integrations.
        """
        data = await self._http.get(f"guilds/{self.id}/integrations")
        for integration_data in data:
            yield Integration.from_dict(construct_client_dict(self._client, integration_data))

    async def delete_integration(
        self,
        integration: Integration,
        reason: Optional[str] = None
    ):
        """|coro|
        Deletes an integration.
        Requires the ``MANAGE_GUILD`` permission.

        Parameters
        ----------
        integration : :class:`~pincer.objects.integration.Integration`
            The integration to delete.
        reason : Optional[:class:`str`]
            Reason for the deletion |default| :data:`None`
        """
        await self._http.delete(
            f"guilds/{self.id}/integrations/{integration.id}",
            headers=remove_none({"X-Audit-Log-Reason": reason})
        )

    async def get_widget_settings(self) -> GuildWidget:
        """|coro|
        Returns the guild widget settings.
        Requires the ``MANAGE_GUILD`` permission.

        Returns
        -------
        :class:`~pincer.objects.guild.widget.GuildWidget`
            The guild widget settings.
        """
        return GuildWidget.from_dict(
            construct_client_dict(
                self._client,
                await self._http.get(f"guilds/{self.id}/widget")
            )
        )

    async def modify_widget(
        self,
        reason: Optional[str] = None,
        **kwargs
    ) -> GuildWidget:
        """|coro|
        Modifies the guild widget for the guild.
        Requires the ``MANAGE_GUILD`` permission.

        Parameters
        ----------
        reason : Optional[:class:`str`]
            Reason for the modification |default| :data:`None`
        \\*\\*kwargs
            The widget settings to modify

        Returns
        -------
        :class:`~pincer.objects.guild.widget.GuildWidget`
            The updated GuildWidget object
        """
        data = await self._http.patch(
            f"guilds/{self.id}/widget",
            data=kwargs,
            headers=remove_none({"X-Audit-Log-Reason": reason})
        )
        return GuildWidget.from_dict(construct_client_dict(self._client, data))

    async def get_widget(self) -> Dict[str, JSONSerializable]:
        """|coro|
        Returns the widget for the guild
        """
        return await self._http.get(f"guilds/{self.id}/widget.json")

    @property
    async def vanity_url(self) -> Invite:
        """|coro|
        Returns the Vanity URL for the guild.
        Requires the ``MANAGE_GUILD`` permission.
        ``code`` will be null if a vanity URL has not been set.

        Returns
        -------
        :class:`~pincer.objects.guild.invite.Invite`
            The vanity url for the guild.
        """
        data = await self._http.get(f"guilds/{self.id}/vanity-url")
        return Invite.from_dict(construct_client_dict(self._client, data))

    async def get_widget_image(self, style: Optional[str] = "shield") -> str:  # TODO Replace str with ImageURL object
        """|coro|
        Returns a PNG image widget for the guild.
        Requires no permissions or authentication.

        Widget Style Options
        -------------------
        * [``shield``](https://discord.com/api/guilds/81384788765712384/widget.png?style=shield)
          shield style widget with Discord icon and guild members online count
        * [``banner1``](https://discord.com/api/guilds/81384788765712384/widget.png?style=banner1)
          large image with guild icon, name and online count.
          "POWERED BY DISCORD" as the footer of the widget
        * [``banner2``](https://discord.com/api/guilds/81384788765712384/widget.png?style=banner2)
          smaller widget style with guild icon, name and online count.
          Split on the right with Discord logo
        * [``banner3``](https://discord.com/api/guilds/81384788765712384/widget.png?style=banner3)
          large image with guild icon, name and online count.
          In the footer, Discord logo on the
          left and "Chat Now" on the right
        * [``banner4``](https://discord.com/api/guilds/81384788765712384/widget.png?style=banner4)
          large Discord logo at the top of the widget.
          Guild icon, name and online count in the middle portion
          of the widget and a "JOIN MY SERVER" button at the bottom

        Parameters
        ----------
        style : Optional[:class:`str`]
            Style of the widget image returned |default| :data:`"shield"`

        Returns
        -------
        :class:`str`
            A PNG image of the guild widget.
        """
        return await self._http.get(f"guilds/{self.id}/widget.png?{style=!s}")

    async def get_welcome_screen(self) -> WelcomeScreen:
        """Returns the welcome screen for the guild.

        Returns
        -------
        :class:`~pincer.objects.guild.welcome_screen.WelcomeScreen`
            The welcome screen for the guild.
        """
        data = await self._http.get(f"guilds/{self.id}/welcome-screen")
        return WelcomeScreen.from_dict(construct_client_dict(self._client, data))

    async def modify_welcome_screen(
        self,
        enabled: Optional[bool] = None,
        welcome_channels: Optional[List[WelcomeScreenChannel]] = None,
        description: Optional[str] = None,
        reason: Optional[str] = None
    ) -> WelcomeScreen:
        """|coro|
        Modifies the guild's Welcome Screen.
        Requires the ``MANAGE_GUILD`` permission.

        Parameters
        ----------
        enabled : Optional[:class:`bool`]
            Whether the welcome screen is enabled |default| :data:`None`
        welcome_channels : Optional[List[:class:`~pincer.objects.guild.welcome_screen.WelcomeScreenChannel`]]
            Channels linked in the welcome screen and
            their display options |default| :data:`None`
        description : Optional[:class:`str`]
            The server description to show
            in the welcome screen |default| :data:`None`
        reason : Optional[:class:`str`]
            Reason for the modification |default| :data:`None`

        Returns
        -------
        :class:`~pincer.objects.guild.welcome_screen.WelcomeScreen`
            The updated WelcomeScreen object
        """
        data = await self._http.patch(
            f"guilds/{self.id}/welcome-screen",
            data={
                "enabled": enabled,
                "welcome_channels": welcome_channels,
                "description": description
            },
            headers=remove_none({"X-Audit-Log-Reason": reason})
        )
        return WelcomeScreen.from_dict(construct_client_dict(self._client, data))

    async def modify_current_user_voice_state(
        self,
        channel_id: Snowflake,
        suppress: Optional[bool] = None,
        request_to_speak_timestamp: Optional[Timestamp] = None
    ):
        """|coro|
        Updates the current user's voice state.

        There are currently several caveats for this endpoint:
        * ``channel_id`` must currently point to a stage channel
        * current user must already have joined ``channel_id``
        * You must have the ``MUTE_MEMBERS`` permission to
          unsuppress yourself. You can always suppress yourself.
        * You must have the ``REQUEST_TO_SPEAK`` permission to request
          to speak. You can always clear your own request to speak.
        * You are able to set ``request_to_speak_timestamp`` to any
          present or future time.

        Parameters
        ----------
        channel_id : :class:`~pincer.utils.snowflake.Snowflake`
            The ID of the channel the user is currently in
        suppress : Optional[:class:`bool`]
            Toggles the user's suppress state |default| :data:`None`
        request_to_speak_timestamp : Optional[:class:`~pincer.utils.timestamp.Timestamp`]
            Sets the user's request to speak
        """
        await self._http.patch(
            f"guilds/{self.id}/voice-states/@me",
            data={
                "channel_id": channel_id,
                "suppress": suppress,
                "request_to_speak_timestamp": request_to_speak_timestamp
            }
        )

    async def modify_user_voice_state(
        self,
        user: User,
        channel_id: Snowflake,
        suppress: Optional[bool] = None
    ):
        """|coro|
        Updates another user's voice state.

        There are currently several caveats for this endpoint:
        * ``channel_id`` must currently point to a stage channel
        * User must already have joined ``channel_id``
        * You must have the ``MUTE_MEMBERS`` permission.
          (Since suppression is the only thing that is available currently.)
        * When unsuppressed, non-bot users will have their
          ``request_to_speak_timestamp`` set to the current time.
          Bot users will not.
        * When suppressed, the user will have their
          ``request_to_speak_timestamp`` removed.

        Parameters
        ----------
        user : :class:`~pincer.objects.guild.member.Member`
            The user to update
        channel_id : :class:`~pincer.utils.snowflake.Snowflake`
            The ID of the channel the user is currently in
        suppress : Optional[:class:`bool`]
            Toggles the user's suppress state |default| :data:`None`
        """
        await self._http.patch(
            f"guilds/{self.id}/voice-states/{user.id}",
            data={
                "channel_id": channel_id,
                "suppress": suppress
            }
        )

    async def get_audit_log(self) -> AuditLog:
        """|coro|
        Returns an audit log object for the guild.
        Requires the ``VIEW_AUDIT_LOG`` permission.

        Returns
        -------
        :class:`~pincer.objects.guild.audit_log.AuditLog`
            The audit log object for the guild.
        """
        return AuditLog.from_dict(
            construct_client_dict(
                self._client,
                await self._http.get(f"guilds/{self.id}/audit-logs")
            )
        )

    async def get_emojis(self) -> AsyncGenerator[Emoji, None]:
        """|coro|
        Returns an async generator of the emojis in the guild.

        Yields
        ------
        :class:`~pincer.objects.guild.emoji.Emoji`
            The emoji object.
        """
        data = await self._http.get(f"guilds/{self.id}/emojis")
        for emoji_data in data:
            yield Emoji.from_dict(
                construct_client_dict(self._client, emoji_data)
            )

    async def get_emoji(self, id: Snowflake) -> Emoji:
        """|coro|
        Returns an emoji object for the given ID.

        Parameters
        ----------
        id : :class:`~pincer.utils.snowflake.Snowflake`
            The ID of the emoji

        Returns
        -------
        :class:`~pincer.objects.guild.emoji.Emoji`
            The emoji object.
        """
        return Emoji.from_dict(
            construct_client_dict(
                self._client,
                await self._http.get(f"guilds/{self.id}/emojis/{id}")
            )
        )

    async def create_emoji(
        self,
        *,
        name: str,
        image: File,
        roles: List[Snowflake] = [],
        reason: Optional[str] = None
    ) -> Emoji:
        """|coro|
        Creates a new emoji for the guild.
        Requires the ``MANAGE_EMOJIS_AND_STICKERS`` permission.

        Emojis and animated emojis have a maximum file size of 256kb.
        Attempting to upload an emoji larger than this limit will fail.

        Parameters
        ----------
        name : :class:`str`
            Name of the emoji
        image : :class:`~pincer.objects.message.file.File`
            The File for the 128x128 emoji image data
        roles : List[:class:`~pincer.utils.snowflake.Snowflake`]
            Roles allowed to use this emoji |default| :data:`[]`
        reason : Optional[:class:`str`]
            The reason for creating the emoji |default| :data:`None`

        Returns
        -------
        :class:`~pincer.objects.guild.emoji.Emoji`
            The newly created emoji object.
        """
        data = await self._http.post(
            f"guilds/{self.id}/emojis",
            data={
                "name": name,
                "image": image.uri,
                "roles": roles
            },
            headers=remove_none({"X-Audit-Log-Reason": reason})
        )
        return Emoji.from_dict(
            construct_client_dict(self._client, data)
        )

    async def edit_emoji(
        self,
        id: Snowflake,
        *,
        name: Optional[str] = None,
        roles: Optional[List[Snowflake]] = None,
        reason: Optional[str] = None
    ) -> Emoji:
        """|coro|
        Modifies the given emoji.
        Requires the ``MANAGE_EMOJIS_AND_STICKERS`` permission.

        Parameters
        ----------
        id : :class:`~pincer.utils.snowflake.Snowflake`
            The ID of the emoji
        name : Optional[:class:`str`]
            Name of the emoji |default| :data:`None`
        roles : Optional[List[:class:`~pincer.utils.snowflake.Snowflake`]]
            Roles allowed to use this emoji |default| :data:`None`
        reason : Optional[:class:`str`]
            The reason for editing the emoji |default| :data:`None`

        Returns
        -------
        :class:`~pincer.objects.guild.emoji.Emoji`
            The modified emoji object.
        """
        data = await self._http.patch(
            f"guilds/{self.id}/emojis/{id}",
            data={
                "name": name,
                "roles": roles
            },
            headers=remove_none({"X-Audit-Log-Reason": reason})
        )
        return Emoji.from_dict(
            construct_client_dict(self._client, data)
        )

    async def delete_emoji(
        self,
        id: Snowflake,
        *,
        reason: Optional[str] = None
    ):
        """|coro|
        Deletes the given emoji.
        Requires the ``MANAGE_EMOJIS_AND_STICKERS`` permission.

        Parameters
        ----------
        id : :class:`~pincer.utils.snowflake.Snowflake`
            The ID of the emoji
        reason : Optional[:class:`str`]
            The reason for deleting the emoji |default| :data:`None`
        """
        await self._http.delete(
            f"guilds/{self.id}/emojis/{id}",
            headers=remove_none({"X-Audit-Log-Reason": reason})
        )

    async def get_templates(self) -> AsyncGenerator[GuildTemplate, None]:
        """|coro|
        Returns an async generator of the guild templates.

        Yields
        -------
        AsyncGenerator[:class:`~pincer.objects.guild.template.GuildTemplate`, :data:`None`]
            The guild template object.
        """
        data = await self._http.get(f"guilds/{self.id}/templates")
        for template_data in data:
            yield GuildTemplate.from_dict(
                construct_client_dict(self._client, template_data)
            )

    async def create_template(
        self,
        name: str,
        description: Optional[str] = None
    ) -> GuildTemplate:
        """|coro|
        Creates a new template for the guild.
        Requires the ``MANAGE_GUILD`` permission.

        Parameters
        ----------
        name : :class:`str`
            Name of the template (1-100 characters)
        description : Optional[:class:`str`]
            Description of the template
            (0-120 characters) |default| :data:`None`
        Returns
        -------
        :class:`~pincer.objects.guild.template.GuildTemplate`
            The newly created template object.
        """
        data = await self._http.post(
            f"guilds/{self.id}/templates",
            data={
                "name": name,
                "description": description
            }
        )
        return GuildTemplate.from_dict(
            construct_client_dict(self._client, data)
        )

    async def sync_template(
        self,
        template: GuildTemplate
    ) -> GuildTemplate:
        """|coro|
        Syncs the given template.
        Requires the ``MANAGE_GUILD`` permission.

        Parameters
        ----------
        template : :class:`~pincer.objects.guild.template.GuildTemplate`
            The template to sync

        Returns
        -------
        :class:`~pincer.objects.guild.template.GuildTemplate`
            The synced template object.
        """
        data = await self._http.put(
            f"guilds/{self.id}/templates/{template.code}"
        )
        return GuildTemplate.from_dict(
            construct_client_dict(self._client, data)
        )

    async def edit_template(
        self,
        template: GuildTemplate,
        *,
        name: Optional[str] = None,
        description: Optional[str] = None
    ) -> GuildTemplate:
        """|coro|
        Modifies the template's metadata.
        Requires the ``MANAGE_GUILD`` permission.

        Parameters
        ----------
        template : :class:`~pincer.objects.guild.template.GuildTemplate`
            The template to edit
        name : Optional[:class:`str`]
            Name of the template (1-100 characters)
            |default| :data:`None`
        description : Optional[:class:`str`]
            Description of the template (0-120 characters)
            |default| :data:`None`

        Returns
        -------
        :class:`~pincer.objects.guild.template.GuildTemplate`
            The edited template object.
        """
        data = await self._http.patch(
            f"guilds/{self.id}/templates/{template.code}",
            data={
                "name": name,
                "description": description
            }
        )
        return GuildTemplate.from_dict(
            construct_client_dict(self._client, data)
        )

    async def delete_template(
        self,
        template: GuildTemplate
    ) -> GuildTemplate:
        """|coro|
        Deletes the given template.
        Requires the ``MANAGE_GUILD`` permission.

        Parameters
        ----------
        template : :class:`~pincer.objects.guild.template.GuildTemplate`
            The template to delete
        
        Returns
        -------
        :class:`~pincer.objects.guild.template.GuildTemplate`
            The deleted template object.
        """
        data = await self._http.delete(
            f"guilds/{self.id}/templates/{template.code}"
        )
        return GuildTemplate.from_dict(
            construct_client_dict(self._client, data)
        )

    @classmethod
    def from_dict(cls, data) -> Guild:
        """
        Parameters
        ----------
        data : :class:`Dict`
            Guild data received from the discord API.
        Returns
        -------
        :class:`~pincer.objects.guild.guild.Guild`
            The new guild object.
        Raises
        :class:`~pincer.exceptions.UnavailableGuildError`
            The guild is unavailable due to a discord outage.
        """
        if data.get("unavailable", False):
            raise UnavailableGuildError(
                f"Guild \"{data['id']}\" is unavailable due to a discord"
                " outage."
            )

        return super().from_dict(data)


@dataclass
class UnavailableGuild(APIObject):
    id: Snowflake
    unavailable: bool = True<|MERGE_RESOLUTION|>--- conflicted
+++ resolved
@@ -7,11 +7,7 @@
 from enum import IntEnum
 from typing import AsyncGenerator, overload, TYPE_CHECKING
 
-<<<<<<< HEAD
-
-=======
 from .invite import Invite
->>>>>>> b5645331
 from .channel import Channel
 from ..message.emoji import Emoji
 from ..message.file import File
