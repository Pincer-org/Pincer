# Copyright Pincer 2021-Present
# Full MIT License can be found in `LICENSE` at the project root.

from __future__ import annotations

from dataclasses import dataclass
from typing import TYPE_CHECKING

from ..user.user import User
from ...utils.api_object import APIObject
<<<<<<< HEAD
from ...utils.conversion import convert
from ...utils.types import MISSING
=======
>>>>>>> 3154e70b
from ...utils.snowflake import Snowflake
from ...utils.timestamp import Timestamp

if TYPE_CHECKING:
    from typing import List, Optional

    from ...client import Client
    from ...utils.types import APINullable


@dataclass
class BaseMember(APIObject):
    """Represents the base of a guild member.

    Attributes
    ----------
    deaf: :class:`bool`
        Whether the user is deafened in voice channels
    joined_at: :class:`~pincer.utils.timestamp.Timestamp`
        Then the user joined the guild
    mute: :class:`bool`
        Whether the user is muted in voice channels
    roles: List[:class:`~pincer.utils.snowflake.Snowflake`]
        Array of role object ids
    hoisted_role: APINullable[:class:`~pincer.utils.snowflake.Snowflake`]
        The user their top guild role!
    """
    deaf: bool
    joined_at: Timestamp
    mute: bool
    roles: List[Snowflake]

    hoisted_role: APINullable[Snowflake] = MISSING


@dataclass
class PartialGuildMember(APIObject):
    """Represents a partial guild member.
    This is a reference to a member from a guild which does not contain
    all information.

    This gets used in form example message mentions.

    Attributes
    ----------
    id: :class:`~pincer.utils.snowflake.Snowflake`
        The user's id
    username: :class:`str`
        The user's username, not unique across the platform
    discriminator: :class:`str`
        The user's 4-digit discord-tag
    avatar: :class:`str`
        The user's avatar hash
    public_flags: :class:`int`
        The flags on a user's account
    member: :class:`~pincer.objects.guild.member.BaseMember`
        The user their (partial) guild information.
    """
    id: Snowflake
    username: str
    discriminator: str
    avatar: str
    public_flags: int
    member: Optional[BaseMember]


@dataclass
class GuildMember(BaseMember, APIObject):
    """Represents a member which resides in a guild/server.

    Attributes
    ----------
    nick: APINullable[Optional[:class:`str`]]
        This users guild nickname
    pending: APInullable[:class:`bool`]
        Whether the user has not yet passed the guild's Membership
        Screening requirements
    is_pending: APINullable[:class:`bool`]
        Deprecated version of pending.
    permissions: APInullable[:class:`str`]
        Total permissions of the member in the channel,
        including overwrites, returned when in the interaction object
    premium_since: APInullable[Optional[:class:`~pincer.utils.timestamp.Timestamp`]]
        When the user started boosting the guild
    user: APINullable[:class:`~pincer.objects.user.user.User`]
        The user this guild member represents
    Avatar: APINullable[:class:`str`]
        The user's avatar.
    """  # noqa: E501

    nick: APINullable[Optional[str]] = MISSING
    pending: APINullable[bool] = MISSING
    is_pending: APINullable[bool] = MISSING
    permissions: APINullable[str] = MISSING
    premium_since: APINullable[Optional[Timestamp]] = MISSING
    user: APINullable[User] = MISSING
    avatar: APINullable[str] = MISSING

    @classmethod
    async def from_id(
            cls,
            client: Client,
            guild_id: int,
            _id: int
    ) -> GuildMember:
        data = await client.http.get(f"guilds/{guild_id}/members/{_id}")
        return cls.from_dict({**data, "_client": client, "_http": client.http})<|MERGE_RESOLUTION|>--- conflicted
+++ resolved
@@ -8,13 +8,10 @@
 
 from ..user.user import User
 from ...utils.api_object import APIObject
-<<<<<<< HEAD
 from ...utils.conversion import convert
-from ...utils.types import MISSING
-=======
->>>>>>> 3154e70b
 from ...utils.snowflake import Snowflake
 from ...utils.timestamp import Timestamp
+from ...utils.types import MISSING
 
 if TYPE_CHECKING:
     from typing import List, Optional
