--- conflicted
+++ resolved
@@ -1,4 +1,3 @@
-<<<<<<< HEAD
 # Copyright Pincer 2021-Present
 # Full MIT License can be found in `LICENSE` at the project root.
 
@@ -94,104 +93,4 @@
             _id: int
     ) -> GuildMember:
         data = await client.http.get(f"guilds/{guild_id}/members/{_id}")
-        return cls.from_dict({**data, "_client": client, "_http": client.http})
-=======
-# Copyright Pincer 2021-Present
-# Full MIT License can be found in `LICENSE` at the project root.
-
-from __future__ import annotations
-
-from dataclasses import dataclass
-from typing import Optional, List, TYPE_CHECKING
-
-from ..user import User
-from ...core.http import HTTPClient
-from ...utils.api_object import APIObject
-from ...utils.conversion import convert
-from ...utils.snowflake import Snowflake
-from ...utils.timestamp import Timestamp
-from ...utils.types import MISSING
-
-if TYPE_CHECKING:
-    from ... import Client
-    from ...utils.types import APINullable
-
-
-@dataclass
-class GuildMember(APIObject):
-    """
-    Represents a member which resides in a guild/server.
-
-    :param _client:
-        reference to the Client
-
-    :param _http:
-        reference to the HTTPClient
-
-    :param deaf:
-        whether the user is deafened in voice channels
-
-    :param joined_at:
-        when the user joined the guild
-
-    :param mute:
-        whether the user is muted in voice channels
-
-    :param roles:
-        array of role object ids
-
-    :param nick:
-        this users guild nickname
-
-    :param pending:
-        whether the user has not yet passed the guild's Membership
-        Screening requirements
-
-    :param is_pending:
-        Deprecated version of pending.
-
-    :param permissions:
-        total permissions of the member in the channel,
-        including overwrites, returned when in the interaction object
-
-    :param premium_since:
-        when the user started boosting the guild
-
-    :param user:
-        the user this guild member represents
-    """
-
-    _client: Client
-    _http: HTTPClient
-
-    deaf: bool
-    joined_at: Timestamp
-    mute: bool
-    roles: List[Snowflake]
-
-    hoisted_role: APINullable[Snowflake] = MISSING
-    nick: APINullable[Optional[str]] = MISSING
-    pending: APINullable[bool] = MISSING
-    is_pending: APINullable[bool] = MISSING
-    permissions: APINullable[str] = MISSING
-    premium_since: APINullable[Optional[Timestamp]] = MISSING
-    user: APINullable[User] = MISSING
-    avatar: APINullable[str] = MISSING
-
-    def __post_init__(self):
-        self.roles = convert(self.roles, Snowflake.from_string)
-        self.user = convert(self.user, User.from_dict, User, self._client)
-        self.premium_since = convert(
-            self.premium_since, Timestamp.parse, Timestamp
-        )
-
-    @classmethod
-    async def from_id(
-            cls,
-            client: Client,
-            guild_id: int,
-            _id: int
-    ) -> GuildMember:
-        data = await client.http.get(f"guilds/{guild_id}/members/{_id}")
-        return cls.from_dict({**data, "_client": client, "_http": client.http})
->>>>>>> 310e8a1a
+        return cls.from_dict({**data, "_client": client, "_http": client.http})