--- conflicted
+++ resolved
@@ -6,14 +6,6 @@
 from dataclasses import dataclass
 from typing import TYPE_CHECKING
 
-<<<<<<< HEAD
-=======
-from ..user import User
-from ...utils.api_object import APIObject, HTTPMeta
-from ...utils.conversion import convert
-from ...utils.snowflake import Snowflake
-from ...utils.timestamp import Timestamp
->>>>>>> 10300ce3
 from ...utils.types import MISSING
 from ...utils.api_object import APIObject
 
