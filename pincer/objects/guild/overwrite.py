<<<<<<< HEAD
# Copyright Pincer 2021-Present
# Full MIT License can be found in `LICENSE` at the project root.

from __future__ import annotations

from dataclasses import dataclass
from typing import TYPE_CHECKING

from ...utils import APIObject
from ...utils import snowflake


@dataclass
class Overwrite(APIObject):
    """
    Represents a Discord Overwrite object

    :param id:
        role or user id

    :param type:
        either 0 (role) or 1 (member)

    :param allow:
        permission bit set

    :param deny:
        permission bit set
    """
    id: snowflake.Snowflake
    type: int
    allow: str
    deny: str
=======
# Copyright Pincer 2021-Present
# Full MIT License can be found in `LICENSE` at the project root.

from __future__ import annotations

from dataclasses import dataclass
from typing import TYPE_CHECKING

from ...utils import APIObject

if TYPE_CHECKING:
    from ...utils import Snowflake


@dataclass
class Overwrite(APIObject):
    """
    Represents a Discord Overwrite object

    :param id:
        role or user id

    :param type:
        either 0 (role) or 1 (member)

    :param allow:
        permission bit set

    :param deny:
        permission bit set
    """
    id: Snowflake
    type: int
    allow: str
    deny: str
>>>>>>> 310e8a1a
<|MERGE_RESOLUTION|>--- conflicted
+++ resolved
@@ -1,4 +1,3 @@
-<<<<<<< HEAD
 # Copyright Pincer 2021-Present
 # Full MIT License can be found in `LICENSE` at the project root.
 
@@ -31,41 +30,4 @@
     id: snowflake.Snowflake
     type: int
     allow: str
-    deny: str
-=======
-# Copyright Pincer 2021-Present
-# Full MIT License can be found in `LICENSE` at the project root.
-
-from __future__ import annotations
-
-from dataclasses import dataclass
-from typing import TYPE_CHECKING
-
-from ...utils import APIObject
-
-if TYPE_CHECKING:
-    from ...utils import Snowflake
-
-
-@dataclass
-class Overwrite(APIObject):
-    """
-    Represents a Discord Overwrite object
-
-    :param id:
-        role or user id
-
-    :param type:
-        either 0 (role) or 1 (member)
-
-    :param allow:
-        permission bit set
-
-    :param deny:
-        permission bit set
-    """
-    id: Snowflake
-    type: int
-    allow: str
-    deny: str
->>>>>>> 310e8a1a
+    deny: str