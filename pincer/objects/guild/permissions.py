# Copyright Pincer 2021-Present
# Full MIT License can be found in `LICENSE` at the project root.

from __future__ import annotations

from dataclasses import dataclass
from enum import Enum
from typing import Tuple, Optional


class PermissionEnum(Enum):
    """
    Represents the permissions for a guild.
    """
    CREATE_INSTANT_INVITE = 1 << 0
    KICK_MEMBERS = 1 << 1
    BAN_MEMBERS = 1 << 2
    ADMINISTRATOR = 1 << 3
    MANAGE_CHANNELS = 1 << 4
    MANAGE_GUIlD = 1 << 5
    ADD_REACTIONS = 1 << 6
    VIEW_AUDIT_LOG = 1 << 7
    PRIORITY_SPEAKER = 1 << 8
    STREAM = 1 << 9
    VIEW_CHANNEL = 1 << 10
    SEND_MESSAGES = 1 << 11
    SEND_TTS_MESSAGES = 1 << 12
    MANAGE_MESSAGES = 1 << 13
    EMBED_LINKS = 1 << 14
    ATTACH_FILES = 1 << 15
    READ_MESSAGE_HISTORY = 1 << 16
    MENTION_EVERYONE = 1 << 17
    USE_EXTERNAL_EMOJIS = 1 << 18
    VIEW_GUILD_INSIGHTS = 1 << 19
    CONNECT = 1 << 20
    SPEAK = 1 << 21
    MUTE_MEMBERS = 1 << 22
    DEAFEN_MEMBERS = 1 << 23
    MOVE_MEMBERS = 1 << 24
    USE_VAD = 1 << 25
    CHANGE_NICKNAME = 1 << 26
    MANAGE_NICKNAMES = 1 << 27
    MANAGE_ROLES = 1 << 28
    MANAGE_WEBHOOKS = 1 << 29
    MANAGE_EMOJIS_AND_STICKERS = 1 << 30
    USE_APPLICATION_COMMANDS = 1 << 31
    REQUEST_TO_SPEAK = 1 << 32
    MANAGE_EVENTS = 1 << 33
    MANAGE_THREADS = 1 << 34
    CREATE_PUBLIC_THREADS = 1 << 35
    CREATE_PRIVATE_THREADS = 1 << 36
    USE_EXTERNAL_STICKERS = 1 << 37
    SEND_MESSAGES_IN_THREADS = 1 << 38
    START_EMBEDDED_ACTIVITIES = 1 << 39
    MODERATE_MEMBERS = 1 << 40


@dataclass
class Permissions:
    """
    Allows for easier access to the permissions

    Parameters
    ----------
<<<<<<< HEAD
    create_instant_invite: :class:`Optional[:class:`bool`]`
=======
    create_instant_invite: :class:`Optional[bool]`
>>>>>>> 9a73186b
        Allows creation of instant invites
    kick_members: :class:`Optional[:class:`bool`]`
        Allows kicking members
    ban_members: :class:`Optional[:class:`bool`]`
        Allows banning members
    administrator: :class:`Optional[:class:`bool`]`
        Allows all permissions and bypasses channel permission overwrites
    manage_channels: :class:`Optional[:class:`bool`]`
        Allows management and editing of channels
    manage_guild: :class:`Optional[:class:`bool`]`
        Allows management and editing of the guild
    add_reactions: :class:`Optional[:class:`bool`]`
        Allows for the addition of reactions to messages
    view_audit_log: :class:`Optional[:class:`bool`]`
        Allows for viewing of audit logs
    priority_speaker: :class:`Optional[:class:`bool`]`
        Allows for using priority speaker in a voice channel
    stream: :class:`Optional[:class:`bool`]`
        Allows the user to go live
    view_channel: :class:`Optional[:class:`bool`]`
        Allows guild members to view a channel, which includes reading messages in text channels
    send_messages: :class:`Optional[:class:`bool`]`
        Allows for sending messages in a channel (does not allow sending messages in threads)
    send_tts_messages: :class:`Optional[:class:`bool`]`
        Allows for sending of tts messages
    manage_messages: :class:`Optional[:class:`bool`]`
        Allows for deletion of other users messages
    embed_links: :class:`Optional[:class:`bool`]`
        Links sent by users with this permission will be auto-embedded
    attach_files: :class:`Optional[:class:`bool`]`
        Allows for uploading images and files
    read_message_history: :class:`Optional[:class:`bool`]`
        Allows for reading of message history
    mention_everyone: :class:`Optional[:class:`bool`]`
        Allows for using the @everyone tag to notify all users in a channel, and the @here tag to notify all online users in a channel
    use_external_emojis: :class:`Optional[:class:`bool`]`
        Allows the usage of custom emojis from other servers
    view_guild_insights: :class:`Optional[:class:`bool`]`
        Allows for viewing of guild insights
    connect: :class:`Optional[:class:`bool`]`
        Allows for joining of a voice channel
    speak: :class:`Optional[:class:`bool`]`
        Allows for speaking in a voice channel
    mute_members: :class:`Optional[:class:`bool`]`
        Allows for muting members in a voice channel
    deafen_members: :class:`Optional[:class:`bool`]`
        Allows for deafening of members in a voice channel
    move_members: :class:`Optional[:class:`bool`]`
        Allows for moving of members between voice channels
    use_vad: :class:`Optional[:class:`bool`]`
        Allows for using voice activity detection in a voice channel
    change_nickname: :class:`Optional[:class:`bool`]`
        Allows for modification of own nickname
    manage_nicknames: :class:`Optional[:class:`bool`]`
        Allows for modification of other users nicknames
    manage_roles: :class:`Optional[:class:`bool`]`
        Allows for management and editing of roles
    manage_webhooks: :class:`Optional[:class:`bool`]`
        Allows for management and editing of webhooks
    manage_emojis_and_stickers: :class:`Optional[:class:`bool`]`
        Allows for management and editing of emojis and stickers
    use_application_commands: :class:`Optional[:class:`bool`]`
        Allows for using application-specific commands
    request_to_speak: :class:`Optional[:class:`bool`]`
        Allows for requesting to speak in a voice channel
    manage_events: :class:`Optional[:class:`bool`]`
        Allows for management and editing of events
    manage_threads: :class:`Optional[:class:`bool`]`
        Allows for management and editing of threads
    create_public_threads: :class:`Optional[:class:`bool`]`
        Allows for the creation of public threads
    create_private_threads: :class:`Optional[:class:`bool`]`
        Allows for the creation of private threads
    use_external_stickers: :class:`Optional[:class:`bool`]`
        Allows for the usage of stickers from other servers
    send_messages_in_threads: :class:`Optional[:class:`bool`]`
        Allows for sending messages in threads
    start_embedded_activities: :class:`Optional[:class:`bool`]`
        Allows for starting of embedded activities
    moderate_members: :class:`Optional[:class:`bool`]`
        Allows for moderation of members in a guild
    """

    create_instant_invite: Optional[bool] = None
    kick_members: Optional[bool] = None
    ban_members: Optional[bool] = None
    administrator: Optional[bool] = None
    manage_channels: Optional[bool] = None
    manage_guild: Optional[bool] = None
    add_reactions: Optional[bool] = None
    view_audit_log: Optional[bool] = None
    priority_speaker: Optional[bool] = None
    stream: Optional[bool] = None
    view_channel: Optional[bool] = None
    send_messages: Optional[bool] = None
    send_tts_messages: Optional[bool] = None
    manage_messages: Optional[bool] = None
    embed_links: Optional[bool] = None
    attach_files: Optional[bool] = None
    read_message_history: Optional[bool] = None
    mention_everyone: Optional[bool] = None
    use_external_emojis: Optional[bool] = None
    view_guild_insights: Optional[bool] = None
    connect: Optional[bool] = None
    speak: Optional[bool] = None
    mute_members: Optional[bool] = None
    deafen_members: Optional[bool] = None
    move_members: Optional[bool] = None
    use_vad: Optional[bool] = None
    change_nickname: Optional[bool] = None
    manage_nicknames: Optional[bool] = None
    manage_roles: Optional[bool] = None
    manage_webhooks: Optional[bool] = None
    manage_emojis_and_stickers: Optional[bool] = None
    use_application_commands: Optional[bool] = None
    request_to_speak: Optional[bool] = None
    manage_events: Optional[bool] = None
    manage_threads: Optional[bool] = None
    create_public_threads: Optional[bool] = None
    create_private_threads: Optional[bool] = None
    use_external_stickers: Optional[bool] = None
    send_messages_in_threads: Optional[bool] = None
    start_embedded_activities: Optional[bool] = None
    moderate_members: Optional[bool] = None

    def __setattr__(self, name: str, value: Optional[bool]) -> None:
        if not isinstance(value, bool) and value is not None:
            raise ValueError(f"Permission {name!r} must be a boolean or None")
        return super().__setattr__(name, value)

    @classmethod
    def from_int(cls, allow: int, deny: int) -> Permissions:
        """
        Create a Permission object from an integer representation of the permissions (deny and allow)

        Parameters
        ----------
        allow: :class:`int`
            The integer representation of the permissions that are allowed
        deny: :class:`int`
            The integer representation of the permissions that are denied
        """
        clsobj = cls()

        for enum in PermissionEnum:
            if bool(enum.value & allow):
                setattr(clsobj, enum.name.lower(), True)
            elif bool(enum.value & deny):
                setattr(clsobj, enum.name.lower(), False)
            else:
                setattr(clsobj, enum.name.lower(), None)

        return clsobj

    def to_int(self) -> Tuple[int]:
        """
        Convert the Permission object to an integer representation of the permissions (deny and allow)

        Returns
        _______
        :class:`Tuple[int]`
            The integer representation of the permissions that are allowed and denied
        """
        allow = 0
        deny = 0
        for enum in PermissionEnum:
            if getattr(self, enum.name.lower()):
                allow |= enum.value
            elif getattr(self, enum.name.lower()) is False:
                deny |= enum.value

        return allow, deny

    @property
    def allow(self) -> int:
        """
        Returns the integer representation of the permissions that are allowed
        """
        allow = 0
        for enum in PermissionEnum:
            if getattr(self, enum.name.lower()):
                allow |= enum.value

        return allow

    @property
    def deny(self) -> int:
        """
        Returns the integer representation of the permissions that are denied
        """
        deny = 0
        for enum in PermissionEnum:
            if getattr(self, enum.name.lower()) is False:
                deny |= enum.value

        return deny<|MERGE_RESOLUTION|>--- conflicted
+++ resolved
@@ -62,11 +62,7 @@
 
     Parameters
     ----------
-<<<<<<< HEAD
     create_instant_invite: :class:`Optional[:class:`bool`]`
-=======
-    create_instant_invite: :class:`Optional[bool]`
->>>>>>> 9a73186b
         Allows creation of instant invites
     kick_members: :class:`Optional[:class:`bool`]`
         Allows kicking members
