--- conflicted
+++ resolved
@@ -1,4 +1,3 @@
-<<<<<<< HEAD
 # Copyright Pincer 2021-Present
 # Full MIT License can be found in `LICENSE` at the project root.
 
@@ -75,85 +74,4 @@
     permissions: str
     position: int
 
-    tags: APINullable[RoleTags] = MISSING
-=======
-# Copyright Pincer 2021-Present
-# Full MIT License can be found in `LICENSE` at the project root.
-
-from __future__ import annotations
-
-from dataclasses import dataclass
-from typing import TYPE_CHECKING
-
-from ...utils.api_object import APIObject
-from ...utils.types import MISSING
-
-if TYPE_CHECKING:
-    from ...utils import APINullable, Snowflake
-
-
-@dataclass
-class RoleTags(APIObject):
-    """
-    Special tags/flags which have been defined for a role.
-
-    :bot_id:
-        The id of the bot this role belongs to.
-        (the role got created by adding the bot with this id)
-
-    :integration_id:
-        The id of the integration this role belongs to.
-        (the role got created by adding an integration with this id)
-
-    :premium_subscriber:
-        Whether this is the guild's premium subscriber role or not.
-    """
-    bot_id: APINullable[Snowflake] = MISSING
-    integration_id: APINullable[Snowflake] = MISSING
-    premium_subscriber: APINullable[bool] = MISSING
-
-
-@dataclass
-class Role(APIObject):
-    """
-    Represents a Discord guild/server role.
-
-    :param color:
-        integer representation of hexadecimal color code
-
-    :param hoist:
-        if this role is pinned in the user listing
-
-    :param id:
-        role id
-
-    :param managed:
-        whether this role is managed by an integration
-
-    :param mentionable:
-        whether this role is mentionable
-
-    :param name:
-        role name
-
-    :param permissions:
-        permission bit set
-
-    :param position:
-        position of this role
-
-    :param tags:
-        the tags this role has
-    """
-
-    color: int
-    hoist: bool
-    id: Snowflake
-    managed: bool
-    mentionable: bool
-    name: str
-    permissions: str
-    position: int
-
-    tags: APINullable[RoleTags] = MISSING
->>>>>>> 310e8a1a
+    tags: APINullable[RoleTags] = MISSING