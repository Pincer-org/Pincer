--- conflicted
+++ resolved
@@ -1,4 +1,3 @@
-<<<<<<< HEAD
 # Copyright Pincer 2021-Present
 # Full MIT License can be found in `LICENSE` at the project root.
 
@@ -63,72 +62,4 @@
     updated_at: Timestamp
     source_guild_id: Snowflake
     serialized_source_guild: Guild
-    is_dirty: Optional[bool]
-=======
-# Copyright Pincer 2021-Present
-# Full MIT License can be found in `LICENSE` at the project root.
-
-from __future__ import annotations
-
-from dataclasses import dataclass
-from typing import Optional, TYPE_CHECKING
-
-from ...utils import APIObject
-
-if TYPE_CHECKING:
-    from ..guild import Guild
-    from ..user import User
-    from ...utils import Snowflake, Timestamp
-
-
-@dataclass
-class GuildTemplate(APIObject):
-    """
-    Represents a code that when used,
-    creates a guild based on a snapshot of an existing guild.
-
-    :param code:
-        the template code (unique ID)
-
-    :param name:
-        template name
-
-    :param description:
-        the description for the template
-
-    :param usage_count:
-        number of times this template has been used
-
-    :param creator_id:
-        the ID of the user who created the template
-
-    :param creator: the
-        user who created the template
-
-    :param created_at:
-        when this template was created
-
-    :param updated_at:
-        when this template was last synced to the source guild
-
-    :param source_guild_id:
-        the ID of the guild this template is based on
-
-    :param serialized_source_guild:
-        the guild snapshot this template contains
-
-    :param is_dirty:
-        whether the template has unsynced changes
-    """
-    code: str
-    name: str
-    description: Optional[str]
-    usage_count: int
-    creator_id: Snowflake
-    creator: User
-    created_at: Timestamp
-    updated_at: Timestamp
-    source_guild_id: Snowflake
-    serialized_source_guild: Guild
-    is_dirty: Optional[bool]
->>>>>>> 310e8a1a
+    is_dirty: Optional[bool]