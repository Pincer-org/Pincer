<<<<<<< HEAD
# Copyright Pincer 2021-Present
# Full MIT License can be found in `LICENSE` at the project root.

from __future__ import annotations

from dataclasses import dataclass
from typing import Optional

from ...utils.api_object import APIObject
from ...utils.snowflake import Snowflake


@dataclass
class GuildWidget(APIObject):
    """
    Represents a Discord Guild Widget object

    :param enabled:
        whether the widget is enabled

    :param channel_id:
        the widget channel id
    """
    enabled: bool
    channel_id: Optional[Snowflake]
=======
# Copyright Pincer 2021-Present
# Full MIT License can be found in `LICENSE` at the project root.

from __future__ import annotations

from dataclasses import dataclass
from typing import Optional, TYPE_CHECKING

from ...utils import APIObject

if TYPE_CHECKING:
    from ...utils import Snowflake


@dataclass
class GuildWidget(APIObject):
    """
    Represents a Discord Guild Widget object

    :param enabled:
        whether the widget is enabled

    :param channel_id:
        the widget channel id
    """
    enabled: bool
    channel_id: Optional[Snowflake]
>>>>>>> 310e8a1a
<|MERGE_RESOLUTION|>--- conflicted
+++ resolved
@@ -1,4 +1,3 @@
-<<<<<<< HEAD
 # Copyright Pincer 2021-Present
 # Full MIT License can be found in `LICENSE` at the project root.
 
@@ -23,33 +22,4 @@
         the widget channel id
     """
     enabled: bool
-    channel_id: Optional[Snowflake]
-=======
-# Copyright Pincer 2021-Present
-# Full MIT License can be found in `LICENSE` at the project root.
-
-from __future__ import annotations
-
-from dataclasses import dataclass
-from typing import Optional, TYPE_CHECKING
-
-from ...utils import APIObject
-
-if TYPE_CHECKING:
-    from ...utils import Snowflake
-
-
-@dataclass
-class GuildWidget(APIObject):
-    """
-    Represents a Discord Guild Widget object
-
-    :param enabled:
-        whether the widget is enabled
-
-    :param channel_id:
-        the widget channel id
-    """
-    enabled: bool
-    channel_id: Optional[Snowflake]
->>>>>>> 310e8a1a
+    channel_id: Optional[Snowflake]