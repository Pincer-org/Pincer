--- conflicted
+++ resolved
@@ -1,4 +1,3 @@
-<<<<<<< HEAD
 # Copyright Pincer 2021-Present
 # Full MIT License can be found in `LICENSE` at the project root.
 
@@ -85,90 +84,4 @@
     emoji: types.APINullable[Emoji] = MISSING
     custom_id: types.APINullable[str] = MISSING
     url: types.APINullable[str] = MISSING
-    disabled: types.APINullable[bool] = False
-=======
-# Copyright Pincer 2021-Present
-# Full MIT License can be found in `LICENSE` at the project root.
-
-from __future__ import annotations
-
-from dataclasses import dataclass
-from enum import IntEnum
-from typing import TYPE_CHECKING
-
-from ...utils.api_object import APIObject
-from ...utils.types import MISSING
-
-if TYPE_CHECKING:
-    from ..message.emoji import Emoji
-    from ...utils import APINullable
-
-
-class ButtonStyle(IntEnum):
-    """
-    Buttons come in a variety of styles to convey different types of actions.
-    These styles also define what fields are valid for a button.
-
-    Primary:
-        - color: blurple
-        - required_field: custom_id
-    Secondary:
-        - color: gray
-        - required_field: custom_id
-    Success:
-        - color: green
-        - required_field: custom_id
-    Danger:
-        - color: red
-        - required_field: custom_id
-    Link:
-        - color: gray, navigates to a URL
-        - required_field: url
-    """
-    PRIMARY = 1
-    SECONDARY = 2
-    SUCCESS = 3
-    DANGER = 4
-    LINK = 5
-
-
-@dataclass
-class Button(APIObject):
-    """
-    Represents a Discord Button object.
-    Buttons are interactive components that render on messages.
-
-    They can be clicked by users,
-    and send an interaction to your app when clicked.
-
-    :param type:
-        `2` for a button
-
-    :param style:
-        one of button styles
-
-    :param label:
-        text that appears on the button, max 80 characters
-
-    :param emoji:
-        `name`, `id`, and `animated`
-
-    :param custom_id:
-        a developer-defined identifier for the button,
-        max 100 characters
-
-    :param url:
-        a url for link-style buttons
-
-    :param disabled:
-        whether the button is disabled (default `False`)
-    """
-    type: int
-    style: ButtonStyle
-
-    label: APINullable[str] = MISSING
-    emoji: APINullable[Emoji] = MISSING
-    custom_id: APINullable[str] = MISSING
-    url: APINullable[str] = MISSING
-    disabled: APINullable[bool] = False
->>>>>>> 310e8a1a
+    disabled: types.APINullable[bool] = False