<<<<<<< HEAD
# Copyright Pincer 2021-Present
# Full MIT License can be found in `LICENSE` at the project root.

from __future__ import annotations

from dataclasses import dataclass
from typing import List, TYPE_CHECKING

from ...utils.api_object import APIObject
from ...utils.types import MISSING
from ..app.select_menu import SelectOption
from ..message.button import ButtonStyle
from ..message.emoji import Emoji
from ...utils.types import APINullable


@dataclass
class MessageComponent(APIObject):
    """
    Represents a Discord Message Component object

    :param type:
        component type

    :param custom_id:
        a developer-defined identifier for the component,
        max 100 characters

    :param disabled:
        whether the component is disabled,
        defaults to `False`

    :param style:
        one of button styles

    :param label:
        text that appears on the button, max 80 characters

    :param emoji:
        `name`, `id`, and `animated`

    :param url:
        a url for link-style buttons

    :param options:
        the choices in the select, max 25

    :param placeholder:
        custom placeholder text if nothing is selected,
        max 100 characters

    :param min_values:
        the minimum number of items that must be chosen;
        default 1, min 0, max 25

    :param max_values:
        the maximum number of items that can be chosen;
        default 1, max 25

    :param components:
        a list of child components
    """
    type: int
    options: List[SelectOption]

    custom_id: APINullable[str] = MISSING
    disabled: APINullable[bool] = False
    style: APINullable[ButtonStyle] = MISSING
    label: APINullable[str] = MISSING
    emoji: APINullable[Emoji] = MISSING
    url: APINullable[str] = MISSING
    placeholder: APINullable[str] = MISSING
    min_values: APINullable[int] = 1
    max_values: APINullable[int] = 1
    components: APINullable[List[MessageComponent]] = MISSING
=======
# Copyright Pincer 2021-Present
# Full MIT License can be found in `LICENSE` at the project root.

from __future__ import annotations

from dataclasses import dataclass
from typing import List, TYPE_CHECKING

from ...utils.api_object import APIObject
from ...utils.types import MISSING

if TYPE_CHECKING:
    from ..app.select_menu import SelectOption
    from ..message.button import ButtonStyle
    from ..message.emoji import Emoji
    from ...utils import APINullable


@dataclass
class MessageComponent(APIObject):
    """
    Represents a Discord Message Component object

    :param type:
        component type

    :param custom_id:
        a developer-defined identifier for the component,
        max 100 characters

    :param disabled:
        whether the component is disabled,
        defaults to `False`

    :param style:
        one of button styles

    :param label:
        text that appears on the button, max 80 characters

    :param emoji:
        `name`, `id`, and `animated`

    :param url:
        a url for link-style buttons

    :param options:
        the choices in the select, max 25

    :param placeholder:
        custom placeholder text if nothing is selected,
        max 100 characters

    :param min_values:
        the minimum number of items that must be chosen;
        default 1, min 0, max 25

    :param max_values:
        the maximum number of items that can be chosen;
        default 1, max 25

    :param components:
        a list of child components
    """
    type: int
    options: List[SelectOption]

    custom_id: APINullable[str] = MISSING
    disabled: APINullable[bool] = False
    style: APINullable[ButtonStyle] = MISSING
    label: APINullable[str] = MISSING
    emoji: APINullable[Emoji] = MISSING
    url: APINullable[str] = MISSING
    placeholder: APINullable[str] = MISSING
    min_values: APINullable[int] = 1
    max_values: APINullable[int] = 1
    components: APINullable[List[MessageComponent]] = MISSING
>>>>>>> 310e8a1a
<|MERGE_RESOLUTION|>--- conflicted
+++ resolved
@@ -1,4 +1,3 @@
-<<<<<<< HEAD
 # Copyright Pincer 2021-Present
 # Full MIT License can be found in `LICENSE` at the project root.
 
@@ -73,83 +72,4 @@
     placeholder: APINullable[str] = MISSING
     min_values: APINullable[int] = 1
     max_values: APINullable[int] = 1
-    components: APINullable[List[MessageComponent]] = MISSING
-=======
-# Copyright Pincer 2021-Present
-# Full MIT License can be found in `LICENSE` at the project root.
-
-from __future__ import annotations
-
-from dataclasses import dataclass
-from typing import List, TYPE_CHECKING
-
-from ...utils.api_object import APIObject
-from ...utils.types import MISSING
-
-if TYPE_CHECKING:
-    from ..app.select_menu import SelectOption
-    from ..message.button import ButtonStyle
-    from ..message.emoji import Emoji
-    from ...utils import APINullable
-
-
-@dataclass
-class MessageComponent(APIObject):
-    """
-    Represents a Discord Message Component object
-
-    :param type:
-        component type
-
-    :param custom_id:
-        a developer-defined identifier for the component,
-        max 100 characters
-
-    :param disabled:
-        whether the component is disabled,
-        defaults to `False`
-
-    :param style:
-        one of button styles
-
-    :param label:
-        text that appears on the button, max 80 characters
-
-    :param emoji:
-        `name`, `id`, and `animated`
-
-    :param url:
-        a url for link-style buttons
-
-    :param options:
-        the choices in the select, max 25
-
-    :param placeholder:
-        custom placeholder text if nothing is selected,
-        max 100 characters
-
-    :param min_values:
-        the minimum number of items that must be chosen;
-        default 1, min 0, max 25
-
-    :param max_values:
-        the maximum number of items that can be chosen;
-        default 1, max 25
-
-    :param components:
-        a list of child components
-    """
-    type: int
-    options: List[SelectOption]
-
-    custom_id: APINullable[str] = MISSING
-    disabled: APINullable[bool] = False
-    style: APINullable[ButtonStyle] = MISSING
-    label: APINullable[str] = MISSING
-    emoji: APINullable[Emoji] = MISSING
-    url: APINullable[str] = MISSING
-    placeholder: APINullable[str] = MISSING
-    min_values: APINullable[int] = 1
-    max_values: APINullable[int] = 1
-    components: APINullable[List[MessageComponent]] = MISSING
->>>>>>> 310e8a1a
+    components: APINullable[List[MessageComponent]] = MISSING