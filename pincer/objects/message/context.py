--- conflicted
+++ resolved
@@ -7,58 +7,40 @@
 
 
 if TYPE_CHECKING:
-<<<<<<< HEAD
+
     from typing import Optional, Union
-
-    from ..app.command import ClientCommandStructure
-=======
-    from ..app.interaction_flags import InteractionFlags
-    from ...utils.convert_message import MessageConvertable
     from .user_message import UserMessage
     from ..app import ClientCommandStructure, Interaction
->>>>>>> 3154e70b
+    from ..app.command import ClientCommandStructure
+    from ..app.interaction_flags import InteractionFlags
     from ..guild.member import GuildMember
     from ..user.user import User
+    from ...utils.convert_message import MessageConvertable
     from ...utils.snowflake import Snowflake
 
 
 @dataclass
 class MessageContext:
     """Represents the context of a message interaction.
-
-<<<<<<< HEAD
+    
     Attributes
     ----------
     id: :class:`~pincer.utils.snowflake.Snowflake`
         The ID of the interaction.
     author: Union[:class:`~pincer.objects.guild.member.GuildMember`, :class:`~pincer.objects.user.user.User`]
-=======
-    :param author:
->>>>>>> 3154e70b
+
         The user whom invoked the interaction.
     command: :class:`~pincer.objects.app.command.ClientCommandStructure`
         The local command object for the command to whom this context
         belongs.
-<<<<<<< HEAD
+
     guild_id: Optional[:class:`~pincer.utils.snowflake.Snowflake`]
-=======
-
-    interaction :class:`~pincer.objects.app.interaction.Interaction`
-        The interaction this command belongs to.
-
-    :param guild_id:
->>>>>>> 3154e70b
         The ID of the guild the interaction was invoked in.
         Can be None if it wasn't invoked in a guild.
     channel_id: Optional[:class:`~pincer.utils.snowflake.Snowflake`]
         The ID of the channel the interaction was invoked in.
         Can be None if it wasn't invoked in a channel.
-<<<<<<< HEAD
     """  # noqa: E501
-    id: Snowflake
-=======
-    """
->>>>>>> 3154e70b
     author: Union[GuildMember, User]
     command: ClientCommandStructure
     interaction: Interaction
