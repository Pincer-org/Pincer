--- conflicted
+++ resolved
@@ -5,10 +5,7 @@
 
 from json import dumps
 from typing import TYPE_CHECKING
-<<<<<<< HEAD
 from dataclasses import dataclass
-=======
->>>>>>> a2003ac2
 
 from aiohttp import FormData
 
@@ -25,6 +22,7 @@
     from ..app.interactions import InteractionFlags
     from ..message.file import File
     from ..message.user_message import AllowedMentions
+    from ...objects.app import CallbackType
 
 PILLOW_IMPORT = True
 
@@ -33,18 +31,6 @@
 except (ModuleNotFoundError, ImportError):
     PILLOW_IMPORT = False
 
-<<<<<<< HEAD
-=======
-if TYPE_CHECKING:
-    from typing import Dict, Tuple, Union, List, Optional
-
-    from ...objects.app import CallbackType
-    from ..message.embed import Embed
-    from ..message.user_message import AllowedMentions
-    from ..app import InteractionFlags
-    from .component import MessageComponent
-
->>>>>>> a2003ac2
 
 @dataclass
 class Message:
