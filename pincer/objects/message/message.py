--- conflicted
+++ resolved
@@ -135,13 +135,8 @@
         ))
 
     def serialize(
-<<<<<<< HEAD
-        self, message_type: Optional[CallbackType] = None
+        self, message_type: Optional[CallbackType] = None, allow_empty: bool = False
     ) -> Tuple[str, Union[Payload, JsonDict]]:
-=======
-        self, message_type: Optional[CallbackType] = None, allow_empty: bool = False
-    ) -> Tuple[str, Union[Payload, Dict]]:
->>>>>>> efb55621
         """
         Parameters
         ----------
