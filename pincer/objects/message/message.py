--- conflicted
+++ resolved
@@ -166,18 +166,7 @@
         if not self.attachments:
             return "application/json", json_payload
 
-<<<<<<< HEAD
         return create_form(json_payload, self.attachments)
-=======
-        form = FormData()
-        form.add_field("payload_json", dumps(json_payload))
-
-        for file in self.attachments:
-            form.add_field("file", file.content, filename=file.filename)
-
-        payload = form()
-        return payload.headers["Content-Type"], payload
 
     def __str__(self):
-        return self.content
->>>>>>> a8fd6f01
+        return self.content