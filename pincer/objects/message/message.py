# Copyright Pincer 2021-Present
# Full MIT License can be found in `LICENSE` at the project root.

from __future__ import annotations

from dataclasses import dataclass
from json import dumps
from typing import Dict, Tuple, Union, List, Optional, TYPE_CHECKING

from aiohttp import FormData, Payload

<<<<<<< HEAD
from ...exceptions import CommandReturnIsEmpty
from ...utils.api_object import APIObject
=======
from ..app.interaction_base import CallbackType
from ..message.embed import Embed
from ..message.file import File
from ..message.user_message import AllowedMentions
from ...exceptions import CommandReturnIsEmpty
>>>>>>> c79b3052

PILLOW_IMPORT = True

try:
    from PIL.Image import Image
except (ModuleNotFoundError, ImportError):
    PILLOW_IMPORT = False

if TYPE_CHECKING:
    from ..guild.role import Role
    from ..message.embed import Embed
    from ..message.file import File
    from ..message.user_message import AllowedMentionTypes
    from ..user import User
    from ...utils.snowflake import Snowflake
    from ..app import InteractionFlags
    from .component import MessageComponent

@dataclass
class Message:
    # TODO: Docs for tts, allowed_mentions, components, flags, and type.

    """
    A discord message that will be send to discord

    :param content:
        The text in the message.

    :param attachments:
        Attachments on the message. This is a File object. You can also attach
        a Pillow Image or string. Pillow images will be converted to PNGs. They
        will use the naming sceme ``image%`` where % is the images index in the
        attachments array. Strings will be read as a filepath. The name of the
        file that the string points to will be used as the name.

    :param embeds:
        Embed attached to the message. This is an Embed object.
    """
    content: str = ''
    attachments: Optional[List[File]] = None
    tts: Optional[bool] = False
    embeds: Optional[List[Embed]] = None
    allowed_mentions: Optional[AllowedMentions] = None
    components: Optional[List[MessageComponent]] = None
    flags: Optional[InteractionFlags] = None
    delete_after: Optional[float] = None

    def __post_init__(self):
        if self.delete_after < 0:
            raise ValueError(
                "Message can not be deleted after a negative amount of "
                "seconds!"
            )

        if not self.attachments:
            return

        attch = []

        for count, value in enumerate(self.attachments):
            if isinstance(value, File):
                attch.append(value)
            elif PILLOW_IMPORT and isinstance(value, Image):
                attch.append(File.from_pillow_image(
                    value,
                    f"image{count}.png",
                ))
            elif isinstance(value, str):
                attch.append(File.from_file(value))
            else:
                raise ValueError(f"Attachment {count} is invalid type.")

        self.attachments = attch

    @property
    def isempty(self) -> bool:
        """
        :return:
            Returns true if a message is empty.
        """

        return (
                len(self.content) < 1
                and not self.embeds
                and not self.attachments
        )

    def to_dict(self):

        allowed_mentions = (
            self.allowed_mentions.to_dict()
            if self.allowed_mentions else {}
        )

        # Attachments aren't serialized
        # because they are not sent as part of the json
        resp = {
            "content": self.content,
            "tts": self.tts,
            "flags": self.flags,
            "embeds": [embed.to_dict() for embed in (self.embeds or [])],
            "allowed_mentions": allowed_mentions,
            "components": [
                components.to_dict() for components in (self.components or [])
            ]
        }

        # IDE does not recognise return type of filter properly.
        # noinspection PyTypeChecker
        return dict(filter(
            lambda kv: kv[1],
            resp.items()
        ))

    def serialize(self) -> Tuple[str, Union[Payload, Dict]]:
        """
        Creates the data that the discord API wants for the message object

        :return: (content_type, data)

        :raises CommandReturnIsEmpty:
            Command does not have content, an embed, or attachment.
        """

        if self.isempty:
            raise CommandReturnIsEmpty("Cannot return empty message.")

        if not self.attachments:
            return "application/json", self.to_dict()

        form = FormData()
        form.add_field("payload_json", dumps(self.to_dict()))

        for file in self.attachments:
            form.add_field("file", file.content, filename=file.filename)

        payload = form()
        return payload.headers["Content-Type"], payload<|MERGE_RESOLUTION|>--- conflicted
+++ resolved
@@ -9,16 +9,8 @@
 
 from aiohttp import FormData, Payload
 
-<<<<<<< HEAD
 from ...exceptions import CommandReturnIsEmpty
 from ...utils.api_object import APIObject
-=======
-from ..app.interaction_base import CallbackType
-from ..message.embed import Embed
-from ..message.file import File
-from ..message.user_message import AllowedMentions
-from ...exceptions import CommandReturnIsEmpty
->>>>>>> c79b3052
 
 PILLOW_IMPORT = True
 
