--- conflicted
+++ resolved
@@ -1,4 +1,3 @@
-<<<<<<< HEAD
 # Copyright Pincer 2021-Present
 # Full MIT License can be found in `LICENSE` at the project root.
 
@@ -34,44 +33,4 @@
     message_id: types.APINullable[snowflake.Snowflake] = MISSING
     channel_id: types.APINullable[snowflake.Snowflake] = MISSING
     guild_id: types.APINullable[snowflake.Snowflake] = MISSING
-    fail_if_not_exists: types.APINullable[bool] = True
-=======
-# Copyright Pincer 2021-Present
-# Full MIT License can be found in `LICENSE` at the project root.
-
-from __future__ import annotations
-
-from dataclasses import dataclass
-from typing import TYPE_CHECKING
-
-from ...utils.api_object import APIObject
-from ...utils.types import MISSING
-
-if TYPE_CHECKING:
-    from ...utils import APINullable, Snowflake
-
-
-@dataclass
-class MessageReference(APIObject):
-    """
-    Represents a Discord Message Reference object
-
-    :param message_id:
-        id of the originating message
-
-    :param channel_id:
-        id of the originating message's channel
-
-    :param guild_id:
-        id of the originating message's guild
-
-    :param fail_if_not_exists:
-        when sending, whether to error if the referenced message doesn't
-        exist instead of sending as a normal (non-reply) message,
-        default true
-    """
-    message_id: APINullable[Snowflake] = MISSING
-    channel_id: APINullable[Snowflake] = MISSING
-    guild_id: APINullable[Snowflake] = MISSING
-    fail_if_not_exists: APINullable[bool] = True
->>>>>>> 310e8a1a
+    fail_if_not_exists: types.APINullable[bool] = True