--- conflicted
+++ resolved
@@ -1,4 +1,3 @@
-<<<<<<< HEAD
 # Copyright Pincer 2021-Present
 # Full MIT License can be found in `LICENSE` at the project root.
 
@@ -158,167 +157,4 @@
     description: str
 
     cover_sticker_id: types.APINullable[snowflake.Snowflake] = MISSING
-    banner_asset_id: types.APINullable[snowflake.Snowflake] = MISSING
-=======
-# Copyright Pincer 2021-Present
-# Full MIT License can be found in `LICENSE` at the project root.
-
-from __future__ import annotations
-
-from dataclasses import dataclass
-from enum import IntEnum
-from typing import List, Optional, TYPE_CHECKING
-
-from ..user import User
-from ...utils.api_object import APIObject
-from ...utils.types import MISSING
-
-if TYPE_CHECKING:
-    from ...utils import APINullable, Snowflake
-
-
-class StickerType(IntEnum):
-    """
-    Displays from where the sticker comes from.
-
-    :param STANDARD:
-        Sticker is included in the default Discord sticker pack.
-
-    :param GUILD:
-        Sticker is a custom sticker from a discord server.
-    """
-    STANDARD = 1
-    GUILD = 2
-
-
-class StickerFormatType(IntEnum):
-    """
-    The type of the sticker.
-
-    :param PNG:
-        Sticker is of PNG format.
-
-    :param APNG:
-        Sticker is animated with APNG format.
-
-    :param LOTTIE:
-        Sticker is animated with with LOTTIE format. (vector based)
-    """
-    PNG = 1
-    APNG = 2
-    LOTTIE = 3
-
-
-@dataclass
-class Sticker(APIObject):
-    """
-    Represents a Discord sticker.
-
-    :param description:
-        description of the sticker
-
-    :param format_type:
-        type of sticker format
-
-    :param id:
-        id of the sticker
-
-    :param name:
-        name of the sticker
-
-    :param tags:
-        for guild stickers, the Discord name of a unicode emoji
-        representing the sticker's expression. For standard stickers,
-        a comma-separated list of related expressions.
-
-    :param type:
-        type of sticker
-
-    :param available:
-        whether this guild sticker can be used,
-        may be false due to loss of Server Boosts
-
-    :param guild_id:
-        id of the guild that owns this sticker
-
-    :param pack_id:
-        for standard stickers, id of the pack the sticker is from
-
-    :param sort_value:
-        the standard sticker's sort order within its pack
-
-    :param user:
-        the user that uploaded the guild sticker
-    """
-
-    description: Optional[str]
-    format_type: StickerFormatType
-    id: Snowflake
-    name: str
-    tags: str
-    type: StickerType
-
-    available: APINullable[bool] = MISSING
-    guild_id: APINullable[Snowflake] = MISSING
-    pack_id: APINullable[Snowflake] = MISSING
-    sort_value: APINullable[int] = MISSING
-    user: APINullable[User] = MISSING
-
-
-@dataclass
-class StickerItem(APIObject):
-    """
-    Represents the smallest amount of data required to render a sticker.
-    A partial sticker object.
-
-    :param id:
-        id of the sticker
-
-    :param name:
-        name of the sticker
-
-    :param format_type:
-        type of sticker format
-    """
-
-    id: Snowflake
-    name: str
-    format_type: StickerFormatType
-
-
-@dataclass
-class StickerPack(APIObject):
-    """
-    Represents a pack of standard stickers.
-
-    :param id:
-        id of the sticker pack
-
-    :param stickers:
-        the stickers in the pack
-
-    :param name:
-        name of the sticker pack
-
-    :param sku_id:
-        id of the pack's SKU
-
-    :param description:
-        description of the sticker pack
-
-    :param cover_sticker_id:
-        id of a sticker in the pack which is shown as the pack's icon
-
-    :param banner_asset_id:
-        id of the sticker pack's banner image
-    """
-
-    id: Snowflake
-    stickers: List[Sticker]
-    name: str
-    sku_id: Snowflake
-    description: str
-
-    cover_sticker_id: APINullable[Snowflake] = MISSING
-    banner_asset_id: APINullable[Snowflake] = MISSING
->>>>>>> 310e8a1a
+    banner_asset_id: types.APINullable[snowflake.Snowflake] = MISSING