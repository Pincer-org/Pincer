--- conflicted
+++ resolved
@@ -9,7 +9,6 @@
 
 from ..._config import GatewayConfig
 from ...utils.api_object import APIObject
-<<<<<<< HEAD
 from ...utils.types import MISSING
 
 if TYPE_CHECKING:
@@ -27,14 +26,6 @@
     from ..user import User
     from ...utils.snowflake import Snowflake
     from ...utils.timestamp import Timestamp
-=======
-from ...utils.conversion import construct_client_dict, convert
-from ...utils.snowflake import Snowflake
-from ...utils.timestamp import Timestamp
-from ...utils.types import MISSING
-
-if TYPE_CHECKING:
->>>>>>> c79b3052
     from ...utils import APINullable
 
 
@@ -318,53 +309,8 @@
     components: APINullable[List[MessageComponent]] = MISSING
     sticker_items: APINullable[List[StickerItem]] = MISSING
 
-<<<<<<< HEAD
     def __str__(self):
         return self.content
-=======
-    def __post_init__(self):
-        self.id = convert(self.id, Snowflake.from_string)
-        self.channel_id = convert(self.channel_id, Snowflake.from_string)
-        self.author = convert(self.author, User.from_dict, client=self._client)
-        self.timestamp = convert(self.timestamp, Timestamp)
-        self.edited_timestamp = convert(self.edited_timestamp, Timestamp)
-        self.mentions = convert(self.mentions, PartialGuildMember.from_dict,
-                                client=self._client)
-        self.mention_roles = convert(self.mention_roles, Role.from_dict)
-        self.attachments = convert(self.attachments, Attachment.from_dict)
-        self.embeds = convert(self.embeds, Embed.from_dict)
-        self.mention_channels = convert(
-            self.mention_channels,
-            ChannelMention.from_dict
-        )
-        self.guild_id = convert(self.guild_id, Snowflake.from_string)
-        self.member = convert(self.member, GuildMember.from_dict,
-                              client=self._client)
-        self.reactions = convert(self.reactions, Reaction.from_dict)
-        self.webhook_id = convert(self.webhook_id, Snowflake.from_string)
-        self.activity = convert(self.activity, MessageActivity.from_dict)
-        self.application = convert(self.application, Application.from_dict)
-        self.application_id = convert(
-            self.application_id,
-            Snowflake.from_string
-        )
-        self.message_reference = convert(
-            self.message_reference,
-            MessageReference.from_dict
-        )
-        # self.flags = convert(self.flags, MessageFlags.from_bytes)
-        # self.referenced_message = convert(
-        #     self.referenced_message,
-        #     Message.from_dict
-        # )
-        self.interaction = convert(
-            self.interaction,
-            MessageInteraction.from_dict
-        )
-        self.thread = convert(self.thread, Channel.from_dict,
-                              client=self._client)
-        self.components = convert(self.components, MessageComponent.from_dict)
-        self.sticker_items = convert(self.sticker_items, StickerItem.from_dict)
 
     async def get_most_recent(self):
         """
@@ -534,5 +480,4 @@
 
         await self._http.delete(
             f"/channels/{self.channel_id}/messages/{self.id}"
-        )
->>>>>>> c79b3052
+        )