--- conflicted
+++ resolved
@@ -1,4 +1,3 @@
-<<<<<<< HEAD
 # Copyright Pincer 2021-Present
 # Full MIT License can be found in `LICENSE` at the project root.
 
@@ -338,346 +337,4 @@
         self.thread = convert(self.thread, Channel.from_dict,
                               client=self._client)
         self.components = convert(self.components, MessageComponent.from_dict)
-        self.sticker_items = convert(self.sticker_items, StickerItem.from_dict)
-=======
-# Copyright Pincer 2021-Present
-# Full MIT License can be found in `LICENSE` at the project root.
-
-from __future__ import annotations
-
-from dataclasses import dataclass
-from enum import IntEnum, Enum
-from typing import List, Optional, Union, TYPE_CHECKING
-
-from ..app.application import Application
-from ..app.interaction_base import MessageInteraction
-from ..guild.channel import Channel, ChannelMention
-from ..guild.member import GuildMember
-from ..guild.role import Role
-from ..message.attachment import Attachment
-from ..message.embed import Embed
-from ..message.component import MessageComponent
-from ..message.reference import MessageReference
-from ..message.reaction import Reaction
-from ..message.sticker import StickerItem
-from ..user import User
-from ..._config import GatewayConfig
-from ...core.http import HTTPClient
-from ...utils.api_object import APIObject
-from ...utils.conversion import convert
-from ...utils.snowflake import Snowflake
-from ...utils.timestamp import Timestamp
-from ...utils.types import MISSING
-
-if TYPE_CHECKING:
-    from ... import Client
-    from ...utils import APINullable
-
-
-class MessageActivityType(IntEnum):
-    """
-    The activity people can perform on a rich presence activity.
-
-    Such an activity could for example be a spotify listen.
-    """
-    JOIN = 1
-    SPECTATE = 2
-    LISTEN = 3
-    JOIN_REQUEST = 5
-
-
-class MessageFlags(IntEnum):
-    """
-    Special message properties.
-
-    :param CROSSPOSTED:
-        the message has been published to subscribed
-        channels (via Channel Following)
-
-    :param IS_CROSSPOST:
-        this message originated from a message
-        in another channel (via Channel Following)
-
-    :param SUPPRESS_EMBEDS:
-        do not include any embeds when serializing this message
-
-    :param SOURCE_MESSAGE_DELETED:
-        the source message for this crosspost
-        has been deleted (via Channel Following)
-
-    :param URGENT:
-        this message came from the urgent message system
-
-    :param HAS_THREAD:
-        this message has an associated thread,
-        with the same id as the message
-
-    :param EPHEMERAL:
-        this message is only visible to the user
-        who invoked the Interaction
-
-    :param LOADING:
-        this message is an Interaction
-        Response and the bot is "thinking"
-    """
-    CROSSPOSTED = 1 << 0
-    IS_CROSSPOST = 1 << 1
-    SUPPRESS_EMBEDS = 1 << 2
-    SOURCE_MESSAGE_DELETED = 1 << 3
-    URGENT = 1 << 4
-    HAS_THREAD = 1 << 5
-    EPHEMERAL = 1 << 6
-    LOADING = 1 << 7
-
-
-class MessageType(IntEnum):
-    """
-    Represents the type of the message.
-    """
-    DEFAULT = 0
-    RECIPIENT_ADD = 1
-    RECIPIENT_REMOVE = 2
-    CALL = 3
-    CHANNEL_NAME_CHANGE = 4
-    CHANNEL_ICON_CHANGE = 5
-    CHANNEL_PINNED_MESSAGE = 6
-    GUILD_MEMBER_JOIN = 7
-    USER_PREMIUM_GUILD_SUBSCRIPTION = 8
-    USER_PREMIUM_GUILD_SUBSCRIPTION_TIER_1 = 9
-    USER_PREMIUM_GUILD_SUBSCRIPTION_TIER_2 = 10
-    USER_PREMIUM_GUILD_SUBSCRIPTION_TIER_3 = 11
-    CHANNEL_FOLLOW_ADD = 12
-    GUILD_DISCOVERY_DISQUALIFIED = 14
-    GUILD_DISCOVERY_REQUALIFIED = 15
-    GUILD_DISCOVERY_GRACE_PERIOD_INITIAL_WARNING = 16
-    GUILD_DISCOVERY_GRACE_PERIOD_FINAL_WARNING = 17
-    THREAD_CREATED = 18
-    REPLY = 19
-    APPLICATION_COMMAND = 20
-
-    if GatewayConfig.version < 8:
-        REPLY = 0
-        APPLICATION_COMMAND = 0
-
-    if GatewayConfig.version >= 9:
-        THREAD_STARTER_MESSAGE = 21
-
-    GUILD_INVITE_REMINDER = 22
-
-
-@dataclass
-class MessageActivity(APIObject):
-    """
-    Represents a Discord Message Activity object
-
-    :param type:
-        type of message activity
-
-    :param party_id:
-        party_id from a Rich Presence event
-    """
-    type: MessageActivityType
-    party_id: APINullable[str] = MISSING
-
-
-class AllowedMentionTypes(str, Enum):
-    """
-    The allowed mentions.
-
-    :param ROLES:
-        Controls role mentions
-
-    :param USERS:
-        Controls user mentions
-
-    :param EVERYONE:
-        Controls @everyone and @here mentions
-    """
-    ROLES = "roles"
-    USERS = "user"
-    EVERYONE = "everyone"
-
-
-@dataclass
-class UserMessage(APIObject):
-    """
-    Represents a message sent in a channel within Discord.
-
-    :param _client:
-
-    :param _http:
-
-    :param id:
-        id of the message
-
-    :param channel_id:
-        id of the channel the message was sent in
-
-    :param guild_id:
-        id of the guild the message was sent in
-
-    :param author:
-        the author of this message (not guaranteed to be a valid user)
-
-    :param member:
-        member properties for this message's author
-
-    :param content:
-        contents of the message
-
-    :param timestamp:
-        when this message was sent
-
-    :param edited_timestamp:
-        when this message was edited (or null if never)
-
-    :param tts:
-        whether this was a TTS message
-
-    :param mention_everyone:
-        whether this message mentions everyone
-
-    :param mentions:
-        users specifically mentioned in the message
-
-    :param mention_roles:
-        roles specifically mentioned in this message
-
-    :param mention_channels:
-        channels specifically mentioned in this message
-
-    :param attachments:
-        any attached files
-
-    :param embeds:
-        any embedded content
-
-    :param reactions:
-        reactions to the message
-
-    :param nonce:
-        user for validating a message was sent
-
-    :param pinned:
-        whether this message is pinned
-
-    :param webhook_id:
-        if the message is generated by a webhook,
-        this is the webhook's id
-
-    :param type:
-        type of message
-
-    :param activity:
-        sent with Rich Presence-related chat embeds
-
-    :param application:
-        sent with Rich Presence-related chat embeds
-
-    :param application_id:
-        if the message is a response to an Interaction,
-        this is the id of the interaction's application
-
-    :param message_reference:
-        data showing the source of a crosspost,
-        channel follow add, pin, or reply message
-
-    :param flags:
-        message flags combined as a bitfield
-
-    :param referenced_message:
-        the message associated with the message_reference
-
-    :param interaction:
-        sent if the message is a response to an Interaction
-
-    :param thread:
-        the thread that was started from this message,
-        includes thread member object
-
-    :param components:
-        sent if the message contains components like buttons,
-        action rows, or other interactive components
-
-    :param sticker_items:
-        sent if the message contains stickers
-    """
-    _client: Client
-    _http: HTTPClient
-
-    id: Snowflake
-    channel_id: Snowflake
-    author: User
-    content: str
-    timestamp: Timestamp
-    edited_timestamp: Optional[Timestamp]
-    tts: bool
-    mention_everyone: bool
-    mentions: List[User]
-    mention_roles: List[Role]
-    attachments: List[Attachment]
-    embeds: List[Embed]
-    pinned: bool
-    type: MessageType
-
-    mention_channels: APINullable[List[ChannelMention]] = MISSING
-    guild_id: APINullable[Snowflake] = MISSING
-    member: APINullable[GuildMember] = MISSING
-    reactions: APINullable[List[Reaction]] = MISSING
-    nonce: APINullable[Union[int, str]] = MISSING
-    webhook_id: APINullable[Snowflake] = MISSING
-    activity: APINullable[MessageActivity] = MISSING
-    application: APINullable[Application] = MISSING
-    application_id: APINullable[Snowflake] = MISSING
-    message_reference: APINullable[MessageReference] = MISSING
-    flags: APINullable[MessageFlags] = MISSING
-    referenced_message: APINullable[Optional[UserMessage]] = MISSING
-    interaction: APINullable[MessageInteraction] = MISSING
-    thread: APINullable[Channel] = MISSING
-    components: APINullable[List[MessageComponent]] = MISSING
-    sticker_items: APINullable[List[StickerItem]] = MISSING
-
-    def __post_init__(self):
-        self.id = convert(self.id, Snowflake.from_string)
-        self.channel_id = convert(self.channel_id, Snowflake.from_string)
-        self.author = convert(self.author, User.from_dict, client=self._client)
-        self.timestamp = convert(self.timestamp, Timestamp)
-        self.edited_timestamp = convert(self.edited_timestamp, Timestamp)
-        self.mentions = convert(self.mentions, User.from_dict,
-                                client=self._client)
-        self.mention_roles = convert(self.mention_roles, Role.from_dict)
-        self.attachments = convert(self.attachments, Attachment.from_dict)
-        self.embeds = convert(self.embeds, Embed.from_dict)
-        self.mention_channels = convert(
-            self.mention_channels,
-            ChannelMention.from_dict
-        )
-        self.guild_id = convert(self.guild_id, Snowflake.from_string)
-        self.member = convert(self.member, GuildMember.from_dict,
-                              client=self._client)
-        self.reactions = convert(self.reactions, Reaction.from_dict)
-        self.webhook_id = convert(self.webhook_id, Snowflake.from_string)
-        self.activity = convert(self.activity, MessageActivity.from_dict)
-        self.application = convert(self.application, Application.from_dict)
-        self.application_id = convert(
-            self.application_id,
-            Snowflake.from_string
-        )
-        self.message_reference = convert(
-            self.message_reference,
-            MessageReference.from_dict
-        )
-        # self.flags = convert(self.flags, MessageFlags.from_bytes)
-        # self.referenced_message = convert(
-        #     self.referenced_message,
-        #     Message.from_dict
-        # )
-        self.interaction = convert(
-            self.interaction,
-            MessageInteraction.from_dict
-        )
-        self.thread = convert(self.thread, Channel.from_dict,
-                              client=self._client)
-        self.components = convert(self.components, MessageComponent.from_dict)
-        self.sticker_items = convert(self.sticker_items, StickerItem.from_dict)
->>>>>>> 310e8a1a
+        self.sticker_items = convert(self.sticker_items, StickerItem.from_dict)