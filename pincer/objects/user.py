# -*- coding: utf-8 -*-
# MIT License
#
# Copyright (c) 2021 Pincer
#
# Permission is hereby granted, free of charge, to any person obtaining
# a copy of this software and associated documentation files
# (the "Software"), to deal in the Software without restriction,
# including without limitation the rights to use, copy, modify, merge,
# publish, distribute, sublicense, and/or sell copies of the Software,
# and to permit persons to whom the Software is furnished to do so,
# subject to the following conditions:
#
# The above copyright notice and this permission notice shall be
# included in all copies or substantial portions of the Software.
#
# THE SOFTWARE IS PROVIDED "AS IS", WITHOUT WARRANTY OF ANY KIND,
# EXPRESS OR IMPLIED, INCLUDING BUT NOT LIMITED TO THE WARRANTIES OF
# MERCHANTABILITY, FITNESS FOR A PARTICULAR PURPOSE AND NONINFRINGEMENT.
# IN NO EVENT SHALL THE AUTHORS OR COPYRIGHT HOLDERS BE LIABLE FOR ANY
# CLAIM, DAMAGES OR OTHER LIABILITY, WHETHER IN AN ACTION OF CONTRACT,
# TORT OR OTHERWISE, ARISING FROM, OUT OF OR IN CONNECTION WITH THE
# SOFTWARE OR THE USE OR OTHER DEALINGS IN THE SOFTWARE.
from __future__ import annotations

from dataclasses import dataclass
from enum import Enum
from typing import Optional

from pincer.utils.api_object import APIObject
from pincer.utils.constants import MISSING, APINullable
from pincer.utils.snowflake import Snowflake


class PremiumTypes(Enum):
    # TODO: Write documentation
    NONE = 0
    NITRO_CLASSIC = 1
    NITRO = 2


@dataclass
<<<<<<< HEAD
class User(APIObject):
    """
    :param avatar:
        the user's avatar hash

    :param discriminator:
        the user's 4-digit discord-tag

    :param flags:
        the flags on a user's account

    :param id:
        the user's id

    :param username:
        the user's username, not unique across the platform


    :param accent_color:
        the user's banner color encoded as an integer representation of
        hexadecimal color code

    :param banner:
        the user's banner, or null if unset

    :param bot:
        whether the user belongs to an OAuth2 application

    :param email:
        the user's email

    :param locale:
        the user's chosen language option

    :param mfa_enabled:
        whether the user has two factor enabled on their account

    :param premium_type:
        the type of Nitro subscription on a user's account

    :param public_flags:
        the public flags on a user's account

    :param system:
        whether the user is an Official Discord System user (part of the urgent
        message system)

    :param verified:
        whether the email on this account has been verified
    """

    avatar: Optional[str]
    discriminator: str
    flags: int
    id: Snowflake
    username: str

    accent_color: APINullable[Optional[int]] = MISSING
    banner: APINullable[Optional[str]] = MISSING
    bot: APINullable[bool] = MISSING
    email: APINullable[Optional[str]] = MISSING
    locale: APINullable[str] = MISSING
    mfa_enabled: APINullable[bool] = MISSING
    premium_type: APINullable[int] = MISSING
    public_flags: APINullable[int] = MISSING
    system: APINullable[bool] = MISSING
    verified: APINullable[bool] = MISSING
=======
class User:
    # TODO: Write documentation
    # Note: Current docs are mostly copied from
    # https://discord.com/developers/docs/resources/user

    id: int #: The user's id
    flags: int #: The flags on a user's account
    username: str #: The user's username, not unique across the platform
    discriminator: str #: The user's 4-digit discord-tag
    bot: Optional[bool] = False #: Whether the user is a bot
    email: Optional[str] = None #: The user's email
    banner: Optional[str] = None #: The user's banner (if exists)
    locale: Optional[str] = None #: The user's chosen language
    avatar: Optional[str] = None #: The user's avatar hash
    system: Optional[bool] = False #: Whether user is an Official Discord System user
    accent_color: Optional[int] = 0 #: The user's banner hexadecimal color code as an integer
    public_flags: Optional[int] = 0 #: The public flags on the account
    verified: Optional[bool] = False #: Whether the email on this account has been verified
    avatar_url: Optional[str] = None #: The url to the user's avatar
    mfa_enabled: Optional[bool] = False #: Whether the user has two factor enabled on their account
    premium_type: Optional[PremiumTypes] = PremiumTypes.NONE #: The type of Nitro subscription on a user's account

    @classmethod
    def from_dict(cls, data: Data[str, Union[str, bool, int]]) -> User:
        # TODO: Write documentation
        return cls(**data)
>>>>>>> d8334682

    @property
    def premium(self) -> PremiumTypes:
        # TODO: Write documentation
        return PremiumTypes(self.premium_type)

    @property
    def user(self) -> str:
        """
        :return:
            Return the full discord tag of the client.
        """
        return self.username + '#' + self.discriminator

    def __str__(self):
        """Return the discord tag when object gets used as a string."""
        return self.user<|MERGE_RESOLUTION|>--- conflicted
+++ resolved
@@ -40,7 +40,6 @@
 
 
 @dataclass
-<<<<<<< HEAD
 class User(APIObject):
     """
     :param avatar:
@@ -108,34 +107,6 @@
     public_flags: APINullable[int] = MISSING
     system: APINullable[bool] = MISSING
     verified: APINullable[bool] = MISSING
-=======
-class User:
-    # TODO: Write documentation
-    # Note: Current docs are mostly copied from
-    # https://discord.com/developers/docs/resources/user
-
-    id: int #: The user's id
-    flags: int #: The flags on a user's account
-    username: str #: The user's username, not unique across the platform
-    discriminator: str #: The user's 4-digit discord-tag
-    bot: Optional[bool] = False #: Whether the user is a bot
-    email: Optional[str] = None #: The user's email
-    banner: Optional[str] = None #: The user's banner (if exists)
-    locale: Optional[str] = None #: The user's chosen language
-    avatar: Optional[str] = None #: The user's avatar hash
-    system: Optional[bool] = False #: Whether user is an Official Discord System user
-    accent_color: Optional[int] = 0 #: The user's banner hexadecimal color code as an integer
-    public_flags: Optional[int] = 0 #: The public flags on the account
-    verified: Optional[bool] = False #: Whether the email on this account has been verified
-    avatar_url: Optional[str] = None #: The url to the user's avatar
-    mfa_enabled: Optional[bool] = False #: Whether the user has two factor enabled on their account
-    premium_type: Optional[PremiumTypes] = PremiumTypes.NONE #: The type of Nitro subscription on a user's account
-
-    @classmethod
-    def from_dict(cls, data: Data[str, Union[str, bool, int]]) -> User:
-        # TODO: Write documentation
-        return cls(**data)
->>>>>>> d8334682
 
     @property
     def premium(self) -> PremiumTypes:
