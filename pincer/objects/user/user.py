--- conflicted
+++ resolved
@@ -7,13 +7,6 @@
 from typing import TYPE_CHECKING
 from dataclasses import dataclass
 
-<<<<<<< HEAD
-=======
-from ...core.http import HTTPClient
-from ...utils.api_object import APIObject
-from ...utils.conversion import convert, construct_client_dict
-from ...utils.snowflake import Snowflake
->>>>>>> 10300ce3
 from ...utils.types import MISSING
 from ...utils.api_object import APIObject
 
@@ -21,10 +14,9 @@
     from typing import Optional
 
     from ...client import Client
-    from ...core.http import HTTPClient
     from ...utils.types import APINullable
-    from ...utils.conversion import convert
     from ...utils.snowflake import Snowflake
+    from ...utils.conversion import convert, construct_client_dict
 
 
 class PremiumTypes(IntEnum):
@@ -142,10 +134,5 @@
 
     @classmethod
     async def from_id(cls, client: Client, user_id: int) -> User:
-<<<<<<< HEAD
-        data = await client.http.get(f"/users/{user_id}")
-        return cls(_client=client, _http=client.http, **data)
-=======
         data = await client.http.get(f"users/{user_id}")
-        return cls.from_dict(construct_client_dict(client, data))
->>>>>>> 10300ce3
+        return cls.from_dict(construct_client_dict(client, data))