<<<<<<< HEAD
# Copyright Pincer 2021-Present
# Full MIT License can be found in `LICENSE` at the project root.

from __future__ import annotations

from dataclasses import dataclass
from enum import IntEnum
from typing import Optional, TYPE_CHECKING

from ...core.http import HTTPClient
from ...utils.api_object import APIObject
from ...utils.conversion import convert
from ...utils.snowflake import Snowflake
from ...utils.types import MISSING

if TYPE_CHECKING:
    from ... import Client
    from ...utils import APINullable


class PremiumTypes(IntEnum):
    """
    The type of Discord premium a user has.
    """
    NONE = 0
    NITRO_CLASSIC = 1
    NITRO = 2


class VisibilityType(IntEnum):
    """
    The type of a connection visibility.
    """
    NONE = 0
    EVERYONE = 1


@dataclass
class User(APIObject):
    """
    Represents a Discord user. This can be a bot account or a
    human account.

    :param _client:
        reference to the Client

    :param _http:
        reference to the HTTPClient

    :param avatar:
        the user's avatar hash

    :param discriminator:
        the user's 4-digit discord-tag

    :param flags:
        the flags on a user's account

    :param id:
        the user's id

    :param username:
        the user's username, not unique across the platform

    :param accent_color:
        the user's banner color encoded as an integer representation of
        hexadecimal color code

    :param banner:
        the user's banner, or null if unset

    :param banner_color:
        the color of the user's banner

    :param bot:
        whether the user belongs to an OAuth2 application

    :param email:
        the user's email

    :param locale:
        the user's chosen language option

    :param mfa_enabled:
        whether the user has two factor enabled on their account

    :param premium_type:
        the type of Nitro subscription on a user's account

    :param public_flags:
        the public flags on a user's account

    :param system:
        whether the user is an Official Discord System user
        (part of the urgent message system)

    :param verified:
        whether the email on this account has been verified
    """

    _client: Client
    _http: HTTPClient

    avatar: Optional[str]
    discriminator: str
    id: Snowflake
    username: str

    flags: APINullable[int] = MISSING
    accent_color: APINullable[Optional[int]] = MISSING
    banner: APINullable[Optional[str]] = MISSING
    banner_color: APINullable[Optional[int]] = MISSING
    bot: APINullable[bool] = MISSING
    email: APINullable[Optional[str]] = MISSING
    locale: APINullable[str] = MISSING
    mfa_enabled: APINullable[bool] = MISSING
    premium_type: APINullable[int] = MISSING
    public_flags: APINullable[int] = MISSING
    system: APINullable[bool] = MISSING
    verified: APINullable[bool] = MISSING

    @property
    def premium(self) -> APINullable[PremiumTypes]:
        """
        The user their premium type in a usable enum.
        """
        return (
            MISSING
            if self.premium_type is MISSING
            else PremiumTypes(self.premium_type)
        )

    @property
    def mention(self) -> str:
        return f"<@!{self.id}>"

    def __str__(self):
        """Return the discord tag when object gets used as a string."""
        return self.username + '#' + self.discriminator

    def __post_init__(self):
        self.id = convert(self.id, Snowflake.from_string)

    @classmethod
    async def from_id(cls, client: Client, user_id: int) -> User:
        data = await client.http.get(f"users/{user_id}")
        return cls(_client=client,_http=client.http,**data)
=======
# Copyright Pincer 2021-Present
# Full MIT License can be found in `LICENSE` at the project root.

from __future__ import annotations

from dataclasses import dataclass
from enum import IntEnum
from typing import Optional, TYPE_CHECKING

from ...core.http import HTTPClient
from ...utils.api_object import APIObject
from ...utils.conversion import convert
from ...utils.snowflake import Snowflake
from ...utils.types import MISSING

if TYPE_CHECKING:
    from ... import Client
    from ...utils import APINullable


class PremiumTypes(IntEnum):
    """
    The type of Discord premium a user has.
    """
    NONE = 0
    NITRO_CLASSIC = 1
    NITRO = 2


class VisibilityType(IntEnum):
    """
    The type of a connection visibility.
    """
    NONE = 0
    EVERYONE = 1


@dataclass
class User(APIObject):
    """
    Represents a Discord user. This can be a bot account or a
    human account.

    :param _client:
        reference to the Client

    :param _http:
        reference to the HTTPClient

    :param avatar:
        the user's avatar hash

    :param discriminator:
        the user's 4-digit discord-tag

    :param flags:
        the flags on a user's account

    :param id:
        the user's id

    :param username:
        the user's username, not unique across the platform

    :param accent_color:
        the user's banner color encoded as an integer representation of
        hexadecimal color code

    :param banner:
        the user's banner, or null if unset

    :param banner_color:
        the color of the user's banner

    :param bot:
        whether the user belongs to an OAuth2 application

    :param email:
        the user's email

    :param locale:
        the user's chosen language option

    :param mfa_enabled:
        whether the user has two factor enabled on their account

    :param premium_type:
        the type of Nitro subscription on a user's account

    :param public_flags:
        the public flags on a user's account

    :param system:
        whether the user is an Official Discord System user
        (part of the urgent message system)

    :param verified:
        whether the email on this account has been verified
    """

    _client: Client
    _http: HTTPClient

    avatar: Optional[str]
    discriminator: str
    id: Snowflake
    username: str

    flags: APINullable[int] = MISSING
    accent_color: APINullable[Optional[int]] = MISSING
    banner: APINullable[Optional[str]] = MISSING
    banner_color: APINullable[Optional[int]] = MISSING
    bot: APINullable[bool] = MISSING
    email: APINullable[Optional[str]] = MISSING
    locale: APINullable[str] = MISSING
    mfa_enabled: APINullable[bool] = MISSING
    premium_type: APINullable[int] = MISSING
    public_flags: APINullable[int] = MISSING
    system: APINullable[bool] = MISSING
    verified: APINullable[bool] = MISSING

    @property
    def premium(self) -> APINullable[PremiumTypes]:
        """
        The user their premium type in a usable enum.
        """
        return (
            MISSING
            if self.premium_type is MISSING
            else PremiumTypes(self.premium_type)
        )

    @property
    def mention(self) -> str:
        return f"<@!{self.id}>"

    def __str__(self):
        """Return the discord tag when object gets used as a string."""
        return self.username + '#' + self.discriminator

    def __post_init__(self):
        self.id = convert(self.id, Snowflake.from_string)

    @classmethod
    async def from_id(cls, client: Client, _id: int) -> User:
        data = await client.http.get(f"users/{_id}")
        return cls.from_dict(data)
>>>>>>> 310e8a1a
<|MERGE_RESOLUTION|>--- conflicted
+++ resolved
@@ -1,4 +1,3 @@
-<<<<<<< HEAD
 # Copyright Pincer 2021-Present
 # Full MIT License can be found in `LICENSE` at the project root.
 
@@ -145,153 +144,4 @@
     @classmethod
     async def from_id(cls, client: Client, user_id: int) -> User:
         data = await client.http.get(f"users/{user_id}")
-        return cls(_client=client,_http=client.http,**data)
-=======
-# Copyright Pincer 2021-Present
-# Full MIT License can be found in `LICENSE` at the project root.
-
-from __future__ import annotations
-
-from dataclasses import dataclass
-from enum import IntEnum
-from typing import Optional, TYPE_CHECKING
-
-from ...core.http import HTTPClient
-from ...utils.api_object import APIObject
-from ...utils.conversion import convert
-from ...utils.snowflake import Snowflake
-from ...utils.types import MISSING
-
-if TYPE_CHECKING:
-    from ... import Client
-    from ...utils import APINullable
-
-
-class PremiumTypes(IntEnum):
-    """
-    The type of Discord premium a user has.
-    """
-    NONE = 0
-    NITRO_CLASSIC = 1
-    NITRO = 2
-
-
-class VisibilityType(IntEnum):
-    """
-    The type of a connection visibility.
-    """
-    NONE = 0
-    EVERYONE = 1
-
-
-@dataclass
-class User(APIObject):
-    """
-    Represents a Discord user. This can be a bot account or a
-    human account.
-
-    :param _client:
-        reference to the Client
-
-    :param _http:
-        reference to the HTTPClient
-
-    :param avatar:
-        the user's avatar hash
-
-    :param discriminator:
-        the user's 4-digit discord-tag
-
-    :param flags:
-        the flags on a user's account
-
-    :param id:
-        the user's id
-
-    :param username:
-        the user's username, not unique across the platform
-
-    :param accent_color:
-        the user's banner color encoded as an integer representation of
-        hexadecimal color code
-
-    :param banner:
-        the user's banner, or null if unset
-
-    :param banner_color:
-        the color of the user's banner
-
-    :param bot:
-        whether the user belongs to an OAuth2 application
-
-    :param email:
-        the user's email
-
-    :param locale:
-        the user's chosen language option
-
-    :param mfa_enabled:
-        whether the user has two factor enabled on their account
-
-    :param premium_type:
-        the type of Nitro subscription on a user's account
-
-    :param public_flags:
-        the public flags on a user's account
-
-    :param system:
-        whether the user is an Official Discord System user
-        (part of the urgent message system)
-
-    :param verified:
-        whether the email on this account has been verified
-    """
-
-    _client: Client
-    _http: HTTPClient
-
-    avatar: Optional[str]
-    discriminator: str
-    id: Snowflake
-    username: str
-
-    flags: APINullable[int] = MISSING
-    accent_color: APINullable[Optional[int]] = MISSING
-    banner: APINullable[Optional[str]] = MISSING
-    banner_color: APINullable[Optional[int]] = MISSING
-    bot: APINullable[bool] = MISSING
-    email: APINullable[Optional[str]] = MISSING
-    locale: APINullable[str] = MISSING
-    mfa_enabled: APINullable[bool] = MISSING
-    premium_type: APINullable[int] = MISSING
-    public_flags: APINullable[int] = MISSING
-    system: APINullable[bool] = MISSING
-    verified: APINullable[bool] = MISSING
-
-    @property
-    def premium(self) -> APINullable[PremiumTypes]:
-        """
-        The user their premium type in a usable enum.
-        """
-        return (
-            MISSING
-            if self.premium_type is MISSING
-            else PremiumTypes(self.premium_type)
-        )
-
-    @property
-    def mention(self) -> str:
-        return f"<@!{self.id}>"
-
-    def __str__(self):
-        """Return the discord tag when object gets used as a string."""
-        return self.username + '#' + self.discriminator
-
-    def __post_init__(self):
-        self.id = convert(self.id, Snowflake.from_string)
-
-    @classmethod
-    async def from_id(cls, client: Client, _id: int) -> User:
-        data = await client.http.get(f"users/{_id}")
-        return cls.from_dict(data)
->>>>>>> 310e8a1a
+        return cls(_client=client, _http=client.http, **data)