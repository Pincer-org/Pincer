--- conflicted
+++ resolved
@@ -1,4 +1,3 @@
-<<<<<<< HEAD
 # Copyright Pincer 2021-Present
 # Full MIT License can be found in `LICENSE` at the project root.
 
@@ -75,86 +74,4 @@
 
     guild_id: APINullable[Snowflake] = MISSING
     member: APINullable[GuildMember] = MISSING
-    self_stream: APINullable[bool] = MISSING
-=======
-# Copyright Pincer 2021-Present
-# Full MIT License can be found in `LICENSE` at the project root.
-
-from __future__ import annotations
-
-from dataclasses import dataclass
-from typing import Optional, TYPE_CHECKING
-
-from ...utils.api_object import APIObject
-from ...utils.types import MISSING
-
-if TYPE_CHECKING:
-    from ..guild.member import GuildMember
-    from ... import Client
-    from ...core.http import HTTPClient
-    from ...utils import APINullable
-    from ...utils.snowflake import Snowflake
-    from ...utils.timestamp import Timestamp
-
-
-@dataclass
-class VoiceState(APIObject):
-    """
-    Used to represent a user's voice connection status
-
-    :param guild_id:
-        the guild id this voice state is for
-
-    :param channel_id:
-        the channel id this user is connected to
-
-    :param user_id:
-        the user id this voice state is for
-
-    :param member:
-        the guild member this voice state is for
-
-    :param session_id:
-        the session id for this voice state
-
-    :param deaf:
-        whether this user is deafened by the server
-
-    :param mute:
-        whether this user is muted by the server
-
-    :param self_deaf:
-        whether this user is locally deafened
-
-    :param self_mute:
-        whether this user is locally muted
-
-    :param self_stream:
-        whether this user is streaming using "Go Live"
-
-    :param self_video:
-        whether this user's camera is enabled
-
-    :param suppress:
-        whether this user is muted by the current user
-
-    :param request_to_speak_timestamp:
-        the time at which the user requested to speak
-    """
-    _client: Client
-    _http: HTTPClient
-    channel_id: Optional[Snowflake]
-    user_id: Snowflake
-    session_id: str
-    deaf: bool
-    mute: bool
-    self_deaf: bool
-    self_mute: bool
-    self_video: bool
-    suppress: bool
-    request_to_speak_timestamp: Optional[Timestamp]
-
-    guild_id: APINullable[Snowflake] = MISSING
-    member: APINullable[GuildMember] = MISSING
-    self_stream: APINullable[bool] = MISSING
->>>>>>> 310e8a1a
+    self_stream: APINullable[bool] = MISSING