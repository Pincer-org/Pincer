--- conflicted
+++ resolved
@@ -26,13 +26,8 @@
 __all__ = (
     "APINullable", "APIObject", "ChannelProperty", "CheckFunction",
     "Color", "Coro", "EventMgr", "GuildProperty", "MISSING", "MissingType",
-<<<<<<< HEAD
-    "Snowflake", "Task", "TaskScheduler", "Timestamp", "calculate_shard_id",
-    "chdir", "choice_value_types", "get_index", "get_params",
-=======
     "Snowflake", "Task", "TaskScheduler", "Timestamp", "chdir",
-    "choice_value_types", "get_index", "get_params",
->>>>>>> c1cff9e8
+    "choice_value_types", "get_index", "get_params", "calculate_shard_id",
     "get_signature_and_params", "remove_none", "replace", "should_pass_cls",
     "should_pass_ctx"
 )