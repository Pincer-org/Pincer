--- conflicted
+++ resolved
@@ -13,14 +13,8 @@
     List, get_type_hints, get_origin, get_args
 )
 
-<<<<<<< HEAD
-from .conversion import convert
-from .types import MissingType, MISSING, TypeCache, JsonDict
-=======
 from pincer.utils.conversion import construct_client_dict
-
 from .types import MissingType, MISSING, TypeCache
->>>>>>> 025b4f75
 from ..exceptions import InvalidArgumentAnnotation
 
 if TYPE_CHECKING:
