# Copyright Pincer 2021-Present
# Full MIT License can be found in `LICENSE` at the project root.

from __future__ import annotations

import copy
from enum import Enum
<<<<<<< HEAD
=======
from typing import Dict, Tuple, Union, Generic, TypeVar, Any, Optional

>>>>>>> 10300ce3
from .types import MissingType
from typing import Dict, Tuple, Union, Generic, TypeVar, Any
from dataclasses import dataclass, fields, _is_dataclass_instance

T = TypeVar("T")


def _asdict_ignore_none(obj: Generic[T]) -> Union[Tuple, Dict, T]:
    """
    Returns a dict from a dataclass that ignores
    all values that are None
    Modification of _asdict_inner from dataclasses

    :param obj:
        Dataclass obj
    """

    if _is_dataclass_instance(obj):
        result = []
        for f in fields(obj):
            value = _asdict_ignore_none(getattr(obj, f.name))

            if isinstance(value, Enum):
                result.append((f.name, value.value))
            # This if statement was added to the function
            elif not isinstance(value, MissingType):
                result.append((f.name, value))

        return dict(result)

    elif isinstance(obj, tuple) and hasattr(obj, '_fields'):
        return type(obj)(*[_asdict_ignore_none(v) for v in obj])

    elif isinstance(obj, (list, tuple)):
        return type(obj)(_asdict_ignore_none(v) for v in obj)

    elif isinstance(obj, dict):
        return type(obj)(
            (
                _asdict_ignore_none(k),
                _asdict_ignore_none(v)
            ) for k, v in obj.items()
        )
    else:
        return copy.deepcopy(obj)


class HTTPMeta(type):
    # TODO: Fix typehints
    __attrs = {
        "_client": Optional[Any],
        "_http": Optional[Any]
    }

    def __new__(mcs, *args, **kwargs):
        http_object = super().__new__(mcs, *args, **kwargs)

        if getattr(http_object, "__annotations__", None):
            for k, v in HTTPMeta.__attrs.items():
                http_object.__annotations__[k] = v
                setattr(http_object, k, None)

        return http_object


@dataclass
class APIObject(metaclass=HTTPMeta):
    """
    Represents an object which has been fetched from the Discord API.
    """

    # def __post_init__(self):
    #     fin = {
    #         key: _eval_type(ForwardRef(value), globals(), globals())
    #         for key, value in self.__annotations__.items()
    #     }
    #
    #     # pprint(self.__annotations__)
    #     # pprint(get_type_hints(self))
    #     print(fin)
    #     print("Post init", self)

    @classmethod
    def from_dict(
            cls: Generic[T],
            data: Dict[str, Union[str, bool, int, Any]]
    ) -> T:
        """
        Parse an API object from a dictionary.
        """
        if isinstance(data, cls):
            return data

        # Disable inspection for IDE because this is valid code for the
        # inherited classes:
        # noinspection PyArgumentList
        return cls(
            **{
                key: (
                    value.value if isinstance(value, Enum) else value
                ) for key, value in data.items()
            }
        )

    def to_dict(self) -> Dict:
        """
        Transform the current object to a dictionary representation.
        """
        return _asdict_ignore_none(self)<|MERGE_RESOLUTION|>--- conflicted
+++ resolved
@@ -5,14 +5,9 @@
 
 import copy
 from enum import Enum
-<<<<<<< HEAD
-=======
+from .types import MissingType
+from dataclasses import dataclass, fields, _is_dataclass_instance
 from typing import Dict, Tuple, Union, Generic, TypeVar, Any, Optional
-
->>>>>>> 10300ce3
-from .types import MissingType
-from typing import Dict, Tuple, Union, Generic, TypeVar, Any
-from dataclasses import dataclass, fields, _is_dataclass_instance
 
 T = TypeVar("T")
 
