--- conflicted
+++ resolved
@@ -283,16 +283,11 @@
             )
         )))
 
-<<<<<<< HEAD
     def to_dict(self) -> JsonDict:
-        """Transform the current object to a dictionary representation."""
-=======
-    def to_dict(self) -> Dict:
         """
         Transform the current object to a dictionary representation. Parameters that
         start with an underscore are not serialized.
         """
->>>>>>> efb55621
         return _asdict_ignore_none(self)
 
 
