# Copyright Pincer 2021-Present
# Full MIT License can be found in `LICENSE` at the project root.

from __future__ import annotations

import copy
from enum import Enum
<<<<<<< HEAD
=======
from inspect import getfullargspec
from typing import Dict, Tuple, Union, Generic, TypeVar, Any, Optional

>>>>>>> f5fb1711
from .types import MissingType
from dataclasses import dataclass, fields, _is_dataclass_instance
from typing import Dict, Tuple, Union, Generic, TypeVar, Any, Optional

T = TypeVar("T")


def _asdict_ignore_none(obj: Generic[T]) -> Union[Tuple, Dict, T]:
    if _is_dataclass_instance(obj):
        result = []
        for f in fields(obj):
            value = _asdict_ignore_none(getattr(obj, f.name))

            if isinstance(value, Enum):
                result.append((f.name, value.value))
            # This if statement was added to the function
            elif not isinstance(value, MissingType):
                result.append((f.name, value))

        return dict(result)

    elif isinstance(obj, tuple) and hasattr(obj, '_fields'):
        return type(obj)(*[_asdict_ignore_none(v) for v in obj])

    elif isinstance(obj, (list, tuple)):
        return type(obj)(_asdict_ignore_none(v) for v in obj)

    elif isinstance(obj, dict):
        return type(obj)(
            (
                _asdict_ignore_none(k),
                _asdict_ignore_none(v)
            ) for k, v in obj.items()
        )
    else:
        return copy.deepcopy(obj)


class HTTPMeta(type):
    # TODO: Fix typehints
    # ? - ooliver1
    __attrs = {
        "_client": Optional[Any],
        "_http": Optional[Any]
    }

    def __new__(mcs, *args, **kwargs):
        http_object = super().__new__(mcs, *args, **kwargs)

        if getattr(http_object, "__annotations__", None):
            for k, v in HTTPMeta.__attrs.items():
                http_object.__annotations__[k] = v
                setattr(http_object, k, None)

        return http_object


@dataclass
class APIObject(metaclass=HTTPMeta):
    """Represents an object which has been fetched from the Discord API.
    """

    # def __post_init__(self):
    #     fin = {
    #         key: _eval_type(ForwardRef(value), globals(), globals())
    #         for key, value in self.__annotations__.items()
    #     }
    #
    #     # pprint(self.__annotations__)
    #     # pprint(get_type_hints(self))
    #     print(fin)
    #     print("Post init", self)

    @classmethod
    def from_dict(
            cls: Generic[T],
            data: Dict[str, Union[str, bool, int, Any]]
    ) -> T:
        if isinstance(data, cls):
            return data

        # Disable inspection for IDE because this is valid code for the
        # inherited classes:
        # noinspection PyArgumentList
        return cls(**dict(map(
            lambda key: (
                key,
                data[key].value if isinstance(data[key], Enum) else data[key]
            ),
            filter(
                lambda object_argument: data.get(object_argument) is not None,
                getfullargspec(cls.__init__).args
            )
        )))

    def to_dict(self) -> Dict:
        return _asdict_ignore_none(self)<|MERGE_RESOLUTION|>--- conflicted
+++ resolved
@@ -5,15 +5,11 @@
 
 import copy
 from enum import Enum
-<<<<<<< HEAD
-=======
 from inspect import getfullargspec
+from dataclasses import dataclass, fields, _is_dataclass_instance
 from typing import Dict, Tuple, Union, Generic, TypeVar, Any, Optional
 
->>>>>>> f5fb1711
 from .types import MissingType
-from dataclasses import dataclass, fields, _is_dataclass_instance
-from typing import Dict, Tuple, Union, Generic, TypeVar, Any, Optional
 
 T = TypeVar("T")
 
