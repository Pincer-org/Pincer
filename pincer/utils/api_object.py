# Copyright Pincer 2021-Present
# Full MIT License can be found in `LICENSE` at the project root.

from __future__ import annotations

import copy
import logging
from dataclasses import dataclass, fields, _is_dataclass_instance
from enum import Enum, EnumMeta
from inspect import getfullargspec
from itertools import chain
from typing import (
    Dict,
    Tuple,
    Union,
    Generic,
    TypeVar,
    Any,
    TYPE_CHECKING,
    List,
    get_type_hints,
    get_origin,
    get_args,
    Optional,
)

from .types import MissingType, MISSING, TypeCache
from ..exceptions import InvalidArgumentAnnotation

if TYPE_CHECKING:
    from ..core import HTTPClient
    from ..objects.guild.channel import Channel
    from ..objects.guild.guild import Guild
    from ..client import Client

T = TypeVar("T")

_log = logging.getLogger(__package__)


def _asdict_ignore_none(obj: Generic[T]) -> Union[Tuple, Dict, T]:
    """
    Returns a dict from a dataclass that ignores
    all values that are None
    Modification of _asdict_inner from dataclasses

    Parameters
    ----------

    obj: Generic[T]
        The object to convert

    Returns
    -------
        A dict without None values
    """

    if _is_dataclass_instance(obj):
        result = []
        for f in fields(obj):
            value = _asdict_ignore_none(getattr(obj, f.name))

            if isinstance(value, Enum):
                result.append((f.name, value.value))
            # This if statement was added to the function
            elif not isinstance(value, MissingType) and not f.name.startswith(
                "_"
            ):
                result.append((f.name, value))

        return dict(result)

    elif isinstance(obj, tuple) and hasattr(obj, "_fields"):
        return type(obj)(*[_asdict_ignore_none(v) for v in obj])

    elif isinstance(obj, (list, tuple)):
        return type(obj)(_asdict_ignore_none(v) for v in obj)

    elif isinstance(obj, dict):
        return type(obj)(
            (_asdict_ignore_none(k), _asdict_ignore_none(v))
            for k, v in obj.items()
        )
    else:
        return copy.deepcopy(obj)


@dataclass
class APIObject:
    """
    Represents an object which has been fetched from the Discord API.
    """

<<<<<<< HEAD
    __client = None
    __http = None

    @property
    def _client(self) -> Client:
        if not self.__client:
            raise AttributeError("Object is not yet linked to a client")

        return self.__client
=======
    _client: Optional[Client] = None
>>>>>>> ebb70f68

    @property
    def _http(self) -> HTTPClient:
        if not self._client:
            raise AttributeError("Object is not yet linked to a client")

        return self._client.http

    @classmethod
    def link(cls, client: Client):
        """
        Links the object to the client.

        Parameters
        ----------
        client: Client
            The client to link to.
        """
        cls._client = client

    def __get_types(self, attr: str, arg_type: type) -> Tuple[type]:
        """Get the types from type annotations.

        Parameters
        ----------
        attr: :class:`str`
            The attribute the typehint belongs to.
        arg_type: :class:`type`
            The type annotation for the attribute.

        Returns
        -------
        Tuple[:class:`type`]
            A collection of type annotation(s). Will most of the time
            consist of 1 item.

        Raises
        ------
        :class:`~pincer.exceptions.InvalidArgumentAnnotation`
            Exception which is raised when the type annotation has not enough
            or too many arguments for the parser to handle.
        """
        origin = get_origin(arg_type)

        if origin is Union:
            # Ahh yes, typing module has no type annotations for this...
            # noinspection PyTypeChecker
            args: Tuple[type] = get_args(arg_type)

            if 2 <= len(args) < 4:
                return args

            raise InvalidArgumentAnnotation(
                f"Attribute `{attr}` in `{type(self).__name__}` has too many "
                f"or not enough arguments! (got {len(args)} expected 2-3)"
            )

        return (arg_type,)

    def __attr_convert(self, attr_value: Dict, attr_type: T) -> T:
        """Convert an attribute to the requested attribute type using
        the factory or the __init__.

        Parameters
        ----------
        attr: :class:`str`
            The attribute the typehint belongs to.
        arg_type: T
            The type annotation for the attribute.

        Returns
        -------
        T
            The instantiated version of the arg_type.
        """
        factory = attr_type

        # Always use `__factory__` over __init__
        if getattr(attr_type, "__factory__", None):
            factory = attr_type.__factory__

        if attr_value is MISSING:
            return MISSING

        if attr_type is not None and isinstance(attr_value, attr_type):
            return attr_value

        if isinstance(attr_value, dict):
            return factory(attr_value)

        return factory(attr_value)

    def __post_init__(self):
        TypeCache()

        attributes = chain(
            *(
                get_type_hints(cls, globalns=TypeCache.cache).items()
                for cls in chain(self.__class__.__bases__, (self,))
            )
        )

        for attr, attr_type in attributes:
            # Ignore private attributes.
            if attr.startswith("_"):
                continue

            types = self.__get_types(attr, attr_type)

            types = tuple(
                filter(
                    lambda tpe: tpe is not None and tpe is not MISSING, types
                )
            )

            if not types:
                raise InvalidArgumentAnnotation(
                    f"Attribute `{attr}` in `{type(self).__name__}` only "
                    "consisted of missing/optional type!"
                )

            specific_tp = types[0]

            attr_gotten = getattr(self, attr)

            if tp := get_origin(specific_tp):
                specific_tp = tp

            if isinstance(specific_tp, EnumMeta) and not attr_gotten:
                attr_value = MISSING
            elif tp == list and attr_gotten and (classes := get_args(types[0])):
                attr_value = [
                    self.__attr_convert(attr_item, classes[0])
                    for attr_item in attr_gotten
                ]
            elif tp == dict and attr_gotten and (classes := get_args(types[0])):
                attr_value = {
                    key: self.__attr_convert(value, classes[1])
                    for key, value in attr_gotten.items()
                }
            else:
                attr_value = self.__attr_convert(attr_gotten, specific_tp)

            setattr(self, attr, attr_value)

    # Set default factory method to from_dict for APIObject's.
    @classmethod
    def __factory__(cls: Generic[T], *args, **kwargs) -> T:
        return cls.from_dict(*args, **kwargs)

    def __repr__(self):
        attrs = ", ".join(
            f"{k}={v!r}"
            for k, v in self.__dict__.items()
            if v and not k.startswith("_")
        )

        return f"{type(self).__name__}({attrs})"

    def __str__(self):
        # TODO: fix docs
        """

        Returns
        -------

        """
        if _name := getattr(self, "__name__", None):
            return f"{_name} {self.__class__.__name__.lower()}"

        return super().__str__()

    @classmethod
    def from_dict(
        cls: Generic[T], data: Dict[str, Union[str, bool, int, Any]]
    ) -> T:
        """
        Parse an API object from a dictionary.
        """
        if isinstance(data, cls):
            return data

        # Disable inspection for IDE because this is valid code for the
        # inherited classes:
        # noinspection PyArgumentList
        return cls(
            **dict(
                map(
                    lambda key: (
                        key,
                        data[key].value
                        if isinstance(data[key], Enum)
                        else data[key],
                    ),
                    filter(
                        lambda object_argument: data.get(object_argument)
                        is not None,
                        getfullargspec(cls.__init__).args,
                    ),
                )
            )
        )

    def to_dict(self) -> Dict:
        """
        Transform the current object to a dictionary representation. Parameters that
        start with an underscore are not serialized.
        """
        return _asdict_ignore_none(self)


class GuildProperty:
    @property
    def guild(self) -> Guild:
        """Return a guild from an APIObject
        Parameters
        ----------
        self : :class:`~pincer.utils.api_object.APIObject`

        Returns
        -------
        :class:`~pincer.objects.guild.guild.Guild`
        """
        return self._client.guilds[self.guild_id]


class ChannelProperty:
    @property
    def channel(self) -> Channel:
        """Return a channel from an APIObject
        Parameters
        ----------
        obj : :class:`~pincer.utils.api_object.APIObject`

        Returns
        -------
        :class:`~pincer.objects.guild.channel.Channel`
        """
        return self._client.channels[self.channel_id]<|MERGE_RESOLUTION|>--- conflicted
+++ resolved
@@ -85,25 +85,12 @@
         return copy.deepcopy(obj)
 
 
-@dataclass
 class APIObject:
     """
     Represents an object which has been fetched from the Discord API.
     """
 
-<<<<<<< HEAD
-    __client = None
-    __http = None
-
-    @property
-    def _client(self) -> Client:
-        if not self.__client:
-            raise AttributeError("Object is not yet linked to a client")
-
-        return self.__client
-=======
     _client: Optional[Client] = None
->>>>>>> ebb70f68
 
     @property
     def _http(self) -> HTTPClient:
