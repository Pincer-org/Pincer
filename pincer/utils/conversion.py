--- conflicted
+++ resolved
@@ -6,30 +6,8 @@
 from typing import TYPE_CHECKING
 
 if TYPE_CHECKING:
-<<<<<<< HEAD
     from ..client import Client
     from typing import Any, Callable, Dict, List, Optional, Set, Union, Tuple
-
-
-def construct_client_dict(
-    client: Client, data: Optional[Union[str, int, float, bool, Dict[str, Any], List[Any]]]
-) -> Dict[str, Any]:
-    # TODO: fix docs
-    """
-
-    Parameters
-    ----------
-    client
-    data
-
-    Returns
-    -------
-
-    """
-    return {**data, "_client": client}
-=======
-    from typing import Dict, List, Set, Union, Tuple
->>>>>>> 53a04522
 
 
 def remove_none(
