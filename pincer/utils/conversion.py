--- conflicted
+++ resolved
@@ -31,46 +31,7 @@
     return {**data, "_client": client}
 
 
-<<<<<<< HEAD
-def convert(
-    value: Any,
-    factory: Callable[[Any], T],
-    check: Optional[T] = None,
-    client: Optional[Client] = None,
-) -> T:
-    """
-    Parameters
-    ----------
-    value : Any
-        The value that has to have its type converted.
-    factory : Callable[[Any], T]
-        The conversion factory/object to use.
-    check : Optional[T]
-        Skip conversion if ``value`` is already this type.
-    client : Optional[:class:`~pincer.client.Client`]
-        Reference to :class:`~pincer.client.Client`
-    """
-    def handle_factory() -> T:
-        if check is not None and isinstance(value, check):
-            return value
-
-        try:
-            if client and "_client" in getfullargspec(factory).args:
-                return factory(construct_client_dict(client, value))
-        except TypeError:  # Building type/has no signature
-            pass
-
-        return factory(value)
-
-    return MISSING if value is MISSING else handle_factory()
-
-
-def remove_none(
-    obj: Union[List[Any], Dict[Any, Any], Set[Any]]
-) -> Union[List[Any], Dict[Any, Any], Set[Any]]:
-=======
 def remove_none(obj: Union[List, Dict, Set]) -> Union[List, Dict, Set]:
->>>>>>> 025b4f75
     """
     Removes all ``None`` values from a list, dict or set.
 
