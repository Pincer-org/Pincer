# Copyright Pincer 2021-Present
# Full MIT License can be found in `LICENSE` at the project root.

from __future__ import annotations

<<<<<<< HEAD
from typing import TYPE_CHECKING
=======
import logging
from inspect import getfullargspec
from typing import Callable, Any, Optional, TYPE_CHECKING, Dict
>>>>>>> a11bc3e4

from .types import T, MISSING

if TYPE_CHECKING:
    from ..client import Client
    from typing import Dict, Callable, Any, Optional


def construct_client_dict(client: Client, data: Dict[...]):
    return {
        **data,
        "_client": client,
        "_http": client.http
    }


def convert(
        value: Any,
        factory: Callable[[Any], T],
        check: Optional[T] = None,
        client: Optional[Client] = None
) -> T:
    def handle_factory() -> T:
        def fin_fac(v: Any):
            if check is not None and isinstance(v, check):
                return v

            try:
                if client and "_client" in getfullargspec(factory).args:
                    return factory(construct_client_dict(client, v))
            except TypeError:  # Buildin type/has no signature
                pass

            return factory(v)

        return (
            list(map(fin_fac, value))
            if isinstance(value, list)
            else fin_fac(value)
        )

    return MISSING if value is MISSING else handle_factory()<|MERGE_RESOLUTION|>--- conflicted
+++ resolved
@@ -3,13 +3,8 @@
 
 from __future__ import annotations
 
-<<<<<<< HEAD
 from typing import TYPE_CHECKING
-=======
-import logging
 from inspect import getfullargspec
-from typing import Callable, Any, Optional, TYPE_CHECKING, Dict
->>>>>>> a11bc3e4
 
 from .types import T, MISSING
 
