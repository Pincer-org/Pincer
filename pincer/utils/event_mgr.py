--- conflicted
+++ resolved
@@ -17,14 +17,11 @@
 
 
 class _Processable(ABC):
-<<<<<<< HEAD
     event_name: str
     check: Optional[CheckFunction]
     timeout: Optional[float]
     event: Event
 
-=======
->>>>>>> 53a04522
     @abstractmethod
     def process(self, event_name: str, event_value: Any):
         """
