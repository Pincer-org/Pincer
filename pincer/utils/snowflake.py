# Copyright Pincer 2021-Present
# Full MIT License can be found in `LICENSE` at the project root.

from __future__ import annotations


class Snowflake(int):
    """Discord utilizes Twitter's snowflake format for uniquely
    identifiable descriptors (IDs).

    These IDs are guaranteed to be unique across all of Discord,
    except in some unique scenarios in which child objects
    share their parent's ID.

    Because Snowflake IDs are up to 64 bits in size (e.g. a uint64),
    they are always returned as strings in the HTTP API
    to prevent integer overflows in some languages.
    """

    @classmethod
    def __factory__(cls, string: str) -> Snowflake:
        return cls.from_string(string)

    @classmethod
<<<<<<< HEAD
    def from_string(cls, string: str):
        """Initialize a new Snowflake from a string.
=======
    def from_string(cls, string: str) -> Snowflake:
        """
        Initialize a new Snowflake from a string.
>>>>>>> a11bc3e4

        Parameters
        ----------
        string: :class:`str`
            The snowflake as a string.
        """
        return Snowflake(int(string))

    @property
    def timestamp(self) -> int:
        """:class:`int`: Milliseconds since Discord Epoch,
        the first second of 2015 or 14200704000000
        """
        return self >> 22

    @property
    def worker_id(self) -> int:
        """:class:`int`: Internal worker ID"""
        return (self >> 17) % 16

    @property
    def process_id(self) -> int:
        """:class:`int`: Internal process ID"""
        return (self >> 12) % 16

    @property
    def increment(self) -> int:
        """:class:`int`: For every ID that is generated on that process,
        this number is incremented.
        """
        return self % 2048<|MERGE_RESOLUTION|>--- conflicted
+++ resolved
@@ -22,14 +22,8 @@
         return cls.from_string(string)
 
     @classmethod
-<<<<<<< HEAD
     def from_string(cls, string: str):
         """Initialize a new Snowflake from a string.
-=======
-    def from_string(cls, string: str) -> Snowflake:
-        """
-        Initialize a new Snowflake from a string.
->>>>>>> a11bc3e4
 
         Parameters
         ----------
