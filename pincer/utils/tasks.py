# Copyright Pincer 2021-Present
# Full MIT License can be found in `LICENSE` at the project root.

from __future__ import annotations

import asyncio
import logging
from asyncio import TimerHandle, iscoroutinefunction
from datetime import timedelta
<<<<<<< HEAD
from typing import TYPE_CHECKING
=======
from typing import Callable, Set, TYPE_CHECKING

>>>>>>> 82d873f7

from . import __package__
<<<<<<< HEAD
=======
from .insertion import should_pass_cls
from .types import Coro

if TYPE_CHECKING:
    from typing import Optional

_log = logging.getLogger(__package__)
>>>>>>> 82d873f7

if TYPE_CHECKING:
    from typing import Callable, Set

<<<<<<< HEAD
    from .types import Coro
    from ..exceptions import (
        TaskAlreadyRunning, TaskCancelError, TaskInvalidDelay,
        TaskIsNotCoroutine
    )
    from .insertion import should_pass_cls
=======
class Task:
    def __init__(self, scheduler: 'TaskScheduler', coro: Coro, delay: float):
        """
        A Task is a coroutine that is scheduled to repeat every x seconds.
        Use a TaskScheduler in order to create a task.
        """
        self._scheduler = scheduler
        self.coro = coro
        self.delay = delay
        self._handle: Optional[TimerHandle] = None
        self._client_required = should_pass_cls(coro)
>>>>>>> 82d873f7

_log = logging.getLogger(__package__)

    @property
    def client_required(self):
        return self._client_required


class TaskScheduler:
    """Class that scedules tasts.
    """

    def __init__(self, client):
        self.client = client
        self.tasks: Set[Task] = set()
        self._loop = asyncio.get_event_loop()

    def loop(
        self,
        days=0,
        weeks=0,
        hours=0,
        minutes=0,
        seconds=0,
        milliseconds=0,
        microseconds=0
    ) -> Callable[[Coro], Task]:
        """A decorator to create a task that repeat the given amount of t

        :Example usage:

        .. code-block:: python

            from pincer import Client
            from pincer.utils import TaskScheduler

            client = Client("token")
            task = TaskScheduler(client)

            @task.loop(minutes=3)
            async def my_task(self):
                ...

            my_task.start()
            client.run()

        Parameters
        ----------
        days : :class:`int`
            Days to wait between iterations.
            |default| ``0``
        weeks : :class:`int`
            Days to wait between iterations.
            |default| ``0``
        hours : :class:`int`
            Days to wait between iterations.
            |default| ``0``
        minutes : :class:`int`
            Days to wait between iterations.
            |default| ``0``
        seconds : :class:`int`
            Days to wait between iterations.
            |default| ``0``
        milliseconds : :class:`int`
            Days to wait between iterations.
            |default| ``0``
        microseconds : :class:`int`
            Days to wait between iterations.
            |default| ``0``

        Raises
        ------
        TaskIsNotCoroutine:
            The task is not a coroutine.
        TaskInvalidDelay:
            The delay is 0 or negative.
        """
        def decorator(func: Coro) -> Task:
            if not iscoroutinefunction(func):
                raise TaskIsNotCoroutine(
                    f'Task `{func.__name__}` is not a coroutine, '
                    'which is required for tasks.'
                )

            delay = timedelta(
                days=days,
                weeks=weeks,
                hours=hours,
                minutes=minutes,
                seconds=seconds,
                microseconds=microseconds,
                milliseconds=milliseconds
            ).total_seconds()

            if delay <= 0:
                raise TaskInvalidDelay(
                    f'Task `{func.__name__}` has a delay of {delay} seconds, '
                    'which is invalid. Delay must be greater than zero.'
                )

            return Task(self, func, delay)

        return decorator

    def register(self, task: Task):
        """Register a task.

        Parameters
        ----------
        task : :class:`~pincer.utils.tasks.Task`
            The task to register.
        """
        self.tasks.add(task)
        self.__execute(task)

    def __execute(self, task: Task):
        """Execute a task."""
        coro = task.coro(self.client) if task.client_required else task.coro()
        # Execute the coroutine
        asyncio.ensure_future(coro)

        # Schedule the coroutine's next execution
        task._handle = self._loop.call_later(task.delay, self.__execute, task)

    def close(self):
        """Gracefully stops any running task."""
        for task in self.tasks.copy():
            if task.running:
                task.cancel()


class Task:
    """A Task is a coroutine that is scheduled to repeat every x seconds.
    Use a TaskScheduler in order to create a task.

    Parameters
    ----------
    scheduler: :class:`~pincer.utils.tasks.TaskScheduler`
        The scheduler to use.
    coro: :class:`~pincer.utils.types.Coro`
        The coroutine to register as a task.
    delay: :class:`float`
        Delay between each iteration of the task.
    """

    def __init__(self, scheduler: TaskScheduler, coro: Coro, delay: float):
        self._scheduler = scheduler
        self.coro = coro
        self.delay = delay
        self._handle: TimerHandle = None
        self._client_required = should_pass_cls(coro)

    def __del__(self):
        if self.running:
            self.cancel()
        else:
            # Did the user forgot to call task.start() ?
            _log.warn(
                "Task `%s` was not scheduled. Did you forget to start it ?",
                self.coro.__name__
            )

    @property
    def cancelled(self):
        """:class:`bool`: Check if the task has been cancelled or not.
        """
        return self.running and self._handle.cancelled()

    @property
    def running(self):
        """:class:`bool`: Check if the task is running.
        """
        return self._handle is not None

    def start(self):
        """Register the task in the TaskScheduler and start
        the execution of the task.
        """
        if self.running:
            raise TaskAlreadyRunning(
                f'Task `{self.coro.__name__}` is already running.', self
            )

        self._scheduler.register(self)

    def cancel(self):
        """Cancel the task.
        """
        if not self.running:
            raise TaskCancelError(
                f'Task `{self.coro.__name__}` is not running.', self
            )

        self._handle.cancel()
        if self in self._scheduler.tasks:
            self._scheduler.tasks.remove(self)<|MERGE_RESOLUTION|>--- conflicted
+++ resolved
@@ -5,56 +5,25 @@
 
 import asyncio
 import logging
+from datetime import timedelta
+from typing import TYPE_CHECKING
 from asyncio import TimerHandle, iscoroutinefunction
-from datetime import timedelta
-<<<<<<< HEAD
-from typing import TYPE_CHECKING
-=======
-from typing import Callable, Set, TYPE_CHECKING
-
->>>>>>> 82d873f7
-
+
+from .types import Coro
 from . import __package__
-<<<<<<< HEAD
-=======
 from .insertion import should_pass_cls
-from .types import Coro
-
-if TYPE_CHECKING:
-    from typing import Optional
-
-_log = logging.getLogger(__package__)
->>>>>>> 82d873f7
 
 if TYPE_CHECKING:
     from typing import Callable, Set
 
-<<<<<<< HEAD
     from .types import Coro
     from ..exceptions import (
         TaskAlreadyRunning, TaskCancelError, TaskInvalidDelay,
         TaskIsNotCoroutine
     )
     from .insertion import should_pass_cls
-=======
-class Task:
-    def __init__(self, scheduler: 'TaskScheduler', coro: Coro, delay: float):
-        """
-        A Task is a coroutine that is scheduled to repeat every x seconds.
-        Use a TaskScheduler in order to create a task.
-        """
-        self._scheduler = scheduler
-        self.coro = coro
-        self.delay = delay
-        self._handle: Optional[TimerHandle] = None
-        self._client_required = should_pass_cls(coro)
->>>>>>> 82d873f7
 
 _log = logging.getLogger(__package__)
-
-    @property
-    def client_required(self):
-        return self._client_required
 
 
 class TaskScheduler:
