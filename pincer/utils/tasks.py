--- conflicted
+++ resolved
@@ -5,89 +5,29 @@
 
 import asyncio
 import logging
+from asyncio import TimerHandle, iscoroutinefunction
 from datetime import timedelta
-from typing import TYPE_CHECKING
-from asyncio import TimerHandle, iscoroutinefunction
+from typing import TYPE_CHECKING, Optional
 
 from . import __package__
+from .insertion import should_pass_cls
 from ..exceptions import (
     TaskAlreadyRunning, TaskCancelError, TaskInvalidDelay,
     TaskIsNotCoroutine
 )
-from .insertion import should_pass_cls
 
 if TYPE_CHECKING:
-    from typing import Optional, Callable, Set
+    from typing import Callable, Set
     from .types import Coro
 
-<<<<<<< HEAD
-=======
+
 _log = logging.getLogger(__package__)
 
-
-class Task:
-    def __init__(self, scheduler: 'TaskScheduler', coro: Coro, delay: float):
-        """
-        A Task is a coroutine that is scheduled to repeat every x seconds.
-        Use a TaskScheduler in order to create a task.
-        """
-        self._scheduler = scheduler
-        self.coro = coro
-        self.delay = delay
-        self._handle: Optional[TimerHandle] = None
-        self._client_required = should_pass_cls(coro)
-
-    def __del__(self):
-        if self.running:
-            self.cancel()
-        else:
-            # Did the user forgot to call task.start() ?
-            _log.warning(
-                "Task `%s` was not scheduled. Did you forget to start it ?",
-                self.coro.__name__
-            )
-
-    @property
-    def cancelled(self):
-        """Check if the task has been cancelled or not."""
-        return self.running and self._handle.cancelled()
-
-    @property
-    def running(self):
-        """Check if the task is running."""
-        return self._handle is not None
-
-    def start(self):
-        """
-        Register the task in the TaskScheduler and start
-        the execution of the task.
-        """
-        if self.running:
-            raise TaskAlreadyRunning(
-                f'Task `{self.coro.__name__}` is already running.', self
-            )
-
-        self._scheduler.register(self)
-
-    def cancel(self):
-        """Cancel the task."""
-        if not self.running:
-            raise TaskCancelError(
-                f'Task `{self.coro.__name__}` is not running.', self
-            )
-
-        self._handle.cancel()
-        if self in self._scheduler.tasks:
-            self._scheduler.tasks.remove(self)
->>>>>>> e04df90d
-
-_log = logging.getLogger(__package__)
-
-
 class TaskScheduler:
-    """Class that scedules tasts."""
-
     def __init__(self, client):
+        """
+        Used to create tasks
+        """
         self.client = client
         self.tasks: Set[Task] = set()
         self._loop = asyncio.get_event_loop()
@@ -103,11 +43,9 @@
         microseconds=0
     ) -> Callable[[Coro], Task]:
         """A decorator to create a task that repeat the given amount of t
-
         :Example usage:
 
         .. code-block:: python
-
             from pincer import Client
             from pincer.utils import TaskScheduler
 
@@ -120,7 +58,6 @@
 
             my_task.start()
             client.run()
-
         Parameters
         ----------
         days : :class:`int`
@@ -144,7 +81,6 @@
         microseconds : :class:`int`
             Days to wait between iterations.
             |default| ``0``
-
         Raises
         ------
         TaskIsNotCoroutine:
@@ -181,7 +117,6 @@
 
     def register(self, task: Task):
         """Register a task.
-
         Parameters
         ----------
         task : :class:`~pincer.utils.tasks.Task`
@@ -192,7 +127,11 @@
 
     def __execute(self, task: Task):
         """Execute a task."""
-        coro = task.coro(self.client) if task.client_required else task.coro()
+        if task._client_required:
+            coro = task.coro(self.client)
+        else:
+            coro = task.coro()
+
         # Execute the coroutine
         asyncio.ensure_future(coro)
 
@@ -205,11 +144,9 @@
             if task.running:
                 task.cancel()
 
-
 class Task:
     """A Task is a coroutine that is scheduled to repeat every x seconds.
     Use a TaskScheduler in order to create a task.
-
     Parameters
     ----------
     scheduler: :class:`~pincer.utils.tasks.TaskScheduler`
@@ -224,15 +161,15 @@
         self._scheduler = scheduler
         self.coro = coro
         self.delay = delay
-        self._handle: TimerHandle = None
+        self._handle: Optional[TimerHandle] = None
         self._client_required = should_pass_cls(coro)
 
     def __del__(self):
         if self.running:
             self.cancel()
         else:
-            # Did the user forget to call task.start() ?
-            _log.warn(
+            # Did the user forgot to call task.start() ?
+            _log.warning(
                 "Task `%s` was not scheduled. Did you forget to start it ?",
                 self.coro.__name__
             )
