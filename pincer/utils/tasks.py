--- conflicted
+++ resolved
@@ -9,10 +9,6 @@
 from typing import TYPE_CHECKING
 from asyncio import TimerHandle, iscoroutinefunction
 
-<<<<<<< HEAD
-from .types import Coro
-=======
->>>>>>> 94e36752
 from . import __package__
 from ..exceptions import (
     TaskAlreadyRunning, TaskCancelError, TaskInvalidDelay,
@@ -25,10 +21,7 @@
 
     from .types import Coro
 
-<<<<<<< HEAD
-=======
-
->>>>>>> 94e36752
+
 _log = logging.getLogger(__package__)
 
 
