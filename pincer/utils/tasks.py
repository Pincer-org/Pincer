# Copyright Pincer 2021-Present
# Full MIT License can be found in `LICENSE` at the project root.

from __future__ import annotations

import asyncio
import logging
from datetime import timedelta
from typing import TYPE_CHECKING
<<<<<<< HEAD
from asyncio import TimerHandle, iscoroutinefunction
=======

>>>>>>> 74d6d523

from . import __package__
from ..exceptions import (
    TaskAlreadyRunning, TaskCancelError, TaskInvalidDelay,
    TaskIsNotCoroutine
)
from .insertion import should_pass_cls

if TYPE_CHECKING:
<<<<<<< HEAD
    from typing import Callable, Set
=======
    from typing import Optional, Callable, Set

_log = logging.getLogger(__package__)


class Task:
    def __init__(self, scheduler: 'TaskScheduler', coro: Coro, delay: float):
        """
        A Task is a coroutine that is scheduled to repeat every x seconds.
        Use a TaskScheduler in order to create a task.
        """
        self._scheduler = scheduler
        self.coro = coro
        self.delay = delay
        self._handle: Optional[TimerHandle] = None
        self._client_required = should_pass_cls(coro)

    def __del__(self):
        if self.running:
            self.cancel()
        else:
            # Did the user forgot to call task.start() ?
            _log.warn(
                "Task `%s` was not scheduled. Did you forget to start it ?",
                self.coro.__name__
            )

    @property
    def cancelled(self):
        """Check if the task has been cancelled or not."""
        return self.running and self._handle.cancelled()
>>>>>>> 74d6d523

    from .types import Coro


_log = logging.getLogger(__package__)


class TaskScheduler:
    """Class that scedules tasts."""

    def __init__(self, client):
        self.client = client
        self.tasks: Set[Task] = set()
        self._loop = asyncio.get_event_loop()

    def loop(
        self,
        days=0,
        weeks=0,
        hours=0,
        minutes=0,
        seconds=0,
        milliseconds=0,
        microseconds=0
    ) -> Callable[[Coro], Task]:
        """A decorator to create a task that repeat the given amount of t

        :Example usage:

        .. code-block:: python

            from pincer import Client
            from pincer.utils import TaskScheduler

            client = Client("token")
            task = TaskScheduler(client)

            @task.loop(minutes=3)
            async def my_task(self):
                ...

            my_task.start()
            client.run()

        Parameters
        ----------
        days : :class:`int`
            Days to wait between iterations.
            |default| ``0``
        weeks : :class:`int`
            Days to wait between iterations.
            |default| ``0``
        hours : :class:`int`
            Days to wait between iterations.
            |default| ``0``
        minutes : :class:`int`
            Days to wait between iterations.
            |default| ``0``
        seconds : :class:`int`
            Days to wait between iterations.
            |default| ``0``
        milliseconds : :class:`int`
            Days to wait between iterations.
            |default| ``0``
        microseconds : :class:`int`
            Days to wait between iterations.
            |default| ``0``

        Raises
        ------
        TaskIsNotCoroutine:
            The task is not a coroutine.
        TaskInvalidDelay:
            The delay is 0 or negative.
        """
        def decorator(func: Coro) -> Task:
            if not iscoroutinefunction(func):
                raise TaskIsNotCoroutine(
                    f'Task `{func.__name__}` is not a coroutine, '
                    'which is required for tasks.'
                )

            delay = timedelta(
                days=days,
                weeks=weeks,
                hours=hours,
                minutes=minutes,
                seconds=seconds,
                microseconds=microseconds,
                milliseconds=milliseconds
            ).total_seconds()

            if delay <= 0:
                raise TaskInvalidDelay(
                    f'Task `{func.__name__}` has a delay of {delay} seconds, '
                    'which is invalid. Delay must be greater than zero.'
                )

            return Task(self, func, delay)

        return decorator

    def register(self, task: Task):
        """Register a task.

        Parameters
        ----------
        task : :class:`~pincer.utils.tasks.Task`
            The task to register.
        """
        self.tasks.add(task)
        self.__execute(task)

    def __execute(self, task: Task):
        """Execute a task."""
        coro = task.coro(self.client) if task.client_required else task.coro()
        # Execute the coroutine
        asyncio.ensure_future(coro)

        # Schedule the coroutine's next execution
        task._handle = self._loop.call_later(task.delay, self.__execute, task)

    def close(self):
        """Gracefully stops any running task."""
        for task in self.tasks.copy():
            if task.running:
                task.cancel()


class Task:
    """A Task is a coroutine that is scheduled to repeat every x seconds.
    Use a TaskScheduler in order to create a task.

    Parameters
    ----------
    scheduler: :class:`~pincer.utils.tasks.TaskScheduler`
        The scheduler to use.
    coro: :class:`~pincer.utils.types.Coro`
        The coroutine to register as a task.
    delay: :class:`float`
        Delay between each iteration of the task.
    """

    def __init__(self, scheduler: TaskScheduler, coro: Coro, delay: float):
        self._scheduler = scheduler
        self.coro = coro
        self.delay = delay
        self._handle: TimerHandle = None
        self._client_required = should_pass_cls(coro)

    def __del__(self):
        if self.running:
            self.cancel()
        else:
            # Did the user forget to call task.start() ?
            _log.warn(
                "Task `%s` was not scheduled. Did you forget to start it ?",
                self.coro.__name__
            )

    @property
    def cancelled(self):
        """:class:`bool`: Check if the task has been cancelled or not."""
        return self.running and self._handle.cancelled()

    @property
    def running(self):
        """:class:`bool`: Check if the task is running."""
        return self._handle is not None

    def start(self):
        """Register the task in the TaskScheduler and start
        the execution of the task.
        """
        if self.running:
            raise TaskAlreadyRunning(
                f'Task `{self.coro.__name__}` is already running.', self
            )

        self._scheduler.register(self)

    def cancel(self):
        """Cancel the task."""
        if not self.running:
            raise TaskCancelError(
                f'Task `{self.coro.__name__}` is not running.', self
            )

        self._handle.cancel()
        if self in self._scheduler.tasks:
            self._scheduler.tasks.remove(self)<|MERGE_RESOLUTION|>--- conflicted
+++ resolved
@@ -7,11 +7,7 @@
 import logging
 from datetime import timedelta
 from typing import TYPE_CHECKING
-<<<<<<< HEAD
 from asyncio import TimerHandle, iscoroutinefunction
-=======
-
->>>>>>> 74d6d523
 
 from . import __package__
 from ..exceptions import (
@@ -21,42 +17,7 @@
 from .insertion import should_pass_cls
 
 if TYPE_CHECKING:
-<<<<<<< HEAD
-    from typing import Callable, Set
-=======
     from typing import Optional, Callable, Set
-
-_log = logging.getLogger(__package__)
-
-
-class Task:
-    def __init__(self, scheduler: 'TaskScheduler', coro: Coro, delay: float):
-        """
-        A Task is a coroutine that is scheduled to repeat every x seconds.
-        Use a TaskScheduler in order to create a task.
-        """
-        self._scheduler = scheduler
-        self.coro = coro
-        self.delay = delay
-        self._handle: Optional[TimerHandle] = None
-        self._client_required = should_pass_cls(coro)
-
-    def __del__(self):
-        if self.running:
-            self.cancel()
-        else:
-            # Did the user forgot to call task.start() ?
-            _log.warn(
-                "Task `%s` was not scheduled. Did you forget to start it ?",
-                self.coro.__name__
-            )
-
-    @property
-    def cancelled(self):
-        """Check if the task has been cancelled or not."""
-        return self.running and self._handle.cancelled()
->>>>>>> 74d6d523
-
     from .types import Coro
 
 
