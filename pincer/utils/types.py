# Copyright Pincer 2021-Present
# Full MIT License can be found in `LICENSE` at the project root.
from __future__ import annotations

from sys import modules
from typing import (
<<<<<<< HEAD
    TypeVar, Callable, Coroutine, Any, Union, Literal, Tuple, Optional
=======
    TYPE_CHECKING, TypeVar, Callable, Coroutine, Any, Union, Literal, Optional
>>>>>>> f88f3a03
)

from pincer.exceptions import InvalidArgumentAnnotation

if TYPE_CHECKING:
    from typing import Tuple


class MissingType:
    """Type class for missing attributes and parameters."""

    def __repr__(self):
        return "<MISSING>"

    def __bool__(self) -> bool:
        return False


MISSING = MissingType()


T = TypeVar('T')


# Represents a value which is optionally returned from the API
APINullable = Union[T, MissingType]


# Represents a coroutine.
Coro = TypeVar("Coro", bound=Callable[..., Coroutine[Any, Any, Any]])


Choices = Literal


choice_value_types = (str, int, float)

CheckFunction = Optional[Callable[[Any], bool]]


class Singleton(type):
    # Thanks to this stackoverflow answer (method 3):
    # https://stackoverflow.com/q/6760685/12668716
    _instances = {}

    def __call__(cls, *args, **kwargs):
        if cls not in cls._instances:
            cls._instances[cls] = super(
                Singleton,
                cls
            ).__call__(*args, **kwargs)
        return cls._instances[cls]


class TypeCache(metaclass=Singleton):
    cache = {}

    def __init__(self):
        # Register all known types to the cache. This gets used later
        # to auto-convert the properties to their desired type.
        lcp = modules.copy()
        for module in lcp:
            if not module.startswith("pincer"):
                continue

            TypeCache.cache.update(lcp[module].__dict__)


class _TypeInstanceMeta(type):
    def __getitem__(cls, args: Tuple[T, str]):
        if not isinstance(args, tuple) or len(args) != 2:
            raise InvalidArgumentAnnotation(
                "Descripted arguments must be a tuple of length 2. "
                "(if you are using this as the indented type, just "
                "pass two arguments)"
            )

        return cls(*args)


class Descripted(metaclass=_TypeInstanceMeta):
    # TODO: Write example & more docs
    """Description type."""

    def __init__(self, key: Any, description: str):
        if not isinstance(description, str):
            raise RuntimeError(
                "The description value must always be a string!"
            )

        self.key = key
        self.description = description<|MERGE_RESOLUTION|>--- conflicted
+++ resolved
@@ -4,11 +4,7 @@
 
 from sys import modules
 from typing import (
-<<<<<<< HEAD
-    TypeVar, Callable, Coroutine, Any, Union, Literal, Tuple, Optional
-=======
     TYPE_CHECKING, TypeVar, Callable, Coroutine, Any, Union, Literal, Optional
->>>>>>> f88f3a03
 )
 
 from pincer.exceptions import InvalidArgumentAnnotation
