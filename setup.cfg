--- conflicted
+++ resolved
@@ -1,10 +1,6 @@
 [metadata]
 name = pincer
-<<<<<<< HEAD
-version = 0.10.1-alpha0
-=======
-version = 0.11.0-alpha0
->>>>>>> e71148dc
+version = 0.11.1-alpha0
 description = Discord API wrapper rebuild from scratch.
 long_description = file: docs/PYPI.md
 long_description_content_type = text/markdown
