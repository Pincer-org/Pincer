--- conflicted
+++ resolved
@@ -8,9 +8,8 @@
         c = Color("#aabb01")
         assert c.r == 170
         assert c.g == 187
-<<<<<<< HEAD
-        assert c.b == 204
-        assert c.hex == 'aabbcc'
+        assert c.b == 1
+        assert c.hex == 'aabb01'
 
     def test_invalids(self):
         with pytest.raises(ValueError):
@@ -18,8 +17,4 @@
             Color(16777216)
             Color("12345")
             Color("1234567")
-            Color("agbbcc")
-=======
-        assert c.b == 1
-        assert c.hex == 'aabb01'
->>>>>>> 62a4e806
+            Color("agbbcc")